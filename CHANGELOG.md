# Changelog for Elixir v1.1

v1.1 brings enhancements, bug fixes, performance improvements and more
into Elixir.

Elixir v1.1 supports both Erlang 17 and Erlang 18 and, for this reason,
it does not introduce any feature that is specific to Erlang 18. Such
will be tackled on the follow up Elixir v1.2 release.

On the enhancements side, the most notable changes are the new functions
added to `Enum`, `Dict` and `Task` modules, and a new datatype called `MapSet`.
`MapSet` implements the `Set` API on top of a map and, for Elixir v1.1,
it is useful for holding only dozens of entries. Future Elixir versions,
however, will be able to rely on `MapSet` from dozens of keys up to
millions, with better performance than `HashSet`.

On the deprecation side, this release includes one major deprecation and
some soft deprecations.

The major deprecation relates to the Access protocol. Due to performance
issues, the access syntax `opts[key]` will no longer be powered by the
`Access` protocol, instead, it will use the `Dict` module. Therefore this
release will emit warnings if you attempt to implement the `Access` protocol.
Note the `Access` module and the `opts[key]` syntax are not affected and
they are not deprecated, only the underlying protocol dispatch.

The soft deprecations are minor and they won't emit warnings. It simply
means the documentation has been updated to mention the new best
practices. Warnings will be emitted in the future though (when they are
promoted to deprecations).

On the tooling side, ExUnit got the ability to skip tests and a couple
new configuration options. Mix got improved warnings and error messages,
faster compilation times and the brand new `mix profile.fprof` task.

Mix now also ships with `local.public_keys` to safely manage the
installation of Hex and Rebar alongside the ability to checksum
archive installs. By default, Elixir will always ship with a valid
public key and this feature should work transparently for users.

Finally, we have added a `CODE_OF_CONDUCT.md` file to our repository.
If you haven't read it yet, please do it. We are here to help!

Note: Erlang 17.1 contains a regression in its wildcard implementation that
causes tools like rebar to fail. If you have a project with rebar dependencies
and is using Erlang 17.1, remember to update to at least Erlang 17.3.

## v1.1.0-rc.0 (2015-09-15)

### 1. Enhancements

#### Elixir

  * [Application] Add `Application.fetch_env!/2`, `Application.loaded_applications/0` and `Application.started_applications/0`
  * [CLI] Add support for `--werl` in Windows bash-like shells
  * [Dict] Add `Dict.get_and_update/3` which behaves similar to the now deprecated Access protocol
  * [Dict] Add `Dict.get_lazy/3`, `Dict.pop_lazy/3` and `Dict.put_new_lazy/3`
<<<<<<< HEAD
  * [EEx] Add `:trim` option to EEx that automatically trims the left side of `<%` and right side `%>` if only spaces and new lines preceed/follow them
  * [Enum] Add `Enum.random/1`, `Enum.take_random/2`, `Enum.min_max/1`, `Enum.min_max_by/2`, `Enum.reverse_slice/3`, `Enum.dedup/1` and `Enum.dedup_by/2`
  * [Enum] Inline common map usage in `Enum` functions for performance
  * [ExUnit] Add number of skipped tests to `ExUnit` output
  * [ExUnit] Make timeout configurable for the whole test suite via the `:timeout` configuration
  * [ExUnit] Allow moduledoc to be filtered/skipped in doctests
  * [ExUnit] Provide built-in log capturing functionality
  * [ExUnit] Allow `assert_receive_timeout` and `refute_receive_timeout` to be configured in the ExUnit application
=======
  * [Enum] Add `Enum.random/1`, `Enum.take_random/2`, `Enum.min_max/1`, `Enum.min_max_by/2`, `Enum.reverse_slice/3`, `Enum.reduce_while/3`, `Enum.dedup/1` and `Enum.dedup_by/2`
  * [Enum] Inline common map usage in `Enum` functions for performance
>>>>>>> 73b64cbe
  * [File] Add `File.lstat/1` and `File.lstat/1` that works like `File.stat/1` but is able to return symlink information (i.e. it does not traverse symlinks)
  * [File] Add `File.rename/2`
  * [Integer] Add `Integer.digits/2` and `Integer.undigits/2`
  * [Inspect] Add the `:safe` option to `inspect/2` and make it safe by default, meaning failures while inspecting won't trigger other failures. Instead, it will be wrapped in an exception which is properly formatted
  * [IEx] Support `IEx.pry` with `--remsh` for remote debugging
  * [IO] Support fenced code blocks on `IO.ANSI.Docs`
  * [GenServer] Add `GenServer.whereis/1` that expands `GenServer` dispatches into a proper pid
  * [Kernel] No longer include `:crypto` and `:syntax_tools` as dependencies. The former is only needed if you have encrypted debug info (therefore you can add `:crypto` as a dependency manually) and the latter is no longer used
  * [Kernel] Raise when `var.Alias` syntax is used and it does not expand to an atom at compile time (previously it emitted warnings)
  * [Kernel] Improve generation of argument names for function signatures
  * [Kernel] `::/2` is now a special form
  * [Kernel] Warn when a variable with underscore is used
  * [Kernel] Allow underscores in binary, octal and hex literals
<<<<<<< HEAD
  * [List] Add `List.keytake/3`
  * [Logger] Support printing pids and refs in Logger metadata
  * [Mix] Check Elixir version right after archive installation and provide feedback if there is a mismatch
  * [Mix] Allow rebar dependencies with `mix.exs` to be compiled with Mix
  * [Mix] Allow rebar dependencies to be specified via `:path`
  * [Mix] Also consider subdirectories in `config` directory for `Mix.Project.config_files/0`
  * [Mix] Allow dynamic configuration in Mix projects by storing config in an agent
  * [Mix] Support rebar3 style git refs in `rebar.config` files
  * [Module] Improve name inference for function signatures in documentation metadata
  * [Process] Add `Process.hibernate/3`
=======
  * [Kernel] Warn when module attributes, variables, strings and numbers are used in code but the expression has no effect
  * [Kernel] Support `\uXXXX` and `\u{X*}` in strings and char lists to map to Unicode codepoints
  * [List] Add `List.keytake/3`
  * [Module] Improve name inference for function signatures in documentation metadata
  * [Process] Add `Process.hibernate/3`
  * [Process] Allow a list of specs in `Process.info/2`
>>>>>>> 73b64cbe
  * [Set] Introduce `MapSet` data type. This new data type uses maps behind the scenes and is useful for storing a dozens of items in Erlang 17. In future versions when maps efficiently support large collections, it is meant to be the main Set abstraction in Elixir
  * [Stream] Add `Stream.dedup/1`, `Stream.dedup_by/2` and `Stream.transform/4`
  * [String] Support calculation of the jaro distance between strings (usually names) via `String.jaro_distance/2`. This is used by Mix to support "Did you mean?" feature when a task does not exist
  * [String] Add `String.splitter/3` that splits strings as a stream
  * [StringIO] `StringIO.flush/1` was added to flush the output of a StringIO device
<<<<<<< HEAD
=======
  * [Task] Introduce `Task.yield/2` and `Task.shutdown/2` to check if a task is still executing and shutdown otherwise
>>>>>>> 73b64cbe
  * [Tuple] Add `Tuple.append/2`
  * [URI] Default ports were added for "ws" and "wss" schemas
  * [URI] Add `URI.to_string/1`

#### EEx

  * [EEx] Add `:trim` option to EEx that automatically trims the left side of `<%` and right side `%>` if only spaces and new lines preceed/follow them

#### ExUnit

  * [ExUnit] Add number of skipped tests to `ExUnit` output
  * [ExUnit] Make timeout configurable for the whole test suite via the `:timeout` configuration
  * [ExUnit] Allow moduledoc to be filtered/skipped in doctests
  * [ExUnit] Provide built-in log capturing functionality
  * [ExUnit] Allow `assert_receive_timeout` and `refute_receive_timeout` to be configured in the ExUnit application
  * [ExUnit] Allow tests to be skipped with `@tag :skip` or `@tag skip: "reason"`
  * [ExUnit] Add tests without implementation (missing the do block) which automatically fail. Such tests are also automatically tagged as `:not_implemented`, allowing them to be skipped
  * [ExUnit] Increase by default stacktrace depth to 20 (this value is also configurable)
  * [ExUnit] Improve formatting on `assert_raise` errors for message mismatch
  * [ExUnit] Improve formatting on `assert_receive` when using pinned variables

#### IEx

  * [IEx] Support `IEx.pry` with `--remsh` for remote debugging
  * [IEx] Add `b/1` helper that shows documentation for behaviour modules and its callback functions
  * [IEx] Provide tab completion for aliases and allow aliases like `Foo.Bar.Baz` to autocomplete even if `Foo.Bar` is not defined
  * [IEx] Provide a `pid/3` helper for buildings pids from numbers

#### Logger

  * [Logger] Support printing pids and refs in Logger metadata
  * [Logger] Allow Logger metadata to be removed from pdict by setting it to `nil`
  * [Logger] Add application configuration `translator_inspect_opts` for logger to customize how state and message are formatted when translating OTP errors and reports
  * [Logger] Automatically include the current application in metadata when compiled via Mix

#### Mix

  * [Mix] Check Elixir version right after archive installation and provide feedback if there is a mismatch
  * [Mix] Allow rebar dependencies with `mix.exs` to be compiled with Mix
  * [Mix] Allow rebar dependencies to be specified via `:path`
  * [Mix] Also consider subdirectories in `config` directory for `Mix.Project.config_files/0`
  * [Mix] Allow dynamic configuration in Mix projects by storing config in an agent
  * [Mix] Support rebar3 style Git refs in `rebar.config` files
  * [Mix] Only recompile compile time dependencies in mix projects. This should considerably speed up recompilation times in Elixir projects
  * [Mix] Warn when configuring an application that is not available
  * [Mix] Add `mix profile.fprof` for easy code profiling
  * [Mix] Abort when dependencies have conflicting `:only` definitions
  * [Mix] Fully recompile projects if Elixir or SCM changes
  * [Mix] Allow checksum to be checked on archive install via `--sha512` option
  * [Mix] Add `mix local.public_keys` to safely manage installation of Hex and Rebar dependencies

### 2. Bug fixes

#### Elixir

  * [CLI] Ensure Logger messages are flushed when executing commands
  * [Code] `:delegate_locals_to` failed to delegate to the chosen module in many situations and messed up stacktraces. This option has therefore been replaced by imports
  * [Code] Store the documentation line in the metadata returned by `Code.get_docs/2`
  * [Exception] Do not fail when calculating an exception message, even if the message is invalid
  * [File] Ensure `File.touch/2` and `File.stat/2` receive and return universal times. Previously they would work with local times which are not monotonically increasing, which could present issues on scripts. If the times are being shown to the user, `time: :local` can be given as argument
  * [Float] Support complete scientific notation in `Float.parse/1`
  * [Kernel] Do not expand `in/2` argument in module body
  * [Kernel] Throw syntax error for undefind atom/alias syntax `:foo.Bar`
  * [Kernel] Improve error message when we can't compile because the target directory is not writeable
<<<<<<< HEAD
  * [Logger] Include metadata in `Logger.log/3`, use `Logger.bare_log/3` for runtime-only, with no metadta behaviour
  * [Mix] Use the safer `https` protocol instead of `git` for `:github` dependencies
  * [Mix] Ensure automatic protocol consolidation via `:consolidate_protocols` is triggered in umbrella apps
  * [Mix] Do not raise if wildcard given to `import_config` does not match any file
  * [Mix] Applications with `:build_embedded` set to true require explicit compilation step
=======
  * [Kernel] Allow capture of non-symbolic operators like `&and/2`, `&not/1` and others
  * [Kernel] Raise if heredoc terminal is accidentally found in the middle of a line without escaping
  * [Kernel] Don't warn on missing imports if nothing was imported
  * [Macro] Properly convert captures in `Macro.to_string/1`
>>>>>>> 73b64cbe
  * [Module] Do not accept non-Elixir module names in `Module.split/1`
  * [Protocol] Guarantee that derived protocols go through `Any` instead of `Map`
  * [Range] Restrict ranges to integers to fix diverse bugs of values being included in the range when they should not (false positives)
  * [Regex] Fix splitting of empty strings with regexes when trim is set to `true`. Now both `String.split/3` and `Regex.split/3` return an empty list when called with an empty string and trim is enabled
  * [Regex] Fix `Regex.replace/4` so it doesn't discard escape characters

#### EEx

  * [EEx] Allow EEx interpolation to also apply inside quotations `<%%= ... %>`

#### ExUnit

  * [ExUnit] Skipped tests now correctly count towards the total of tests in the result returned by `ExUnit.run/0`
  * [ExUnit] Fix a bug where failures when inspecting data structure or retrieving error messages could bring the whole ExUnit runner down
  * [ExUnit] Do not change the semantics of evaluated code with `assert`/`refute`. For example, from now on, `assert nil = some_expr()` will now raise as expected, as the expression still evaluates to a falsy value
  * [ExUnit] Report proper line number for doctest failures

#### Logger

  * [Logger] Include metadata in `Logger.log/3`, use `Logger.bare_log/3` for runtime-only, with no metadata behaviour

#### Mix

  * [Mix] Use the safer `https` protocol instead of `git` for `:github` dependencies
  * [Mix] Ensure automatic protocol consolidation via `:consolidate_protocols` is triggered in umbrella apps
  * [Mix] Do not raise if wildcard given to `import_config` does not match any file
  * [Mix] Applications with `:build_embedded` set to true require explicit compilation step
  * [Mix] Also remove consolidated protocols on `mix clean`
  * [Mix] Ensure `--exclude` in `mix test` concatenates with test helper excludes

### 3. Soft deprecations (no warnings emitted)

#### Elixir

  * [Behaviour] The module `Behaviour` is deprecated. Instead of `defcallback`, one can simply use `@callback`. Instead of `defmacrocallback`, one can simply use `@macrocallback`
  * [Enum] `Enum.uniq/2` is deprecated in favor of `Enum.uniq_by/2`
  * [Kernel] `\x` inside strings and charlists is deprecated in favor of `\uXXXX` and `\u{X*}`. The values emitted by `\x` are unfortunately wrong (they should be bytes but currently it emits codepoints). `\u` is meant to correctly map to codepoints and `\x` will be fixed in the future to map to bytes
  * [Regex] Ungreedy option `r` is deprecated in favor of `U` (which is standard in regular expressions in other languages)

### 4. Deprecations

#### Elixir

  * [Access] Implementing the Access protocol is deprecated. The Access protocol relies on the code server in development and test mode (when protocol consolidation is not applied) and it generated a bottleneck when working with multiple processes and the Access protocol was invoked hundreds of times (which is not uncommon). Note the `Access` module and the `opts[key]` syntax are not affected and they are not deprecated, only the underlying protocol dispatch
<<<<<<< HEAD
=======
  * [Kernel] `?\xHEX` is deprecated in favor of `0xHEX`. There is no situation where the former should be used in favor of the latter and the latter is always cleaner
  * [Kernel] Giving `as: true | false` to `alias/2` and `require/2` have been deprecated (it was undocumented behaviour)
>>>>>>> 73b64cbe
  * [String] Passing an empty string to `starts_with?`, `contains?` and `ends_with?` had dubious behaviour and have been deprecated to help developers identify possible bugs in their source code<|MERGE_RESOLUTION|>--- conflicted
+++ resolved
@@ -55,19 +55,8 @@
   * [CLI] Add support for `--werl` in Windows bash-like shells
   * [Dict] Add `Dict.get_and_update/3` which behaves similar to the now deprecated Access protocol
   * [Dict] Add `Dict.get_lazy/3`, `Dict.pop_lazy/3` and `Dict.put_new_lazy/3`
-<<<<<<< HEAD
-  * [EEx] Add `:trim` option to EEx that automatically trims the left side of `<%` and right side `%>` if only spaces and new lines preceed/follow them
-  * [Enum] Add `Enum.random/1`, `Enum.take_random/2`, `Enum.min_max/1`, `Enum.min_max_by/2`, `Enum.reverse_slice/3`, `Enum.dedup/1` and `Enum.dedup_by/2`
-  * [Enum] Inline common map usage in `Enum` functions for performance
-  * [ExUnit] Add number of skipped tests to `ExUnit` output
-  * [ExUnit] Make timeout configurable for the whole test suite via the `:timeout` configuration
-  * [ExUnit] Allow moduledoc to be filtered/skipped in doctests
-  * [ExUnit] Provide built-in log capturing functionality
-  * [ExUnit] Allow `assert_receive_timeout` and `refute_receive_timeout` to be configured in the ExUnit application
-=======
   * [Enum] Add `Enum.random/1`, `Enum.take_random/2`, `Enum.min_max/1`, `Enum.min_max_by/2`, `Enum.reverse_slice/3`, `Enum.reduce_while/3`, `Enum.dedup/1` and `Enum.dedup_by/2`
   * [Enum] Inline common map usage in `Enum` functions for performance
->>>>>>> 73b64cbe
   * [File] Add `File.lstat/1` and `File.lstat/1` that works like `File.stat/1` but is able to return symlink information (i.e. it does not traverse symlinks)
   * [File] Add `File.rename/2`
   * [Integer] Add `Integer.digits/2` and `Integer.undigits/2`
@@ -81,34 +70,18 @@
   * [Kernel] `::/2` is now a special form
   * [Kernel] Warn when a variable with underscore is used
   * [Kernel] Allow underscores in binary, octal and hex literals
-<<<<<<< HEAD
-  * [List] Add `List.keytake/3`
-  * [Logger] Support printing pids and refs in Logger metadata
-  * [Mix] Check Elixir version right after archive installation and provide feedback if there is a mismatch
-  * [Mix] Allow rebar dependencies with `mix.exs` to be compiled with Mix
-  * [Mix] Allow rebar dependencies to be specified via `:path`
-  * [Mix] Also consider subdirectories in `config` directory for `Mix.Project.config_files/0`
-  * [Mix] Allow dynamic configuration in Mix projects by storing config in an agent
-  * [Mix] Support rebar3 style git refs in `rebar.config` files
-  * [Module] Improve name inference for function signatures in documentation metadata
-  * [Process] Add `Process.hibernate/3`
-=======
   * [Kernel] Warn when module attributes, variables, strings and numbers are used in code but the expression has no effect
   * [Kernel] Support `\uXXXX` and `\u{X*}` in strings and char lists to map to Unicode codepoints
   * [List] Add `List.keytake/3`
   * [Module] Improve name inference for function signatures in documentation metadata
   * [Process] Add `Process.hibernate/3`
   * [Process] Allow a list of specs in `Process.info/2`
->>>>>>> 73b64cbe
   * [Set] Introduce `MapSet` data type. This new data type uses maps behind the scenes and is useful for storing a dozens of items in Erlang 17. In future versions when maps efficiently support large collections, it is meant to be the main Set abstraction in Elixir
   * [Stream] Add `Stream.dedup/1`, `Stream.dedup_by/2` and `Stream.transform/4`
   * [String] Support calculation of the jaro distance between strings (usually names) via `String.jaro_distance/2`. This is used by Mix to support "Did you mean?" feature when a task does not exist
   * [String] Add `String.splitter/3` that splits strings as a stream
   * [StringIO] `StringIO.flush/1` was added to flush the output of a StringIO device
-<<<<<<< HEAD
-=======
   * [Task] Introduce `Task.yield/2` and `Task.shutdown/2` to check if a task is still executing and shutdown otherwise
->>>>>>> 73b64cbe
   * [Tuple] Add `Tuple.append/2`
   * [URI] Default ports were added for "ws" and "wss" schemas
   * [URI] Add `URI.to_string/1`
@@ -173,18 +146,10 @@
   * [Kernel] Do not expand `in/2` argument in module body
   * [Kernel] Throw syntax error for undefind atom/alias syntax `:foo.Bar`
   * [Kernel] Improve error message when we can't compile because the target directory is not writeable
-<<<<<<< HEAD
-  * [Logger] Include metadata in `Logger.log/3`, use `Logger.bare_log/3` for runtime-only, with no metadta behaviour
-  * [Mix] Use the safer `https` protocol instead of `git` for `:github` dependencies
-  * [Mix] Ensure automatic protocol consolidation via `:consolidate_protocols` is triggered in umbrella apps
-  * [Mix] Do not raise if wildcard given to `import_config` does not match any file
-  * [Mix] Applications with `:build_embedded` set to true require explicit compilation step
-=======
   * [Kernel] Allow capture of non-symbolic operators like `&and/2`, `&not/1` and others
   * [Kernel] Raise if heredoc terminal is accidentally found in the middle of a line without escaping
   * [Kernel] Don't warn on missing imports if nothing was imported
   * [Macro] Properly convert captures in `Macro.to_string/1`
->>>>>>> 73b64cbe
   * [Module] Do not accept non-Elixir module names in `Module.split/1`
   * [Protocol] Guarantee that derived protocols go through `Any` instead of `Map`
   * [Range] Restrict ranges to integers to fix diverse bugs of values being included in the range when they should not (false positives)
@@ -229,9 +194,6 @@
 #### Elixir
 
   * [Access] Implementing the Access protocol is deprecated. The Access protocol relies on the code server in development and test mode (when protocol consolidation is not applied) and it generated a bottleneck when working with multiple processes and the Access protocol was invoked hundreds of times (which is not uncommon). Note the `Access` module and the `opts[key]` syntax are not affected and they are not deprecated, only the underlying protocol dispatch
-<<<<<<< HEAD
-=======
   * [Kernel] `?\xHEX` is deprecated in favor of `0xHEX`. There is no situation where the former should be used in favor of the latter and the latter is always cleaner
   * [Kernel] Giving `as: true | false` to `alias/2` and `require/2` have been deprecated (it was undocumented behaviour)
->>>>>>> 73b64cbe
   * [String] Passing an empty string to `starts_with?`, `contains?` and `ends_with?` had dubious behaviour and have been deprecated to help developers identify possible bugs in their source code