# Changelog for Elixir v1.2

v1.2 brings enhancements, bug fixes, performance improvements and more
into Elixir. Elixir v1.2 relies on many features in Erlang 18, requiring
at least Erlang 18+. Upgrading to Erlang 18 is therefore necessary before
upgrading Elixir.

## Erlang 18 support

We have brought many features specific to Erlang 18. Here are the highlights:

  * Maps can now scale from dozens to millions of keys. Therefore, usage of
    the modules `Dict` and `HashDict` is now discouraged and will be
    deprecated in future releases, instead use `Map`. Similarly, `Set` and
    `HashSet` will be deprecated in favor of `MapSet`
  * Compilation times are faster due to improvements on both Elixir and
    Erlang compilers
  * Dialyzer now emits less false negative warnings thanks to new annotations
    available in the Erlang compiler

## Language improvements

This release includes four notable language improvements:

  * The addition of multi aliases/imports/require:

        alias MyApp.{Foo, Bar, Baz}

  * Support for variables in map keys:

        %{key => value}

  * Support for pin operator in map keys and function clauses:

        %{^key => value} = %{key => value}
        fn ^key -> :ok end

  * Addition of the `with` special form to match on multiple expressions:

        with {:ok, contents} <- File.read("my_file.ex"),
             {res, binding} <- Code.eval_string(contents),
             do: {:ok, res}

These improvements aim to make the language more consistent and expressive.

## Getting started experience

At the same time we improved the language, we have improved both parser and
compiler to be even more aware of language constructs, emitting warnings
on common pitfalls like when piping to expressions without parentheses or
when defining unsafe variables.

We have also introduced the `i/1` helper in IEx, which allows developers
to retrieve information about any data type. This will help newcomers
explore the language values while providing experienced developers with
crucial information about the value they are introspecting.

## Workflow improvements

Umbrella applications are now able to share both build and configuration files.
This aims to drastically reduce compilation times in umbrella projects by
adding the following configuration to each umbrella app's `mix.exs` file:

    build_path: "../../_build",
    config_path: "../../config/config.exs",

Finally, Mix will now always consolidate protocols as we are now able to
consolidate in parallel and cache the consolidation results, providing the
best performance across all environments without affecting compilation times.

These are great additions on top of the faster compilation times we have
achieved when migrating to Erlang 18.

## v1.2.0-dev

### 1. Enhancements

#### Elixir

<<<<<<< HEAD
  * [Application] Add `Application.fetch_env!/2`, `Application.loaded_applications/0` and `Application.started_applications/0`
  * [CLI] Add support for `--werl` in Windows bash-like shells
  * [Dict] Add `Dict.get_and_update/3` which behaves similar to the now deprecated Access protocol
  * [Dict] Add `Dict.get_lazy/3`, `Dict.pop_lazy/3` and `Dict.put_new_lazy/3`
  * [Enum] Add `Enum.random/1`, `Enum.take_random/2`, `Enum.min_max/1`, `Enum.min_max_by/2`, `Enum.reverse_slice/3`, `Enum.reduce_while/3`, `Enum.dedup/1` and `Enum.dedup_by/2`
  * [Enum] Inline common map usage in `Enum` functions for performance
  * [File] Add `File.lstat/1` and `File.lstat/1` that works like `File.stat/1` but is able to return symlink information (i.e. it does not traverse symlinks)
  * [File] Add `File.rename/2`
  * [Integer] Add `Integer.digits/2` and `Integer.undigits/2`
  * [Inspect] Add the `:safe` option to `inspect/2` and make it safe by default, meaning failures while inspecting won't trigger other failures. Instead, it will be wrapped in an exception which is properly formatted
  * [IEx] Support `IEx.pry` with `--remsh` for remote debugging
  * [IO] Support fenced code blocks on `IO.ANSI.Docs`
  * [GenServer] Add `GenServer.whereis/1` that expands `GenServer` dispatches into a proper pid
  * [Kernel] No longer include `:crypto` and `:syntax_tools` as dependencies. The former is only needed if you have encrypted debug info (therefore you can add `:crypto` as a dependency manually) and the latter is no longer used
  * [Kernel] Raise when `var.Alias` syntax is used and it does not expand to an atom at compile time (previously it emitted warnings)
  * [Kernel] Improve generation of argument names for function signatures
  * [Kernel] `::/2` is now a special form
  * [Kernel] Warn when a variable with underscore is used
  * [Kernel] Allow underscores in binary, octal and hex literals
  * [Kernel] Warn when module attributes, variables, strings and numbers are used in code but the expression has no effect
  * [Kernel] Support `\uXXXX` and `\u{X*}` in strings and char lists to map to Unicode codepoints
  * [List] Add `List.keytake/3`
  * [Module] Improve name inference for function signatures in documentation metadata
  * [Process] Add `Process.hibernate/3`
  * [Process] Allow a list of specs in `Process.info/2`
  * [Set] Introduce `MapSet` data type. This new data type uses maps behind the scenes and is useful for storing a dozens of items in Erlang 17. In future versions when maps efficiently support large collections, it is meant to be the main Set abstraction in Elixir
  * [Stream] Add `Stream.dedup/1`, `Stream.dedup_by/2` and `Stream.transform/4`
  * [String] Support calculation of the jaro distance between strings (usually names) via `String.jaro_distance/2`. This is used by Mix to support "Did you mean?" feature when a task does not exist
  * [String] Add `String.splitter/3` that splits strings as a stream
  * [StringIO] `StringIO.flush/1` was added to flush the output of a StringIO device
  * [Task] Introduce `Task.yield/2` and `Task.shutdown/2` to check if a task is still executing and shutdown otherwise
  * [Tuple] Add `Tuple.append/2`
  * [URI] Default ports were added for "ws" and "wss" schemas
  * [URI] Add `URI.to_string/1`

#### EEx

  * [EEx] Add `:trim` option to EEx that automatically trims the left side of `<%` and right side `%>` if only spaces and new lines preceed/follow them
=======
  * [Application] Add `spec/1` and `spec/2` to retrieve application specification
  * [Application] Add `get_application/1` to retrieve the application a given module belongs to
  * [Base] Optimize encode and decode operations about 10 times
  * [Enum] Use the faster and auto-seeding `:rand` instead of `:random` in `Enum.shuffle/1` and `Enum.random/1` and `Enum.take_random/2`
  * [GenServer] Add `GenServer.stop/1` for shutting down servers reliably
  * [Kernel] Support multiple aliases in `alias`, `import`, `require` and `use`. For example, `alias MyApp.{Foo, Bar, Baz}`
  * [Kernel] Add `struct!/2`. Similar to `struct/2` but raises on invalid keys
  * [Kernel] Warn if `@doc/@typedoc/@moduledoc` attributes are redefined
  * [Kernel] Warn if non-variables are used in `defdelegate/2` (as they have no effect)
  * [Kernel] Mark quoted expressions as generated, avoiding false positives on dialyzer
  * [Kernel] Allow variables as map keys on creation `%{key => value}` and on matches `%{^key => value}`
  * [Kernel] Allow the pin operator `^` in `fn` clauses and on the left side of `<-` in `for` comprehensions
  * [Kernel] Introduce `with` as a special form that allows matching on right side parameters
  * [Kernel] Raise when right hand side of `->` does not provide any expression
  * [Kernel] Warn if the Elixir was compiled with a different endianness than the one currently available at runtime
  * [Kernel] Warn if a variable is used after being defined exclusively in a nested context
  * [Kernel] Warn if piping into an expression without parentheses
  * [Macro] Add `Macro.traverse/4` that performs pre and post-walk at once
  * [Macro] Add `Macro.camelize/1` and `Macro.underscore/1`
  * [Process] Add `Process.get_keys/0`
  * [String] Introduce `String.replace_{prefix,suffix,leading,trailing}/2`. The first two will replace only the first occurrence of the given match in string. The last two will replace all occurrences of the given match
  * [String] Support `String.normalize/2` and `String.equivalent?/2` that perform NFD and NFC normalization
  * [Task] Add `Task.Supervisor.async_nolink/1/3` that spawns a supervised task without linking to the caller process
  * [Task] Introduce `Task.yield_many/2`
  * [Task] Raise an error when a task is queried from a non-owning process (instead of waiting forever)
>>>>>>> 94499038

#### ExUnit

  * [ExUnit] Allow one test to raise multiple errors. The goal is to enable tools in the ecosystem to emit multiple failure reports from the same test
  * [ExUnit] Support `@tag report: [:foo, :bar]` which will include the values for tags `:foo` and `:bar` whenever a test fails

#### IEx

  * [IEx] Display type docs for `t(Module.type)` and `t(Module.type/arity)`
  * [IEx] Add `i/1` helper that prints information about any data type
  * [IEx] Show source code snippet whenever there is a request to pry a given process

#### Logger

  * [Logger] Add file to logger metadata

#### Mix

  * [Mix] Cache and always consolidate protocols
  * [Mix] Add `warn_test_pattern` to `mix test` that will warn on potentially misconfigured test files
  * [Mix] Introduce `MIX_QUIET` environment variable that configures the underlying Mix task to output only error messages
  * [Mix] Validate git options and warn on conflicting ref, branch or tags
  * [Mix] New umbrella applications will now share configuration and build files

### 2. Bug fixes

#### Kernel

  * [Kernel] Change `__ENV__.file` if `@file` is set for the given function
  * [Kernel] Make `Kernel.ParallelRequire` aware of `:warning_as_errors`
  * [Kernel] Improve error message for invalid `do`/`do:`

#### IEx

  * [IEx] Do not start apps on `recompile` helper if `--no-start` was given
  * [IEx] Avoid copying of data when evaluating every expression in IEx

#### Mix

  * [Mix] Always run non-recursive tasks at the umbrella root
  * [Mix] Ensure rebar projects work on directory names that contain non-latin characters
  * [Mix] Ignore directories inside `apps` in umbrellas that do not have a `mix.exs` file
  * [Mix] Ensure Mix can be used with path dependencies where the app name is different than the path basename

#### ExUnit

  * [ExUnit] Include file and line in all compilation errors for doctests

### 3. Soft deprecations (no warnings emitted)

#### Kernel

  * [Dict] `Dict` and `HashDict` are soft deprecated in favor of `Map`
  * [Keyword] `Keyword.size/1` is deprecated in favor of `length/1`
  * [Map] `Map.size/1` is deprecated in favor of `map_size/1`
  * [Set] `Set` and `HashSet` are soft deprecated in favor of `MapSet`

#### Mix

  * [Mix] `Mix.Utils.camelize/1` and `Mix.Utils.underscore/1` are soft deprecated in favor of `Macro.camelize/1` and `Macro.underscore/1`
<|MERGE_RESOLUTION|>--- conflicted
+++ resolved
@@ -77,46 +77,6 @@
 
 #### Elixir
 
-<<<<<<< HEAD
-  * [Application] Add `Application.fetch_env!/2`, `Application.loaded_applications/0` and `Application.started_applications/0`
-  * [CLI] Add support for `--werl` in Windows bash-like shells
-  * [Dict] Add `Dict.get_and_update/3` which behaves similar to the now deprecated Access protocol
-  * [Dict] Add `Dict.get_lazy/3`, `Dict.pop_lazy/3` and `Dict.put_new_lazy/3`
-  * [Enum] Add `Enum.random/1`, `Enum.take_random/2`, `Enum.min_max/1`, `Enum.min_max_by/2`, `Enum.reverse_slice/3`, `Enum.reduce_while/3`, `Enum.dedup/1` and `Enum.dedup_by/2`
-  * [Enum] Inline common map usage in `Enum` functions for performance
-  * [File] Add `File.lstat/1` and `File.lstat/1` that works like `File.stat/1` but is able to return symlink information (i.e. it does not traverse symlinks)
-  * [File] Add `File.rename/2`
-  * [Integer] Add `Integer.digits/2` and `Integer.undigits/2`
-  * [Inspect] Add the `:safe` option to `inspect/2` and make it safe by default, meaning failures while inspecting won't trigger other failures. Instead, it will be wrapped in an exception which is properly formatted
-  * [IEx] Support `IEx.pry` with `--remsh` for remote debugging
-  * [IO] Support fenced code blocks on `IO.ANSI.Docs`
-  * [GenServer] Add `GenServer.whereis/1` that expands `GenServer` dispatches into a proper pid
-  * [Kernel] No longer include `:crypto` and `:syntax_tools` as dependencies. The former is only needed if you have encrypted debug info (therefore you can add `:crypto` as a dependency manually) and the latter is no longer used
-  * [Kernel] Raise when `var.Alias` syntax is used and it does not expand to an atom at compile time (previously it emitted warnings)
-  * [Kernel] Improve generation of argument names for function signatures
-  * [Kernel] `::/2` is now a special form
-  * [Kernel] Warn when a variable with underscore is used
-  * [Kernel] Allow underscores in binary, octal and hex literals
-  * [Kernel] Warn when module attributes, variables, strings and numbers are used in code but the expression has no effect
-  * [Kernel] Support `\uXXXX` and `\u{X*}` in strings and char lists to map to Unicode codepoints
-  * [List] Add `List.keytake/3`
-  * [Module] Improve name inference for function signatures in documentation metadata
-  * [Process] Add `Process.hibernate/3`
-  * [Process] Allow a list of specs in `Process.info/2`
-  * [Set] Introduce `MapSet` data type. This new data type uses maps behind the scenes and is useful for storing a dozens of items in Erlang 17. In future versions when maps efficiently support large collections, it is meant to be the main Set abstraction in Elixir
-  * [Stream] Add `Stream.dedup/1`, `Stream.dedup_by/2` and `Stream.transform/4`
-  * [String] Support calculation of the jaro distance between strings (usually names) via `String.jaro_distance/2`. This is used by Mix to support "Did you mean?" feature when a task does not exist
-  * [String] Add `String.splitter/3` that splits strings as a stream
-  * [StringIO] `StringIO.flush/1` was added to flush the output of a StringIO device
-  * [Task] Introduce `Task.yield/2` and `Task.shutdown/2` to check if a task is still executing and shutdown otherwise
-  * [Tuple] Add `Tuple.append/2`
-  * [URI] Default ports were added for "ws" and "wss" schemas
-  * [URI] Add `URI.to_string/1`
-
-#### EEx
-
-  * [EEx] Add `:trim` option to EEx that automatically trims the left side of `<%` and right side `%>` if only spaces and new lines preceed/follow them
-=======
   * [Application] Add `spec/1` and `spec/2` to retrieve application specification
   * [Application] Add `get_application/1` to retrieve the application a given module belongs to
   * [Base] Optimize encode and decode operations about 10 times
@@ -142,7 +102,6 @@
   * [Task] Add `Task.Supervisor.async_nolink/1/3` that spawns a supervised task without linking to the caller process
   * [Task] Introduce `Task.yield_many/2`
   * [Task] Raise an error when a task is queried from a non-owning process (instead of waiting forever)
->>>>>>> 94499038
 
 #### ExUnit
 
