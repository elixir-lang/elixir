--- conflicted
+++ resolved
@@ -114,14 +114,6 @@
 >     8#0677.    % => 447
 >     16#AE.     % => 174
 >
-<<<<<<< HEAD
-
-
-The ability to include "_" in numbers as in Ruby is available for integers and floats. This improves the readability when working with large numbers:
-
-     1_052_672
-=======
->>>>>>> 55ed590b
 
 ### Atoms
 
