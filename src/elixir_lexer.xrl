--- conflicted
+++ resolved
@@ -39,17 +39,10 @@
 Rules.
 
 %% Numbers
-<<<<<<< HEAD
-{Digit}+(_{Digit}+)*\.{Digit}+(_{Digit}+)*     : { token, { float, TokenLine, list_to_float(string:join(string:tokens(TokenChars, "_"), "")) } }.
-{Digit}+\.{Digit}+                             : { token, { float, TokenLine, list_to_float(TokenChars) } }.
-{Digit}+(_{Digit}+)*                           : { token, { integer, TokenLine, list_to_integer(string:join(string:tokens(TokenChars, "_"), "")) } }.
-{Digit}+                                       : { token, { integer, TokenLine, list_to_integer(TokenChars) } }.
-=======
 {Digit}+(_{Digit}+)*\.{Digit}+(_{Digit}+)*     : build_number(float, TokenLine, true, TokenChars).
 {Digit}+\.{Digit}+                             : build_number(float, TokenLine, false, TokenChars).
 {Digit}+(_{Digit}+)*                           : build_number(integer, TokenLine, true, TokenChars).
 {Digit}+                                       : build_number(integer, TokenLine, false, TokenChars).
->>>>>>> 55ed590b
 
 %% __FILE__ and __LINE__
 __FILE__ : { token, { filename, TokenLine } }.
