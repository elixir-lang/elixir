--- conflicted
+++ resolved
@@ -57,11 +57,7 @@
       - uses: erlef/setup-beam@e6d7c94229049569db56a7ad5a540c051a010af9 # v1.20.4
         with:
           otp-version: ${{ matrix.otp_version }}
-<<<<<<< HEAD
           gleam-version: "1.11.1"
-=======
-
->>>>>>> ac44e723
       - name: Set ERL_COMPILER_OPTIONS
         if: ${{ matrix.deterministic }}
         run: echo "ERL_COMPILER_OPTIONS=deterministic" >> $GITHUB_ENV
