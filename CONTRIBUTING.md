--- conflicted
+++ resolved
@@ -197,11 +197,7 @@
 in order to craft an excellent pull request:
 
 1. [Fork](https://help.github.com/fork-a-repo/) the project, clone your fork,
-<<<<<<< HEAD
-   and configure the remotes:
-=======
   and configure the remotes:
->>>>>>> 73b64cbe
 
   ```sh
   # Clone your fork of the repo into the current directory
