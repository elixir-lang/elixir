Code.require_file("../test_helper.exs", __DIR__)

defmodule Task.SupervisorTest do
  use ExUnit.Case

  @moduletag report: [:supervisor]
  @moduletag :capture_log

  setup do
    {:ok, pid} = Task.Supervisor.start_link()
    {:ok, supervisor: pid}
  end

  def wait_and_send(caller, atom) do
    send(caller, :ready)
    receive do: (true -> true)
    send(caller, atom)
  end

  def sleep(number) do
    Process.sleep(number)
    number
  end

  test "can be supervised directly", config do
    modules = [{Task.Supervisor, name: config.test}]
    assert {:ok, _} = Supervisor.start_link(modules, strategy: :one_for_one)
    assert Process.whereis(config.test)
  end

  test "counts and returns children", config do
    assert Task.Supervisor.children(config[:supervisor]) == []

    assert Supervisor.count_children(config[:supervisor]) ==
             %{active: 0, specs: 0, supervisors: 0, workers: 0}

    assert DynamicSupervisor.count_children(config[:supervisor]) ==
             %{active: 0, specs: 0, supervisors: 0, workers: 0}
  end

  test "async/1", config do
    parent = self()
    fun = fn -> wait_and_send(parent, :done) end
    task = Task.Supervisor.async(config[:supervisor], fun)
    assert Task.Supervisor.children(config[:supervisor]) == [task.pid]

    # Assert the struct
    assert task.__struct__ == Task
    assert is_pid(task.pid)
    assert is_reference(task.ref)

    # Assert the link
    {:links, links} = Process.info(self(), :links)
    assert task.pid in links

    receive do: (:ready -> :ok)

    # Assert the initial call
    {:name, fun_name} = :erlang.fun_info(fun, :name)
    assert {__MODULE__, fun_name, 0} === :proc_lib.translate_initial_call(task.pid)

    # Run the task
    send(task.pid, true)

    # Assert response and monitoring messages
    ref = task.ref
    assert_receive {^ref, :done}
    assert_receive {:DOWN, ^ref, _, _, :normal}
  end

  test "async/3", config do
    args = [self(), :done]
    task = Task.Supervisor.async(config[:supervisor], __MODULE__, :wait_and_send, args)
    assert Task.Supervisor.children(config[:supervisor]) == [task.pid]

    receive do: (:ready -> :ok)
    assert {__MODULE__, :wait_and_send, 2} === :proc_lib.translate_initial_call(task.pid)

    send(task.pid, true)
    assert task.__struct__ == Task
    assert Task.await(task) == :done
  end

  test "async/1 with custom shutdown", config do
    Process.flag(:trap_exit, true)
    parent = self()

    fun = fn -> wait_and_send(parent, :done) end
    %{pid: pid} = Task.Supervisor.async(config[:supervisor], fun, shutdown: :brutal_kill)

    Process.exit(config[:supervisor], :shutdown)
    assert_receive {:DOWN, _, _, ^pid, :killed}
  end

  test "async_nolink/1", config do
    parent = self()
    fun = fn -> wait_and_send(parent, :done) end
    task = Task.Supervisor.async_nolink(config[:supervisor], fun)
    assert Task.Supervisor.children(config[:supervisor]) == [task.pid]

    # Assert the struct
    assert task.__struct__ == Task
    assert is_pid(task.pid)
    assert is_reference(task.ref)

    # Refute the link
    {:links, links} = Process.info(self(), :links)
    refute task.pid in links

    receive do: (:ready -> :ok)

    # Assert the initial call
    {:name, fun_name} = :erlang.fun_info(fun, :name)
    assert {__MODULE__, fun_name, 0} === :proc_lib.translate_initial_call(task.pid)

    # Run the task
    send(task.pid, true)

    # Assert response and monitoring messages
    ref = task.ref
    assert_receive {^ref, :done}
    assert_receive {:DOWN, ^ref, _, _, :normal}
  end

  test "async_nolink/3", config do
    args = [self(), :done]
    task = Task.Supervisor.async_nolink(config[:supervisor], __MODULE__, :wait_and_send, args)
    assert Task.Supervisor.children(config[:supervisor]) == [task.pid]

    receive do: (:ready -> :ok)
    assert {__MODULE__, :wait_and_send, 2} === :proc_lib.translate_initial_call(task.pid)

    send(task.pid, true)
    assert task.__struct__ == Task
    assert Task.await(task) == :done
  end

  test "async_nolink/1 with custom shutdown", config do
    Process.flag(:trap_exit, true)
    parent = self()

    fun = fn -> wait_and_send(parent, :done) end
    %{pid: pid} = Task.Supervisor.async_nolink(config[:supervisor], fun, shutdown: :brutal_kill)

    Process.exit(config[:supervisor], :shutdown)
    assert_receive {:DOWN, _, _, ^pid, :killed}
  end

  test "start_child/1", config do
    parent = self()
    fun = fn -> wait_and_send(parent, :done) end
    {:ok, pid} = Task.Supervisor.start_child(config[:supervisor], fun)
    assert Task.Supervisor.children(config[:supervisor]) == [pid]

    {:links, links} = Process.info(self(), :links)
    refute pid in links

    receive do: (:ready -> :ok)
    {:name, fun_name} = :erlang.fun_info(fun, :name)
    assert {__MODULE__, fun_name, 0} === :proc_lib.translate_initial_call(pid)

    send(pid, true)
    assert_receive :done
  end

  test "start_child/3", config do
    args = [self(), :done]

    {:ok, pid} =
      Task.Supervisor.start_child(config[:supervisor], __MODULE__, :wait_and_send, args)

    assert Task.Supervisor.children(config[:supervisor]) == [pid]

    {:links, links} = Process.info(self(), :links)
    refute pid in links

    receive do: (:ready -> :ok)
    assert {__MODULE__, :wait_and_send, 2} === :proc_lib.translate_initial_call(pid)

    send(pid, true)
    assert_receive :done

    assert_raise FunctionClauseError, fn ->
      Task.Supervisor.start_child(config[:supervisor], __MODULE__, :wait_and_send, :illegal_arg)
    end

    assert_raise FunctionClauseError, fn ->
      args = [self(), :done]
      Task.Supervisor.start_child(config[:supervisor], __MODULE__, "wait_and_send", args)
    end
  end

  test "start_child/1 with custom shutdown", config do
    Process.flag(:trap_exit, true)
    parent = self()

    fun = fn -> wait_and_send(parent, :done) end
    {:ok, pid} = Task.Supervisor.start_child(config[:supervisor], fun, shutdown: :brutal_kill)

    Process.monitor(pid)
    Process.exit(config[:supervisor], :shutdown)
    assert_receive {:DOWN, _, _, ^pid, :killed}
  end

  test "start_child/1 with custom restart", config do
    parent = self()

    fun = fn -> wait_and_send(parent, :done) end
    {:ok, pid} = Task.Supervisor.start_child(config[:supervisor], fun, restart: :permanent)

    assert_receive :ready
    Process.monitor(pid)
    Process.exit(pid, :shutdown)
    assert_receive {:DOWN, _, _, ^pid, :shutdown}
    assert_receive :ready
  end

  test "terminate_child/2", config do
    args = [self(), :done]

    {:ok, pid} =
      Task.Supervisor.start_child(config[:supervisor], __MODULE__, :wait_and_send, args)

    assert Task.Supervisor.children(config[:supervisor]) == [pid]
    assert Task.Supervisor.terminate_child(config[:supervisor], pid) == :ok
    assert Task.Supervisor.children(config[:supervisor]) == []
    assert Task.Supervisor.terminate_child(config[:supervisor], pid) == {:error, :not_found}
  end

  describe "await/1" do
    test "exits on task throw", config do
      Process.flag(:trap_exit, true)
      task = Task.Supervisor.async(config[:supervisor], fn -> throw(:unknown) end)

      assert {{{:nocatch, :unknown}, _}, {Task, :await, [^task, 5000]}} =
               catch_exit(Task.await(task))
    end

    test "exits on task error", config do
      Process.flag(:trap_exit, true)
      task = Task.Supervisor.async(config[:supervisor], fn -> raise "oops" end)
      assert {{%RuntimeError{}, _}, {Task, :await, [^task, 5000]}} = catch_exit(Task.await(task))
    end

    test "exits on task exit", config do
      Process.flag(:trap_exit, true)
      task = Task.Supervisor.async(config[:supervisor], fn -> exit(:unknown) end)
      assert {:unknown, {Task, :await, [^task, 5000]}} = catch_exit(Task.await(task))
    end
  end

  describe "async_stream" do
    @opts []
    test "streams an enumerable with fun", %{supervisor: supervisor} do
      assert supervisor
             |> Task.Supervisor.async_stream(1..4, &sleep/1, @opts)
             |> Enum.to_list() == [ok: 1, ok: 2, ok: 3, ok: 4]
    end

    test "streams an enumerable with mfa", %{supervisor: supervisor} do
      assert supervisor
             |> Task.Supervisor.async_stream(1..4, __MODULE__, :sleep, [], @opts)
             |> Enum.to_list() == [ok: 1, ok: 2, ok: 3, ok: 4]
    end

    test "streams an enumerable without leaking tasks", %{supervisor: supervisor} do
      assert supervisor
             |> Task.Supervisor.async_stream(1..4, &sleep/1, @opts)
             |> Enum.to_list() == [ok: 1, ok: 2, ok: 3, ok: 4]

      refute_received _
    end

    test "streams an enumerable with slowest first", %{supervisor: supervisor} do
      Process.flag(:trap_exit, true)

      assert supervisor
             |> Task.Supervisor.async_stream(4..1, &sleep/1, @opts)
             |> Enum.to_list() == [ok: 4, ok: 3, ok: 2, ok: 1]
    end

    test "streams an enumerable with exits", %{supervisor: supervisor} do
      Process.flag(:trap_exit, true)

      assert supervisor
             |> Task.Supervisor.async_stream(1..4, &exit(Integer.to_string(&1)), @opts)
             |> Enum.to_list() == [exit: "1", exit: "2", exit: "3", exit: "4"]
    end

    test "shuts down unused tasks", %{supervisor: supervisor} do
      collection = [0, :infinity, :infinity, :infinity]

      assert supervisor
             |> Task.Supervisor.async_stream(collection, &sleep/1, @opts)
             |> Enum.take(1) == [ok: 0]

      assert Process.info(self(), :links) == {:links, [supervisor]}
    end

    test "shuts down unused tasks without leaking messages", %{supervisor: supervisor} do
      collection = [0, :infinity, :infinity, :infinity]

      assert supervisor
             |> Task.Supervisor.async_stream(collection, &sleep/1, @opts)
             |> Enum.take(1) == [ok: 0]

      refute_received _
    end
<<<<<<< HEAD

    test "streams an enumerable with fun and supervisor fun", %{supervisor: supervisor} do
      {:ok, other_supervisor} = Task.Supervisor.start_link()

      assert fn i -> if rem(i, 2) == 0, do: supervisor, else: other_supervisor end
             |> Task.Supervisor.async_stream(1..4, &sleep_and_return_ancestor/1, @opts)
             |> Enum.to_list() ==
               [ok: other_supervisor, ok: supervisor, ok: other_supervisor, ok: supervisor]
    end

    test "streams an enumerable with mfa and supervisor fun", %{supervisor: supervisor} do
      {:ok, other_supervisor} = Task.Supervisor.start_link()
      fun = :sleep_and_return_ancestor

      assert fn i -> if rem(i, 2) == 0, do: supervisor, else: other_supervisor end
             |> Task.Supervisor.async_stream(1..4, __MODULE__, fun, [], @opts)
             |> Enum.to_list() ==
               [ok: other_supervisor, ok: supervisor, ok: other_supervisor, ok: supervisor]
    end

    test "streams an enumerable with mfa with args and supervisor fun", %{supervisor: supervisor} do
      {:ok, other_supervisor} = Task.Supervisor.start_link()
      fun = :sleep_and_return_ancestor

      assert fn i -> if rem(i, 2) == 0, do: supervisor, else: other_supervisor end
             |> Task.Supervisor.async_stream(1..4, __MODULE__, fun, [:another_arg], @opts)
             |> Enum.to_list() ==
               [ok: other_supervisor, ok: supervisor, ok: other_supervisor, ok: supervisor]
    end

    test "streams an enumerable with fun and executes supervisor fun in monitor process",
         context do
      %{supervisor: supervisor} = context
      parent = self()

      supervisor_fun = fn _i ->
        {:links, links} = Process.info(self(), :links)
        assert parent in links
        send(parent, {parent, self()})
        supervisor
      end

      assert supervisor_fun
             |> Task.Supervisor.async_stream(1..4, &sleep_and_return_ancestor/1, @opts)
             |> Enum.to_list() == [ok: supervisor, ok: supervisor, ok: supervisor, ok: supervisor]

      receive do
        {^parent, linked} ->
          for _ <- 1..3, do: assert_received({^parent, ^linked})
      after
        0 ->
          flunk("Did not receive any message from monitor process.")
      end
    end

    test "streams an enumerable with fun and bad supervisor fun" do
      Process.flag(:trap_exit, true)

      stream =
        fn _i -> raise "bad" end
        |> Task.Supervisor.async_stream(1..4, &sleep_and_return_ancestor/1, @opts)

      assert {{%RuntimeError{message: "bad"}, _stacktrace}, _mfa} = catch_exit(Stream.run(stream))

      refute_received _

      stream =
        fn _i -> :not_a_supervisor end
        |> Task.Supervisor.async_stream(1..4, &sleep_and_return_ancestor/1, @opts)

      assert {{:noproc, _stacktrace}, _mfa} = catch_exit(Stream.run(stream))

      refute_received _
    end
=======
>>>>>>> e044b661
  end

  describe "async_stream_nolink" do
    @opts [max_concurrency: 4]

    test "streams an enumerable with fun", %{supervisor: supervisor} do
      assert supervisor
             |> Task.Supervisor.async_stream_nolink(1..4, &sleep/1, @opts)
             |> Enum.to_list() == [ok: 1, ok: 2, ok: 3, ok: 4]
    end

    test "streams an enumerable with mfa", %{supervisor: supervisor} do
      assert supervisor
             |> Task.Supervisor.async_stream_nolink(1..4, __MODULE__, :sleep, [], @opts)
             |> Enum.to_list() == [ok: 1, ok: 2, ok: 3, ok: 4]
    end

    test "streams an enumerable without leaking tasks", %{supervisor: supervisor} do
      assert supervisor
             |> Task.Supervisor.async_stream_nolink(1..4, &sleep/1, @opts)
             |> Enum.to_list() == [ok: 1, ok: 2, ok: 3, ok: 4]

      refute_received _
    end

    test "streams an enumerable with slowest first", %{supervisor: supervisor} do
      assert supervisor
             |> Task.Supervisor.async_stream_nolink(4..1, &sleep/1, @opts)
             |> Enum.to_list() == [ok: 4, ok: 3, ok: 2, ok: 1]
    end

    test "streams an enumerable with exits", %{supervisor: supervisor} do
      assert supervisor
             |> Task.Supervisor.async_stream_nolink(1..4, &exit/1, @opts)
             |> Enum.to_list() == [exit: 1, exit: 2, exit: 3, exit: 4]
    end

    test "shuts down unused tasks", %{supervisor: supervisor} do
      collection = [0, :infinity, :infinity, :infinity]

      assert supervisor
             |> Task.Supervisor.async_stream_nolink(collection, &sleep/1, @opts)
             |> Enum.take(1) == [ok: 0]

      assert Process.info(self(), :links) == {:links, [supervisor]}
    end

    test "shuts down unused tasks without leaking messages", %{supervisor: supervisor} do
      collection = [0, :infinity, :infinity, :infinity]

      assert supervisor
             |> Task.Supervisor.async_stream_nolink(collection, &sleep/1, @opts)
             |> Enum.take(1) == [ok: 0]

      refute_received _
    end
  end
end<|MERGE_RESOLUTION|>--- conflicted
+++ resolved
@@ -306,83 +306,6 @@
 
       refute_received _
     end
-<<<<<<< HEAD
-
-    test "streams an enumerable with fun and supervisor fun", %{supervisor: supervisor} do
-      {:ok, other_supervisor} = Task.Supervisor.start_link()
-
-      assert fn i -> if rem(i, 2) == 0, do: supervisor, else: other_supervisor end
-             |> Task.Supervisor.async_stream(1..4, &sleep_and_return_ancestor/1, @opts)
-             |> Enum.to_list() ==
-               [ok: other_supervisor, ok: supervisor, ok: other_supervisor, ok: supervisor]
-    end
-
-    test "streams an enumerable with mfa and supervisor fun", %{supervisor: supervisor} do
-      {:ok, other_supervisor} = Task.Supervisor.start_link()
-      fun = :sleep_and_return_ancestor
-
-      assert fn i -> if rem(i, 2) == 0, do: supervisor, else: other_supervisor end
-             |> Task.Supervisor.async_stream(1..4, __MODULE__, fun, [], @opts)
-             |> Enum.to_list() ==
-               [ok: other_supervisor, ok: supervisor, ok: other_supervisor, ok: supervisor]
-    end
-
-    test "streams an enumerable with mfa with args and supervisor fun", %{supervisor: supervisor} do
-      {:ok, other_supervisor} = Task.Supervisor.start_link()
-      fun = :sleep_and_return_ancestor
-
-      assert fn i -> if rem(i, 2) == 0, do: supervisor, else: other_supervisor end
-             |> Task.Supervisor.async_stream(1..4, __MODULE__, fun, [:another_arg], @opts)
-             |> Enum.to_list() ==
-               [ok: other_supervisor, ok: supervisor, ok: other_supervisor, ok: supervisor]
-    end
-
-    test "streams an enumerable with fun and executes supervisor fun in monitor process",
-         context do
-      %{supervisor: supervisor} = context
-      parent = self()
-
-      supervisor_fun = fn _i ->
-        {:links, links} = Process.info(self(), :links)
-        assert parent in links
-        send(parent, {parent, self()})
-        supervisor
-      end
-
-      assert supervisor_fun
-             |> Task.Supervisor.async_stream(1..4, &sleep_and_return_ancestor/1, @opts)
-             |> Enum.to_list() == [ok: supervisor, ok: supervisor, ok: supervisor, ok: supervisor]
-
-      receive do
-        {^parent, linked} ->
-          for _ <- 1..3, do: assert_received({^parent, ^linked})
-      after
-        0 ->
-          flunk("Did not receive any message from monitor process.")
-      end
-    end
-
-    test "streams an enumerable with fun and bad supervisor fun" do
-      Process.flag(:trap_exit, true)
-
-      stream =
-        fn _i -> raise "bad" end
-        |> Task.Supervisor.async_stream(1..4, &sleep_and_return_ancestor/1, @opts)
-
-      assert {{%RuntimeError{message: "bad"}, _stacktrace}, _mfa} = catch_exit(Stream.run(stream))
-
-      refute_received _
-
-      stream =
-        fn _i -> :not_a_supervisor end
-        |> Task.Supervisor.async_stream(1..4, &sleep_and_return_ancestor/1, @opts)
-
-      assert {{:noproc, _stacktrace}, _mfa} = catch_exit(Stream.run(stream))
-
-      refute_received _
-    end
-=======
->>>>>>> e044b661
   end
 
   describe "async_stream_nolink" do
