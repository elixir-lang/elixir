--- conflicted
+++ resolved
@@ -120,7 +120,6 @@
     Calendar.ISO.date_from_iso_days(iso_days)
   end
 
-<<<<<<< HEAD
   describe "parse_date/1" do
     test "supports both only extended format by default" do
       assert Calendar.ISO.parse_date("20150123") == {:error, :invalid_format}
@@ -152,10 +151,6 @@
     end
 
     test "ignores offset data but requires valid ones" do
-=======
-  describe "parse_time/1" do
-    test "ignores timezone data but requires valid ones" do
->>>>>>> 8fa1bb51
       assert Calendar.ISO.parse_time("23:50:07Z") == {:ok, {23, 50, 7, {0, 0}}}
       assert Calendar.ISO.parse_time("23:50:07+01:00") == {:ok, {23, 50, 7, {0, 0}}}
 
@@ -210,7 +205,6 @@
     end
   end
 
-<<<<<<< HEAD
   describe "parse_time/2" do
     test "allows enforcing basic formats" do
       assert Calendar.ISO.parse_time("235007", :basic) == {:ok, {23, 50, 7, {0, 0}}}
@@ -228,8 +222,6 @@
     end
   end
 
-=======
->>>>>>> 8fa1bb51
   describe "parse_naive_datetime/1" do
     test "rejects strings with formatting errors" do
       assert Calendar.ISO.parse_naive_datetime("2015:01:23 23-50-07") == {:error, :invalid_format}
@@ -244,11 +236,7 @@
       assert Calendar.ISO.parse_naive_datetime("2015-01-32 23:50:07") == {:error, :invalid_date}
     end
 
-<<<<<<< HEAD
     test "ignores offset data but requires valid ones" do
-=======
-    test "ignores timezone data but requires valid ones" do
->>>>>>> 8fa1bb51
       assert Calendar.ISO.parse_naive_datetime("2015-01-23T23:50:07.123+02:30") ==
                {:ok, {2015, 1, 23, 23, 50, 7, {123_000, 3}}}
 
@@ -267,7 +255,6 @@
       assert Calendar.ISO.parse_naive_datetime("2015-01-23T23:50:07.123-24:00") ==
                {:error, :invalid_format}
     end
-<<<<<<< HEAD
 
     test "supports both spaces and 'T' as datetime separators" do
       assert Calendar.ISO.parse_naive_datetime("2015-01-23 23:50:07") ==
@@ -312,8 +299,11 @@
     end
 
     test "errors on other format names" do
-      assert Calendar.ISO.parse_naive_datetime("20150123 235007.123", :other) == {:error, :invalid_format}
-      assert Calendar.ISO.parse_naive_datetime("2015-01-23 23:50:07.123", :other) == {:error, :invalid_format}
+      assert Calendar.ISO.parse_naive_datetime("20150123 235007.123", :other) ==
+               {:error, :invalid_format}
+
+      assert Calendar.ISO.parse_naive_datetime("2015-01-23 23:50:07.123", :other) ==
+               {:error, :invalid_format}
     end
   end
 
@@ -394,8 +384,11 @@
     end
 
     test "errors on other format names" do
-      assert Calendar.ISO.parse_naive_datetime("20150123 235007.123Z", :other) == {:error, :invalid_format}
-      assert Calendar.ISO.parse_naive_datetime("2015-01-23 23:50:07.123Z", :other) == {:error, :invalid_format}
+      assert Calendar.ISO.parse_naive_datetime("20150123 235007.123Z", :other) ==
+               {:error, :invalid_format}
+
+      assert Calendar.ISO.parse_naive_datetime("2015-01-23 23:50:07.123Z", :other) ==
+               {:error, :invalid_format}
     end
 
     test "errors on mixed basic and extended formats" do
@@ -410,19 +403,6 @@
 
       assert Calendar.ISO.parse_utc_datetime("2015-01-23 235007.123Z", :extended) ==
                {:error, :invalid_format}
-=======
-  end
-
-  describe "parse_utc_datetime/1" do
-    test "recognizes various errors" do
-      assert Calendar.ISO.parse_utc_datetime("2015-01-23T23:50:07.123-00:00") ==
-               {:error, :invalid_format}
-
-      assert Calendar.ISO.parse_utc_datetime("2015-01-23P23:50:07") == {:error, :invalid_format}
-      assert Calendar.ISO.parse_utc_datetime("2015-01-23T23:50:07") == {:error, :missing_offset}
-      assert Calendar.ISO.parse_utc_datetime("2015-01-23 23:50:61") == {:error, :invalid_time}
-      assert Calendar.ISO.parse_utc_datetime("2015-01-32 23:50:07") == {:error, :invalid_date}
->>>>>>> 8fa1bb51
     end
   end
 end