Code.require_file "test_helper.exs", __DIR__

defmodule KernelTest do
  use ExUnit.Case, async: true

  doctest Kernel

  test "=~/2" do
    assert ("abcd" =~ ~r/c(d)/) == true
    assert ("abcd" =~ ~r/e/) == false
    assert ("abcd" =~ ~R/c(d)/) == true
    assert ("abcd" =~ ~R/e/) == false

    string = "^ab+cd*$"
    assert (string =~ "ab+") == true
    assert (string =~ "bb") == false

    assert ("abcd" =~ ~r//) == true
    assert ("abcd" =~ ~R//) == true
    assert ("abcd" =~ "") == true

    assert ("" =~ ~r//) == true
    assert ("" =~ ~R//) == true
    assert ("" =~ "") == true

    assert ("" =~ "abcd") == false
    assert ("" =~ ~r/abcd/) == false
    assert ("" =~ ~R/abcd/) == false

    assert_raise FunctionClauseError, "no function clause matching in Kernel.=~/2", fn ->
      1234 =~ "hello"
    end

    assert_raise FunctionClauseError, "no function clause matching in Kernel.=~/2", fn ->
      1234 =~ ~r"hello"
    end

    assert_raise FunctionClauseError, "no function clause matching in Kernel.=~/2", fn ->
      1234 =~ ~R"hello"
    end

    assert_raise FunctionClauseError, "no function clause matching in Kernel.=~/2", fn ->
      ~r"hello" =~ "hello"
    end

    assert_raise FunctionClauseError, "no function clause matching in Kernel.=~/2", fn ->
      ~r"hello" =~ ~r"hello"
    end

    assert_raise FunctionClauseError, "no function clause matching in Kernel.=~/2", fn ->
      :abcd =~ ~r//
    end

    assert_raise FunctionClauseError, "no function clause matching in Kernel.=~/2", fn ->
      :abcd =~ ""
    end

    assert_raise FunctionClauseError, "no function clause matching in Regex.match?/2", fn ->
      "abcd" =~ nil
    end

    assert_raise FunctionClauseError, "no function clause matching in Regex.match?/2", fn ->
      "abcd" =~ :abcd
    end
  end

  test "^" do
    x = List.first([1])

    assert_raise MatchError, fn ->
      {x, ^x} = {2, 2}
      x
    end
  end

  test "match?/2" do
    a = List.first([0])
    assert match?(b when b > a, 1) == true
    assert binding() == [a: 0]

    assert match?(b when b > a, -1) == false
    assert binding() == [a: 0]
  end

  def exported?,      do: not_exported?()
  defp not_exported?, do: true

  test "function_exported?/3" do
    assert function_exported?(__MODULE__, :exported?, 0)
    refute function_exported?(__MODULE__, :not_exported?, 0)
  end

  test "macro_exported?/3" do
    assert macro_exported?(Kernel, :in, 2) == true
    assert macro_exported?(Kernel, :def, 1) == true
    assert macro_exported?(Kernel, :def, 2) == true
    assert macro_exported?(Kernel, :def, 3) == false
    assert macro_exported?(Kernel, :no_such_macro, 2) == false
    assert macro_exported?(:erlang, :abs, 1) == false
  end

  test "apply/3 and apply/2" do
    assert apply(Enum, :reverse, [[1 | [2, 3]]]) == [3, 2, 1]
    assert apply(fn x -> x * 2 end, [2]) == 4
  end

  test "binding/0 and binding/1" do
    x = 1
    assert binding() == [x: 1]

    x = 2
    assert binding() == [x: 2]

    y = 3
    assert binding() == [x: 2, y: 3]

    var!(x, :foo) = 4
    assert binding() == [x: 2, y: 3]
    assert binding(:foo) == [x: 4]

    # No warnings
    _x = 1
    assert binding() == [_x: 1, x: 2, y: 3]
  end

  defmodule User do
    assert is_map defstruct name: "john"
  end

  defmodule UserTuple do
    def __struct__({UserTuple, :ok}) do
      %User{}
    end
  end

  test "struct/1 and struct/2" do
    assert struct(User) == %User{name: "john"}

    user = struct(User, name: "meg")
    assert user == %User{name: "meg"}

    assert struct(user, unknown: "key") == user
    assert struct(user, %{name: "john"}) == %User{name: "john"}
    assert struct(user, name: "other", __struct__: Post) == %User{name: "other"}
  end

  test "struct!/1 and struct!/2" do
    assert struct!(User) == %User{name: "john"}

    user = struct!(User, name: "meg")
    assert user == %User{name: "meg"}

    assert_raise KeyError, fn ->
      struct!(user, unknown: "key")
    end

    assert struct!(user, %{name: "john"}) == %User{name: "john"}
    assert struct!(user, name: "other", __struct__: Post) == %User{name: "other"}
  end

  test "if/2 with invalid keys" do
    error_message = "invalid or duplicate keys for if, only \"do\" " <>
    "and an optional \"else\" are permitted"
    assert_raise ArgumentError, error_message, fn ->
      Code.eval_string("if true, foo: 7")
    end

    assert_raise ArgumentError, error_message, fn ->
      Code.eval_string("if true, do: 6, boo: 7")
    end

    assert_raise ArgumentError, error_message, fn ->
      Code.eval_string("if true, do: 7, do: 6")
    end

    assert_raise ArgumentError, error_message, fn ->
      Code.eval_string("if true, do: 8, else: 7, else: 6")
    end

    assert_raise ArgumentError, error_message, fn ->
      Code.eval_string("if true, else: 6")
    end

    assert_raise ArgumentError, error_message, fn ->
      Code.eval_string("if true, []")
    end
  end

  test "unless/2 with invalid keys" do
    error_message = "invalid or duplicate keys for unless, only \"do\" " <>
      "and an optional \"else\" are permitted"
    assert_raise ArgumentError, error_message, fn ->
      Code.eval_string("unless true, foo: 7")
    end

    assert_raise ArgumentError, error_message, fn ->
      Code.eval_string("unless true, do: 6, boo: 7")
    end

    assert_raise ArgumentError, error_message, fn ->
      Code.eval_string("unless true, do: 7, do: 6")
    end

    assert_raise ArgumentError, error_message, fn ->
      Code.eval_string("unless true, do: 8, else: 7, else: 6")
    end

    assert_raise ArgumentError, error_message, fn ->
      Code.eval_string("unless true, else: 6")
    end

    assert_raise ArgumentError, error_message, fn ->
      Code.eval_string("unless true, []")
    end
  end

  test "and/2" do
    assert (true and false) == false
    assert (true and true) == true
    assert (true and 0) == 0
    assert (false and false) == false
    assert (false and true) == false
    assert (false and 0) == false
    assert (false and raise "oops") == false
    assert_raise BadBooleanError, fn -> 0 and 1 end
  end

  test "or/2" do
    assert (true or false) == true
    assert (true or true) == true
    assert (true or 0) == true
    assert (true or raise "foo") == true
    assert (false or false) == false
    assert (false or true) == true
    assert (false or 0) == 0
    assert_raise BadBooleanError, fn -> 0 or 1 end
  end

  describe "in/2" do
    test "with literals on right side" do
      assert 2 in [1, 2, 3]
      assert 2 in 1..3
      refute 4 in [1, 2, 3]
      refute 4 in 1..3
    end

    test "with expressions on right side" do
      list = [1, 2, 3]
      assert 2 in list
      refute 4 in list

      assert 2 in [1 | [2, 3]]
      assert 3 in [1 | list]
    end

    @at_list1 [4, 5]
    @at_range 6..8
    @at_list2 [13, 14]
    def fun_in(x) when x in [0], do: :list
    def fun_in(x) when x in 1..3, do: :range
    def fun_in(x) when x in @at_list1, do: :at_list
    def fun_in(x) when x in @at_range, do: :at_range
    def fun_in(x) when x in [9 | [10, 11]], do: :list_cons
    def fun_in(x) when x in [12 | @at_list2], do: :list_cons_at
    def fun_in(_), do: :none

    test "in function guard" do
      assert fun_in(0) == :list
      assert fun_in(1) == :range
      assert fun_in(2) == :range
      assert fun_in(3) == :range
      assert fun_in(5) == :at_list
      assert fun_in(6) == :at_range
      assert fun_in(7) == :at_range
      assert fun_in(8) == :at_range
      assert fun_in(9) == :list_cons
      assert fun_in(10) == :list_cons
      assert fun_in(11) == :list_cons
      assert fun_in(12) == :list_cons_at
      assert fun_in(13) == :list_cons_at
      assert fun_in(14) == :list_cons_at

      assert fun_in(0.0) == :none
      assert fun_in(1.0) == :none
      assert fun_in(2.0) == :none
      assert fun_in(3.0) == :none
      assert fun_in(6.0) == :none
      assert fun_in(7.0) == :none
      assert fun_in(8.0) == :none
      assert fun_in(9.0) == :none
      assert fun_in(10.0) == :none
      assert fun_in(11.0) == :none
      assert fun_in(12.0) == :none
      assert fun_in(13.0) == :none
      assert fun_in(14.0) == :none
    end

    def dynamic_in(x, y, z) when x in y..z, do: true
    def dynamic_in(_x, _y, _z), do: false

    test "in dynamic function guard" do
      assert dynamic_in(1, 1, 3)
      assert dynamic_in(2, 1, 3)
      assert dynamic_in(3, 1, 3)

      assert dynamic_in(1, 3, 1)
      assert dynamic_in(2, 3, 1)
      assert dynamic_in(3, 3, 1)

      refute dynamic_in(0, 1, 3)
      refute dynamic_in(4, 1, 3)
      refute dynamic_in(0, 3, 1)
      refute dynamic_in(4, 3, 1)

      refute dynamic_in(2, 1.0, 3)
      refute dynamic_in(2, 1, 3.0)
      refute dynamic_in(2.0, 1, 3)
    end

    defmacrop case_in(x, y) do
      quote do
        case 0 do
          _ when unquote(x) in unquote(y) -> true
          _ -> false
        end
      end
    end

    test "in case guard" do
      assert case_in(1, [1, 2, 3]) == true
      assert case_in(1, 1..3) == true
      assert case_in(2, 1..3) == true
      assert case_in(3, 1..3) == true
      assert case_in(-3, -1..-3) == true
    end

    test "in module body" do
      defmodule InSample do
        @foo [:a, :b]
        true = :a in @foo
      end
    after
      purge(InSample)
    end

    test "inside and/2" do
      response = %{code: 200}
      if is_map(response) and response.code in 200..299 do
        :pass
      end

      # This module definition copies internal variable
      # defined during in/2 expansion.
      Module.create(InVarCopy, nil, __ENV__)
      purge(InVarCopy)
    end

    test "with a non-literal non-escaped compile-time range in guards" do
      message = "non-literal range in guard should be escaped with Macro.escape/2"
      assert_raise ArgumentError, message, fn ->
        Code.eval_string """
        defmodule InErrors do
          range = 1..3
          def foo(x) when x in unquote(range), do: :ok
        end
        """
      end
    end

    test "with a non-compile-time range in guards" do
      message = ~r/invalid args for operator "in", .* got: :hello/
      assert_raise ArgumentError, message, fn ->
        Code.eval_string """
        defmodule InErrors do
          def foo(x) when x in :hello, do: :ok
        end
        """
      end
    end

    test "with a non-compile-time list cons in guards" do
      message = ~r/invalid args for operator "in", .* got: list\(\)/
      assert_raise ArgumentError, message, fn ->
        Code.eval_string """
        defmodule InErrors do
          def list, do: [1]
          def foo(x) when x in [1 | list()], do: :ok
        end
        """
      end
    end

    test "with a non-integer range" do
      message = "ranges (first..last) expect both sides to be integers, got: 0..5.0"
      assert_raise ArgumentError, message, fn ->
        last = 5.0
        1 in 0..last
      end
    end

    test "is optimized" do
      assert expand_to_string(quote(do: foo in [])) == "Enum.member?([], foo)"

      result = expand_to_string(quote(do: rand() in 1..2))
      assert result =~ "var = rand()"
      assert result =~ ":erlang.andalso(:erlang.is_integer(var), :erlang.andalso(:erlang.>=(var, 1), :erlang.\"=<\"(var, 2)))"

      result = expand_to_string(quote(do: rand() in [1, 2]))
      assert result =~ "var = rand()"
      assert result =~ ":erlang.or(:erlang.\"=:=\"(var, 2), :erlang.\"=:=\"(var, 1))"

      result = expand_to_string(quote(do: rand() in [1 | [2]]))
      assert result =~ "var = rand()"
      assert result =~ ":erlang.or(:erlang.\"=:=\"(var, 1), :erlang.\"=:=\"(var, 2))"
    end

    defp expand_to_string(ast) do
      ast
      |> Macro.prewalk(&Macro.expand(&1, __ENV__))
      |> Macro.to_string
    end
  end

  describe "__info__" do
    test ":macros" do
      assert {:in, 2} in Kernel.__info__(:macros)
    end

    test ":functions" do
      refute {:__info__, 1} in Kernel.__info__(:functions)
    end

    test "others" do
      assert Kernel.__info__(:module) == Kernel
      assert is_list Kernel.__info__(:compile)
      assert is_list Kernel.__info__(:attributes)
      assert is_list Kernel.__info__(:exports)
    end
  end

  describe "defdelegate" do
    defdelegate my_flatten(list), to: List, as: :flatten

    dynamic = :dynamic_flatten
    defdelegate unquote(dynamic)(list), to: List, as: :flatten

    test "dispatches to delegated functions" do
      assert my_flatten([[1]]) == [1]
    end

    test "with unquote" do
      assert dynamic_flatten([[1]]) == [1]
    end

    test "raises with non-variable arguments" do
      msg = "defdelegate/2 only accepts function parameters, got: 1"

      assert_raise ArgumentError, msg, fn -> Code.eval_string("""
        defmodule IntDelegate do
          defdelegate foo(1), to: List
        end
        """, [], __ENV__)
      end

      assert_raise ArgumentError, msg, fn -> Code.eval_string("""
        defmodule IntOptionDelegate do
          defdelegate foo(1 \\\\ 1), to: List
        end
        """, [], __ENV__)
      end
    end

    defdelegate my_reverse(list \\ []), to: :lists, as: :reverse
    defdelegate my_get(map \\ %{}, key, default \\ ""), to: Map, as: :get

    test "accepts variable with optional arguments" do
      assert my_reverse() == []
      assert my_reverse([1, 2, 3]) == [3, 2, 1]

      assert my_get("foo") == ""
      assert my_get(%{}, "foo") == ""
      assert my_get(%{"foo" => "bar"}, "foo") == "bar"
      assert my_get(%{}, "foo", "not_found") == "not_found"
    end
  end

  describe "access" do
    test "get_in/2" do
      users = %{"john" => %{age: 27}, "meg" => %{age: 23}}
      assert get_in(users, ["john", :age]) == 27
      assert get_in(users, ["dave", :age]) == nil
      assert get_in(nil, ["john", :age]) == nil

      map = %{"fruits" => ["banana", "apple", "orange"]}
      assert get_in(map, ["fruits", by_index(0)])  == "banana"
      assert get_in(map, ["fruits", by_index(3)])  == nil
      assert get_in(map, ["unknown", by_index(3)]) == :oops

      assert_raise FunctionClauseError, fn ->
        get_in(users, [])
      end
    end

    test "put_in/3" do
      users = %{"john" => %{age: 27}, "meg" => %{age: 23}}

      assert put_in(users, ["john", :age], 28) ==
             %{"john" => %{age: 28}, "meg" => %{age: 23}}

      assert_raise FunctionClauseError, fn ->
        put_in(users, [], %{})
      end

      assert_raise ArgumentError, "could not put/update key \"john\" on a nil value", fn ->
        put_in(nil, ["john", :age], 28)
      end
    end

    test "put_in/2" do
      users = %{"john" => %{age: 27}, "meg" => %{age: 23}}

      assert put_in(users["john"][:age], 28) ==
             %{"john" => %{age: 28}, "meg" => %{age: 23}}

      assert put_in(users["john"].age, 28) ==
             %{"john" => %{age: 28}, "meg" => %{age: 23}}

      assert_raise BadMapError, fn ->
        put_in(users["dave"].age, 19)
      end

      assert_raise KeyError, fn ->
        put_in(users["meg"].unknown, "value")
      end
    end

    test "update_in/3" do
      users = %{"john" => %{age: 27}, "meg" => %{age: 23}}

      assert update_in(users, ["john", :age], &(&1 + 1)) ==
             %{"john" => %{age: 28}, "meg" => %{age: 23}}

      assert_raise FunctionClauseError, fn ->
        update_in(users, [], fn _ -> %{} end)
      end

      assert_raise ArgumentError, "could not put/update key \"john\" on a nil value", fn ->
        update_in(nil, ["john", :age], fn _ -> %{} end)
      end

      assert_raise UndefinedFunctionError, fn ->
        pop_in(struct(Sample, []), [:name])
      end
    end

    test "update_in/2" do
      users = %{"john" => %{age: 27}, "meg" => %{age: 23}}

      assert update_in(users["john"][:age], &(&1 + 1)) ==
             %{"john" => %{age: 28}, "meg" => %{age: 23}}

      assert update_in(users["john"].age, &(&1 + 1)) ==
             %{"john" => %{age: 28}, "meg" => %{age: 23}}

      assert_raise BadMapError, fn ->
        update_in(users["dave"].age, &(&1 + 1))
      end

      assert_raise KeyError, fn ->
        put_in(users["meg"].unknown, &(&1 + 1))
      end
    end

    test "get_and_update_in/3" do
      users = %{"john" => %{age: 27}, "meg" => %{age: 23}}

      assert get_and_update_in(users, ["john", :age], &{&1, &1 + 1}) ==
             {27, %{"john" => %{age: 28}, "meg" => %{age: 23}}}

      map = %{"fruits" => ["banana", "apple", "orange"]}
      assert get_and_update_in(map, ["fruits", by_index(0)], &{&1, String.reverse(&1)}) ==
             {"banana", %{"fruits" => ["ananab", "apple", "orange"]}}

      assert get_and_update_in(map, ["fruits", by_index(3)], &{&1, &1}) ==
             {nil, %{"fruits" => ["banana", "apple", "orange"]}}

      assert get_and_update_in(map, ["unknown", by_index(3)], &{&1, []}) ==
             {:oops, %{"fruits" => ["banana", "apple", "orange"], "unknown" => []}}

      assert_raise FunctionClauseError, fn ->
        update_in(users, [], fn _ -> %{} end)
      end
    end

    test "get_and_update_in/2" do
      users = %{"john" => %{age: 27}, "meg" => %{age: 23}}

      assert get_and_update_in(users["john"].age, &{&1, &1 + 1}) ==
             {27, %{"john" => %{age: 28}, "meg" => %{age: 23}}}

      assert_raise ArgumentError, "could not put/update key \"john\" on a nil value", fn ->
        get_and_update_in(nil["john"][:age], fn nil -> {:ok, 28} end)
      end

      assert_raise BadMapError, fn ->
        get_and_update_in(users["dave"].age, &{&1, &1 + 1})
      end

      assert_raise KeyError, fn ->
        get_and_update_in(users["meg"].unknown, &{&1, &1 + 1})
      end
    end

    test "pop_in/2" do
      users = %{"john" => %{age: 27}, "meg" => %{age: 23}}

      assert pop_in(users, ["john", :age]) ==
             {27, %{"john" => %{}, "meg" => %{age: 23}}}

      assert pop_in(users, ["bob", :age]) ==
             {nil, %{"john" => %{age: 27}, "meg" => %{age: 23}}}

      assert pop_in([], [:foo, :bar]) == {nil, []}

      assert_raise FunctionClauseError, fn ->
        pop_in(users, [])
      end
    end

    test "pop_in/2 with paths" do
      map = %{"fruits" => ["banana", "apple", "orange"]}
      assert pop_in(map, ["fruits", by_index(0)]) ==
             {"banana", %{"fruits" => ["apple", "orange"]}}
      assert pop_in(map, ["fruits", by_index(3)]) ==
             {nil, map}

      map = %{"fruits" => [%{name: "banana"}, %{name: "apple"}]}
      assert pop_in(map, ["fruits", by_index(0), :name]) ==
             {"banana", %{"fruits" => [%{}, %{name: "apple"}]}}
      assert pop_in(map, ["fruits", by_index(3), :name]) ==
             {nil, map}
    end

    test "pop_in/1" do
      users = %{"john" => %{age: 27}, "meg" => %{age: 23}}

      assert pop_in(users["john"][:age]) ==
             {27, %{"john" => %{}, "meg" => %{age: 23}}}
      assert pop_in(users["john"][:name]) ==
             {nil, %{"john" => %{age: 27}, "meg" => %{age: 23}}}
      assert pop_in(users["bob"][:age]) ==
             {nil, %{"john" => %{age: 27}, "meg" => %{age: 23}}}

      users = %{john: [age: 27], meg: [age: 23]}

      assert pop_in(users.john[:age]) ==
             {27, %{john: [], meg: [age: 23]}}
      assert pop_in(users.john[:name]) ==
             {nil, %{john: [age: 27], meg: [age: 23]}}

      assert pop_in([][:foo][:bar]) == {nil, []}
      assert_raise KeyError, fn -> pop_in(users.bob[:age]) end
    end

    test "pop_in/1/2 with nils" do
      users = %{"john" => nil, "meg" => %{age: 23}}
      assert pop_in(users["john"][:age]) ==
             {nil, %{"meg" => %{age: 23}}}
      assert pop_in(users, ["john", :age]) ==
             {nil, %{"meg" => %{age: 23}}}

      users = %{john: nil, meg: %{age: 23}}
      assert pop_in(users.john[:age]) ==
             {nil, %{john: nil, meg: %{age: 23}}}
      assert pop_in(users, [:john, :age]) ==
             {nil, %{meg: %{age: 23}}}

      x = nil
      assert_raise ArgumentError, fn -> pop_in(x["john"][:age]) end
      assert_raise ArgumentError, fn -> pop_in(nil["john"][:age]) end
      assert_raise ArgumentError, fn -> pop_in(nil, ["john", :age]) end
    end

    test "with dynamic paths" do
      map = empty_map()

      assert put_in(map[:foo], "bar") == %{foo: "bar"}
      assert put_in(empty_map()[:foo], "bar") == %{foo: "bar"}
      assert put_in(KernelTest.empty_map()[:foo], "bar") == %{foo: "bar"}
      assert put_in(__MODULE__.empty_map()[:foo], "bar") == %{foo: "bar"}

      assert_raise ArgumentError, ~r"access at least one element,", fn ->
        Code.eval_quoted(quote(do: put_in(map, "bar")), [])
      end

      assert_raise ArgumentError, ~r"must start with a variable, local or remote call", fn ->
        Code.eval_quoted(quote(do: put_in(map.foo(1, 2)[:bar], "baz")), [])
      end
    end

    def empty_map, do: %{}

    def by_index(index) do
      fn
        _, nil, next ->
          next.(:oops)
        :get, data, next ->
          next.(Enum.at(data, index))
        :get_and_update, data, next ->
          current = Enum.at(data, index)
          case next.(current) do
            {get, update} -> {get, List.replace_at(data, index, update)}
            :pop -> {current, List.delete_at(data, index)}
          end
      end
    end
  end

  describe "pipeline" do
    test "simple" do
      assert [1, [2], 3] |> List.flatten == [1, 2, 3]
    end

    test "nested" do
      assert [1, [2], 3] |> List.flatten |> Enum.map(&(&1 * 2)) == [2, 4, 6]
    end

    test "local call" do
      assert [1, [2], 3] |> List.flatten |> local == [2, 4, 6]
    end

    test "with capture" do
      assert Enum.map([1, 2, 3], &(&1 |> twice |> twice)) == [4, 8, 12]
    end

    test "with anonymous functions" do
      assert  1  |> (&(&1*2)).() == 2
      assert [1] |> (&hd(&1)).() == 1
    end

    defp twice(a), do: a * 2

    defp local(list) do
      Enum.map(list, &(&1 * 2))
    end
  end

  describe "destructure" do
    test "less args" do
      destructure [x, y, z], [1, 2, 3, 4, 5]
      assert x == 1
      assert y == 2
      assert z == 3
    end

    test "more args" do
      destructure [a, b, c, d, e], [1, 2, 3]
      assert a == 1
      assert b == 2
      assert c == 3
      assert d == nil
      assert e == nil
    end

    test "equal args" do
      destructure [a, b, c], [1, 2, 3]
      assert a == 1
      assert b == 2
      assert c == 3
    end

    test "no values" do
      destructure [a, b, c], []
      assert a == nil
      assert b == nil
      assert c == nil
    end

    test "works as match" do
      destructure [1, b, _], [1, 2, 3]
      assert b == 2
    end

    test "nil values" do
      destructure [a, b, c], a_nil()
      assert a == nil
      assert b == nil
      assert c == nil
    end

    test "invalid match" do
      a = List.first([3])
      assert_raise MatchError, fn ->
        destructure [^a, _b, _c], a_list()
      end
    end

    defp a_list, do: [1, 2, 3]
    defp a_nil, do: nil
  end

  describe "use/2" do
    import ExUnit.CaptureIO

    defmodule SampleA do
      defmacro __using__(opts) do
        prefix = Keyword.get(opts, :prefix, "")
        IO.puts(prefix <> "A")
      end
    end

    defmodule SampleB do
      defmacro __using__(_) do
        IO.puts("B")
      end
    end

    test "invalid argument is literal" do
      message = "invalid arguments for use, expected a compile time atom or alias, got: 42"
      assert_raise ArgumentError, message, fn ->
        Code.eval_string("use 42")
      end
    end

    test "invalid argument is variable" do
      message = "invalid arguments for use, expected a compile time atom or alias, got: variable"
      assert_raise ArgumentError, message, fn ->
        Code.eval_string("use variable")
      end
    end

    test "multi-call" do
      assert capture_io(fn ->
        Code.eval_string("use KernelTest.{SampleA, SampleB,}", [], __ENV__)
      end) == "A\nB\n"
    end

    test "multi-call with options" do
      assert capture_io(fn ->
        Code.eval_string(~S|use KernelTest.{SampleA}, prefix: "-"|, [], __ENV__)
      end) == "-A\n"
    end

    test "multi-call with unquote" do
      assert capture_io(fn ->
        Code.eval_string("""
          defmodule TestMod do
            def main() do
              use KernelTest.{SampleB, unquote(:SampleA)}
            end
          end
          """, [], __ENV__)
      end) == "B\nA\n"
    after
      purge(KernelTest.TestMod)
    end
  end

<<<<<<< HEAD
  describe "tl/2" do
    test "proper list" do
      assert tl([1, 2, 3, :go]) == [2, 3, :go]
    end

    test "empty list" do
      assert_raise ArgumentError, "argument error", fn ->
        tl([])
      end
    end

    test "one-element list" do
      assert tl([:one]) == []
    end

    test "improper lists" do
      assert tl([:a, :b | :c]) == [:b | :c]
      assert tl([:a | :b]) == :b
    end
=======
  test "hd/2" do
    assert hd([1, 2, 3, 4]) == 1
    assert_raise ArgumentError, "argument error", fn ->
      hd([])
    end
    assert hd([1 | 2]) == 1
>>>>>>> f523b485
  end

  defp purge(module) do
    :code.delete(module)
    :code.purge(module)
  end
end<|MERGE_RESOLUTION|>--- conflicted
+++ resolved
@@ -856,34 +856,26 @@
     end
   end
 
-<<<<<<< HEAD
-  describe "tl/2" do
-    test "proper list" do
-      assert tl([1, 2, 3, :go]) == [2, 3, :go]
-    end
-
-    test "empty list" do
-      assert_raise ArgumentError, "argument error", fn ->
-        tl([])
-      end
-    end
-
-    test "one-element list" do
-      assert tl([:one]) == []
-    end
-
-    test "improper lists" do
-      assert tl([:a, :b | :c]) == [:b | :c]
-      assert tl([:a | :b]) == :b
-    end
-=======
+  test "tl/2" do
+    assert tl([:one]) == []
+    assert tl([1, 2, 3]) == [2, 3]
+
+    assert_raise ArgumentError, "argument error", fn ->
+      tl([])
+    end
+
+    assert tl([:a | :b]) == :b
+    assert tl([:a, :b | :c]) == [:b | :c]
+  end
+
   test "hd/2" do
     assert hd([1, 2, 3, 4]) == 1
+
     assert_raise ArgumentError, "argument error", fn ->
       hd([])
     end
+
     assert hd([1 | 2]) == 1
->>>>>>> f523b485
   end
 
   defp purge(module) do
