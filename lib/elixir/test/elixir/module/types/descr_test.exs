--- conflicted
+++ resolved
@@ -26,14 +26,7 @@
       assert union(atom([:a]), negation(atom([:b]))) == negation(atom([:b]))
       assert union(negation(atom([:a, :b])), negation(atom([:b, :c]))) == negation(atom([:b]))
     end
-
-<<<<<<< HEAD
-    test "dynamic" do
-      assert equal?(union(dynamic(), dynamic()), dynamic())
-      assert equal?(union(dynamic(), term()), term())
-      assert equal?(union(term(), dynamic()), term())
-      assert equal?(union(intersection(dynamic(), atom()), atom()), atom())
-=======
+    
     test "all primitive types" do
       all = [
         atom(),
@@ -51,7 +44,13 @@
       ]
 
       assert Enum.reduce(all, &union/2) == term()
->>>>>>> 809eccf5
+    end
+
+    test "dynamic" do
+      assert equal?(union(dynamic(), dynamic()), dynamic())
+      assert equal?(union(dynamic(), term()), term())
+      assert equal?(union(term(), dynamic()), term())
+      assert equal?(union(intersection(dynamic(), atom()), atom()), atom())
     end
   end
 
