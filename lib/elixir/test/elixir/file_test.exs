--- conflicted
+++ resolved
@@ -1452,47 +1452,9 @@
       stream = File.stream!(src, [:utf8])
       assert Enum.count(stream) == 1
 
-<<<<<<< HEAD
-  test "stream keeps BOM UTF8" do
-    src = fixture_path("utf8_bom.txt")
-
-    bom_line =
-      src
-      |> File.stream!([{:encoding, :utf8}])
-      |> Enum.take(1)
-
-    assert ["\uFEFFРусский\n"] == bom_line
-  end
-
-  test "stream keeps BOM UTF16 BE" do
-    src = fixture_path("utf16_be_bom.txt")
-
-    bom_line =
-      src
-      |> File.stream!([{:encoding, {:utf16, :big}}])
-      |> Enum.take(1)
-
-    assert ["\uFEFFРусский\n"] == bom_line
-  end
-
-  test "stream keeps BOM UTF16 LE" do
-    src = fixture_path("utf16_le_bom.txt")
-
-    bom_line =
-      src
-      |> File.stream!([{:encoding, {:utf16, :little}}])
-      |> Enum.take(1)
-
-    assert ["\uFEFFРусский\n"] == bom_line
-  end
-
-  test "trim BOM via option" do
-    src = fixture_path("utf8_bom.txt")
-=======
       stream = File.stream!(src, [], 2)
       assert Enum.count(stream) == 2
     end
->>>>>>> 3dc40c9c
 
     test "reads and writes lines" do
       src = fixture_path("file.txt")
@@ -1501,50 +1463,11 @@
       try do
         stream = File.stream!(src)
 
-<<<<<<< HEAD
-  test "trim BOM via option UTF8" do
-    src = fixture_path("utf8_bom.txt")
-
-    bom_line =
-      src
-      |> File.stream!([{:encoding, :utf8}, :trim_bom])
-      |> Enum.take(1)
-
-    assert ["Русский\n"] == bom_line
-  end
-
-  test "trim BOM via option UTF16 BE" do
-    src = fixture_path("utf16_be_bom.txt")
-
-    bom_line =
-      src
-      |> File.stream!([{:encoding, {:utf16, :big}}, :trim_bom])
-      |> Enum.take(1)
-
-    assert ["Русский\n"] == bom_line
-  end
-
-  test "trim BOM via option UTF16 LE" do
-    src = fixture_path("utf16_le_bom.txt")
-
-    bom_line =
-      src
-      |> File.stream!([{:encoding, {:utf16, :little}}, :trim_bom])
-      |> Enum.take(1)
-
-    assert ["Русский\n"] == bom_line
-  end
-
-  test "stream line UTF-8" do
-    src = fixture_path("file.txt")
-    dest = tmp_path("tmp_test.txt")
-=======
         File.open(dest, [:write], fn target ->
           Enum.each(stream, fn line ->
             IO.write(target, String.replace(line, "O", "A"))
           end)
         end)
->>>>>>> 3dc40c9c
 
         assert File.read(dest) == {:ok, "FAA\n"}
       after
@@ -1664,6 +1587,22 @@
       assert src
              |> File.stream!([:utf8, :trim_bom], 1)
              |> Enum.take(8) == ["Р", "у", "с", "с", "к", "и", "й", "\n"]
+    end
+
+    test "keeps BOM with UTF16 BE" do
+      src = fixture_path("utf16_be_bom.txt")
+
+      assert src
+             |> File.stream!([{:encoding, {:utf16, :big}}])
+             |> Enum.take(1) == ["\uFEFFРусский\n"]
+    end
+
+    test "keeps BOM with UTF16 LE" do
+      src = fixture_path("utf16_le_bom.txt")
+
+      assert src
+             |> File.stream!([{:encoding, {:utf16, :little}}])
+             |> Enum.take(1) == ["\uFEFFРусский\n"]
     end
 
     test "reads and writes line by line in UTF-8" do
