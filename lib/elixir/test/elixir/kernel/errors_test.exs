Code.require_file "../test_helper.exs", __DIR__

defmodule Kernel.ErrorsTest do
  use ExUnit.Case, async: true
  import CompileAssertion

  defmodule UnproperMacro do
    defmacro unproper(args), do: args
    defmacro exit(args), do: args
  end

  test "invalid token" do
    assert_compile_fail SyntaxError,
      "nofile:1: unexpected token: \" \" (column 7, codepoint U+00A0)",
      '[foo: \u00A0]\noops'
  end

  test "invalid quoted token" do
    assert_compile_fail SyntaxError,
      "nofile:1: syntax error before: \"world\"",
      '"hello" "world"'

    assert_compile_fail SyntaxError,
      "nofile:1: syntax error before: Foobar",
      '1 Foobar'

    assert_compile_fail SyntaxError,
      "nofile:1: syntax error before: foo",
      'Foo.:foo'

    assert_compile_fail SyntaxError,
      "nofile:1: syntax error before: \"foo\"",
      'Foo.:"foo\#{:bar}"'

    assert_compile_fail SyntaxError,
      "nofile:1: syntax error before: \"",
      'Foo.:"\#{:bar}"'
  end

  test "invalid identifier" do
    msg = fn char, name -> "nofile:1: invalid character '#{char}' in identifier: #{name}" end

    assert_compile_fail SyntaxError, msg.(:@, "foo@"), 'foo@'
    assert_compile_fail SyntaxError, msg.(:@, "foo@"), 'foo@ '
    assert_compile_fail SyntaxError, msg.(:@, "foo@bar"), 'foo@bar'
    assert_compile_fail SyntaxError, msg.(:!, "Foo!"), 'Foo!'
  end

  test "invalid fn" do
    assert_compile_fail SyntaxError,
                        "nofile:1: expected clauses to be defined with -> inside: 'fn'",
                        'fn 1 end'
  end

  test "kw missing space" do
    msg = "nofile:1: keyword argument must be followed by space after: foo:"

    assert_compile_fail SyntaxError, msg, "foo:bar"
    assert_compile_fail SyntaxError, msg, "foo:+"
    assert_compile_fail SyntaxError, msg, "foo:+1"
  end

  test "sigil terminator" do
    assert_compile_fail TokenMissingError,
      "nofile:3: missing terminator: \" (for sigil ~r\" starting at line 1)",
      '~r"foo\n\n'

    assert_compile_fail TokenMissingError,
      "nofile:3: missing terminator: } (for sigil ~r{ starting at line 1)",
      '~r{foo\n\n'
  end

  test "dot terminator" do
    assert_compile_fail TokenMissingError,
      "nofile:1: missing terminator: \" (for function name starting at line 1)",
      'foo."bar'
  end

  test "string terminator" do
    assert_compile_fail TokenMissingError,
      "nofile:1: missing terminator: \" (for string starting at line 1)",
      '"bar'
  end

  test "heredoc start" do
    assert_compile_fail SyntaxError,
      "nofile:1: heredoc start must be followed by a new line after \"\"\"",
      '"""bar\n"""'
  end

  test "heredoc terminator" do
    assert_compile_fail TokenMissingError,
      "nofile:2: missing terminator: \"\"\" (for heredoc starting at line 1)",
      '"""\nbar'
    assert_compile_fail SyntaxError,
      "nofile:2: invalid location for heredoc terminator, please escape token or move to its own line: \"\"\"",
      '"""\nbar"""'
  end

  test "unexpected end" do
    assert_compile_fail SyntaxError,
      "nofile:1: unexpected token: end",
      '1 end'
  end

  test "syntax error" do
    assert_compile_fail SyntaxError,
      "nofile:1: syntax error before: '.'",
      '+.foo'
  end

  test "syntax error before sigil" do
    msg = fn x -> "nofile:1: syntax error before: sigil ~s starting with content '#{x}'" end

    assert_compile_fail SyntaxError, msg.("bar baz"), '~s(foo) ~s(bar baz)'
    assert_compile_fail SyntaxError, msg.(""), '~s(foo) ~s()'
    assert_compile_fail SyntaxError, msg.("bar "), '~s(foo) ~s(bar \#{:baz})'
    assert_compile_fail SyntaxError, msg.(""), '~s(foo) ~s(\#{:bar} baz)'
  end

  test "compile error on op ambiguity" do
    msg = "nofile:1: \"a -1\" looks like a function call but there is a variable named \"a\", " <>
          "please use explicit parentheses or even spaces"
    assert_compile_fail CompileError, msg, 'a = 1; a -1'

    max = 1
    assert max == 1
    assert (max 1, 2) == 2
  end

  test "syntax error on parens call" do
    msg = "nofile:1: unexpected parentheses. If you are making a function call, do not " <>
          "insert spaces between the function name and the opening parentheses. " <>
          "Syntax error before: '('"

    assert_compile_fail SyntaxError, msg, 'foo (hello, world)'
  end

<<<<<<< HEAD
  test :syntax_error_on_nested_no_parens_call do
=======
  test "syntax error on nested no parens call" do
>>>>>>> 73b64cbe
    msg = "nofile:1: unexpected comma. Parentheses are required to solve ambiguity"

    assert_compile_fail SyntaxError, msg, '[foo 1, 2]'
    assert_compile_fail SyntaxError, msg, '[foo bar 1, 2]'
    assert_compile_fail SyntaxError, msg, '[do: foo 1, 2]'
    assert_compile_fail SyntaxError, msg, 'foo(do: bar 1, 2)'
    assert_compile_fail SyntaxError, msg, '{foo 1, 2}'
    assert_compile_fail SyntaxError, msg, '{foo bar 1, 2}'
    assert_compile_fail SyntaxError, msg, 'foo 1, foo 2, 3'
    assert_compile_fail SyntaxError, msg, 'foo 1, @bar 3, 4'
    assert_compile_fail SyntaxError, msg, 'foo 1, 2 + bar 3, 4'
    assert_compile_fail SyntaxError, msg, 'foo(1, foo 2, 3)'

    assert is_list List.flatten [1]
    assert is_list Enum.reverse [3, 2, 1], [4, 5, 6]
    assert is_list(Enum.reverse [3, 2, 1], [4, 5, 6])
    assert false || is_list Enum.reverse [3, 2, 1], [4, 5, 6]
    assert [List.flatten List.flatten [1]] == [[1]]

    interpret = fn x -> Macro.to_string Code.string_to_quoted! x end
    assert interpret.("f 1 + g h 2, 3") == "f(1 + g(h(2, 3)))"
    assert interpret.("assert [] = TestRepo.all from p in Post, where: p.title in ^[]") ==
           "assert([] = TestRepo.all(from(p in Post, where: p.title() in ^[])))"
  end

  test "syntax error on atom dot alias" do
    msg = "nofile:1: atom cannot be followed by an alias. If the '.' was meant to be " <>
          "part of the atom's name, the atom name must be quoted. Syntax error before: '.'"

    assert_compile_fail SyntaxError, msg, ':foo.Bar'
    assert_compile_fail SyntaxError, msg, ':"foo".Bar'
  end

  test "syntax error with no token" do
    assert_compile_fail TokenMissingError,
      "nofile:1: missing terminator: ) (for \"(\" starting at line 1)",
      'case 1 ('
  end

  test "clause with defaults" do
    assert_compile_fail CompileError,
      "nofile:3: def hello/1 has default values and multiple clauses, " <>
      "define a function head with the defaults",
      ~C'''
      defmodule Kernel.ErrorsTest.ClauseWithDefaults1 do
        def hello(arg \\ 0), do: nil
        def hello(arg \\ 1), do: nil
      end
      '''

    assert_compile_fail CompileError,
      "nofile:2: function foo/0 undefined",
      ~C'''
      defmodule Kernel.ErrorsTest.ClauseWithDefaults3 do
        def hello(foo, bar \\ foo)
        def hello(foo, bar), do: foo + bar
      end
      '''
  end

  test "invalid match pattern" do
    assert_compile_fail CompileError,
    "nofile:2: invalid expression in match",
    '''
    case true do
      true && true -> true
    end
    '''
  end

  test "different defs with defaults" do
    assert_compile_fail CompileError,
      "nofile:3: def hello/3 defaults conflicts with def hello/2",
      ~C'''
      defmodule Kernel.ErrorsTest.DifferentDefsWithDefaults1 do
        def hello(a, b \\ nil), do: a + b
        def hello(a, b \\ nil, c \\ nil), do: a + b + c
      end
      '''

    assert_compile_fail CompileError,
      "nofile:3: def hello/2 conflicts with defaults from def hello/3",
      ~C'''
      defmodule Kernel.ErrorsTest.DifferentDefsWithDefaults2 do
        def hello(a, b \\ nil, c \\ nil), do: a + b + c
        def hello(a, b \\ nil), do: a + b
      end
      '''
  end

  test "bad form" do
    assert_compile_fail CompileError,
      "nofile:2: function bar/0 undefined",
      '''
      defmodule Kernel.ErrorsTest.BadForm do
        def foo, do: bar
      end
      '''
  end

  test "unbound var" do
    assert_compile_fail CompileError,
      "nofile:1: unbound variable ^x",
      '^x = 1'
  end

  test "unbound not match" do
    assert_compile_fail CompileError,
      "nofile:1: cannot use ^x outside of match clauses",
      '^x'
  end

  test "unbound expr" do
    assert_compile_fail CompileError,
      "nofile:1: invalid argument for unary operator ^, expected an existing variable, got: ^is_atom(:foo)",
      '^is_atom(:foo) = true'
  end

  test "literal on map and struct" do
    assert_compile_fail SyntaxError,
      "nofile:1: syntax error before: '}'",
      '%{{:a, :b}}'

    assert_compile_fail SyntaxError,
      "nofile:1: syntax error before: '{'",
      '%{:a, :b}{a: :b}'

    assert_compile_fail CompileError,
      "nofile:1: expected key-value pairs in a map, got: put_in(foo.bar().baz(), nil)",
      'foo = 1; %{put_in(foo.bar.baz, nil), :bar}'
  end

  test "struct fields on defstruct" do
    assert_compile_fail ArgumentError,
      "struct field names must be atoms, got: 1",
      '''
      defmodule Kernel.ErrorsTest.StructFieldsOnDefstruct do
        defstruct [1, 2, 3]
      end
      '''
  end

  test "struct access on body" do
    assert_compile_fail CompileError,
      "nofile:3: cannot access struct Kernel.ErrorsTest.StructAccessOnBody, " <>
      "the struct was not yet defined or the struct " <>
      "is being accessed in the same context that defines it",
      '''
      defmodule Kernel.ErrorsTest.StructAccessOnBody do
        defstruct %{name: "Brasilia"}
        %Kernel.ErrorsTest.StructAccessOnBody{}
      end
      '''
  end

  test "unbound map key var" do
    assert_compile_fail CompileError,
      "nofile:1: illegal use of variable x in map key",
      '%{x => 1} = %{}'

    assert_compile_fail CompileError,
      "nofile:1: illegal use of variable x in map key",
      '%{x = 1 => 1}'
  end

  test "struct errors" do
    assert_compile_fail CompileError,
      "nofile:1: BadStruct.__struct__/0 is undefined, cannot expand struct BadStruct",
      '%BadStruct{}'

    defmodule BadStruct do
      def __struct__ do
        []
      end
    end

    assert_compile_fail CompileError,
      "nofile:1: expected Kernel.ErrorsTest.BadStruct.__struct__/0 to return a map, got: []",
      '%#{BadStruct}{}'

    defmodule GoodStruct do
      def __struct__ do
        %{name: "john"}
      end
    end

    assert_compile_fail CompileError,
      "nofile:1: unknown key :age for struct Kernel.ErrorsTest.GoodStruct",
      '%#{GoodStruct}{age: 27}'
  end

  test "name for defmodule" do
    assert_compile_fail CompileError,
      "nofile:1: invalid module name: 3",
      'defmodule 1 + 2, do: 3'
  end

  test "invalid unquote" do
    assert_compile_fail CompileError,
      "nofile:1: unquote called outside quote",
      'unquote 1'
  end

  test "invalid unquote splicing in oneliners" do
    assert_compile_fail ArgumentError,
      "unquote_splicing only works inside arguments and block contexts, " <>
      "wrap it in parens if you want it to work with one-liners",
      '''
      defmodule Kernel.ErrorsTest.InvalidUnquoteSplicingInOneliners do
        defmacro oneliner2 do
          quote do: unquote_splicing 1
        end

        def callme do
          oneliner2
        end
      end
      '''
  end

  test "invalid quote args" do
    assert_compile_fail CompileError,
      "nofile:1: invalid arguments for quote",
      'quote 1'
    assert_compile_fail CompileError,
      "nofile:1: invalid options for quote, expected a keyword list",
      '''
      quote :foo do
        foo
      end
      '''
  end

  test "invalid calls" do
    assert_compile_fail CompileError,
      "nofile:1: invalid call foo(1)(2)",
      'foo(1)(2)'

    assert_compile_fail CompileError,
      "nofile:1: invalid call 1.foo()",
      '1.foo'
  end

  test "unhandled stab" do
    assert_compile_fail CompileError,
      "nofile:3: unhandled operator ->",
      '''
      defmodule Kernel.ErrorsTest.UnhandledStab do
        def fun do
          casea foo, do: (bar -> baz)
        end
      end
      '''
  end

  test "undefined non local function" do
    assert_compile_fail CompileError,
      "nofile:1: undefined function casea/2",
      'casea foo, do: @hello :world'
  end

  test "invalid attribute" do
    msg = ~r"cannot inject attribute @foo into function/macro because cannot escape "
    assert_raise ArgumentError, msg, fn ->
      defmodule InvalidAttribute do
        @foo fn -> end
        def bar, do: @foo
      end
    end
  end

  test "invalid struct field value" do
    msg = ~r"invalid value for struct field baz, cannot escape "
    assert_raise ArgumentError, msg, fn ->
      defmodule InvaliadStructFieldValue do
        defstruct baz: fn -> end
      end
    end
  end

  test "match attribute in module" do
    msg = "invalid write attribute syntax, you probably meant to use: @foo expression"
    assert_raise ArgumentError, msg, fn ->
      defmodule MatchAttributeInModule do
        @foo = 42
      end
    end
  end

  test "invalid fn args" do
    assert_compile_fail TokenMissingError,
      "nofile:1: missing terminator: end (for \"fn\" starting at line 1)",
      'fn 1'
  end

  test "invalid escape" do
    assert_compile_fail TokenMissingError,
      "nofile:1: invalid escape \\ at end of file",
      '1 \\'
  end

  test "function local conflict" do
    assert_compile_fail CompileError,
      "nofile:1: imported Kernel.&&/2 conflicts with local function",
      '''
      defmodule Kernel.ErrorsTest.FunctionLocalConflict do
        def other, do: 1 && 2
        def _ && _, do: :error
      end
      '''
  end

  test "macro local conflict" do
    assert_compile_fail CompileError,
      "nofile:6: call to local macro &&/2 conflicts with imported Kernel.&&/2, " <>
      "please rename the local macro or remove the conflicting import",
      '''
      defmodule Kernel.ErrorsTest.MacroLocalConflict do
        def hello, do: 1 || 2
        defmacro _ || _, do: :ok

        defmacro _ && _, do: :error
        def world, do: 1 && 2
      end
      '''
  end

  test "macro with undefined local" do
    assert_compile_fail UndefinedFunctionError,
      "undefined function: Kernel.ErrorsTest.MacroWithUndefinedLocal.unknown/1 " <>
      "(function unknown/1 is not available)",
      '''
      defmodule Kernel.ErrorsTest.MacroWithUndefinedLocal do
        defmacrop bar, do: unknown(1)
        def baz, do: bar()
      end
      '''
  end

  test "private macro" do
    assert_compile_fail UndefinedFunctionError,
      "undefined function: Kernel.ErrorsTest.PrivateMacro.foo/0 (function foo/0 is not available)",
      '''
      defmodule Kernel.ErrorsTest.PrivateMacro do
        defmacrop foo, do: 1
        defmacro bar, do: __MODULE__.foo
        defmacro baz, do: bar
      end
      '''
  end

  test "function definition with alias" do
    assert_compile_fail CompileError,
      "nofile:2: function names should start with lowercase characters or underscore, invalid name Bar",
      '''
      defmodule Kernel.ErrorsTest.FunctionDefinitionWithAlias do
        def Bar do
          :baz
        end
      end
      '''
  end

  test "function import conflict" do
    assert_compile_fail CompileError,
      "nofile:3: function exit/1 imported from both :erlang and Kernel, call is ambiguous",
      '''
      defmodule Kernel.ErrorsTest.FunctionImportConflict do
        import :erlang, warn: false
        def foo, do: exit(:test)
      end
      '''
  end

  test "import invalid macro" do
    assert_compile_fail CompileError,
      "nofile:1: cannot import Kernel.invalid/1 because it doesn't exist",
      'import Kernel, only: [invalid: 1]'
  end

  test "unrequired macro" do
    assert_compile_fail SyntaxError,
      "nofile:2: you must require Kernel.ErrorsTest.UnproperMacro before invoking " <>
      "the macro Kernel.ErrorsTest.UnproperMacro.unproper/1 "
      '''
      defmodule Kernel.ErrorsTest.UnrequiredMacro do
        Kernel.ErrorsTest.UnproperMacro.unproper([])
      end
      '''
  end

  test "def defmacro clause change" do
    assert_compile_fail CompileError,
      "nofile:3: defmacro foo/1 already defined as def",
      '''
      defmodule Kernel.ErrorsTest.DefDefmacroClauseChange do
        def foo(1), do: 1
        defmacro foo(x), do: x
      end
      '''
  end

  test "internal function overridden" do
    assert_compile_fail CompileError,
      "nofile:1: function __info__/1 is internal and should not be overridden",
      '''
      defmodule Kernel.ErrorsTest.InternalFunctionOverridden do
        def __info__(_), do: []
      end
      '''
  end

  test "no macros" do
    assert_compile_fail CompileError,
      "nofile:2: could not load macros from module :lists",
      '''
      defmodule Kernel.ErrorsTest.NoMacros do
        import :lists, only: :macros
      end
      '''
  end

  test "invalid macro" do
    assert_compile_fail CompileError,
      "nofile: invalid quoted expression: {:foo, :bar, :baz, :bat}",
      '''
      defmodule Kernel.ErrorsTest.InvalidMacro do
        defmacrop oops do
          {:foo, :bar, :baz, :bat}
        end

        def test, do: oops
      end
      '''
  end

  test "unloaded module" do
    assert_compile_fail CompileError,
      "nofile:1: module Certainly.Doesnt.Exist is not loaded and could not be found",
      'import Certainly.Doesnt.Exist'
  end

  test "scheduled module" do
    assert_compile_fail CompileError,
      "nofile:4: module Kernel.ErrorsTest.ScheduledModule.Hygiene is not loaded but was defined. " <>
      "This happens because you are trying to use a module in the same context it is defined. " <>
      "Try defining the module outside the context that requires it.",
      '''
      defmodule Kernel.ErrorsTest.ScheduledModule do
        defmodule Hygiene do
        end
        import Kernel.ErrorsTest.ScheduledModule.Hygiene
      end
      '''
  end

  test "already compiled module" do
    assert_compile_fail ArgumentError,
      "could not call eval_quoted on module Record " <>
      "because it was already compiled",
      'Module.eval_quoted Record, quote(do: 1), [], file: __ENV__.file'
  end

  test "interpolation error" do
    assert_compile_fail SyntaxError,
      "nofile:1: unexpected token: \")\". \"do\" starting at line 1 is missing terminator \"end\"",
      '"foo\#{case 1 do )}bar"'
  end

  test "in definition module" do
    assert_compile_fail CompileError,
      "nofile:2: cannot define module Kernel.ErrorsTest.InDefinitionModule " <>
      "because it is currently being defined in nofile:1",
      '''
      defmodule Kernel.ErrorsTest.InDefinitionModule do
        defmodule Elixir.Kernel.ErrorsTest.InDefinitionModule, do: true
      end
      '''
  end

  test "invalid definition" do
    assert_compile_fail CompileError,
      "nofile:1: invalid syntax in def 1.(hello)",
      'defmodule Kernel.ErrorsTest.InvalidDefinition, do: (def 1.(hello), do: true)'
  end

  test "duplicated bitstring size" do
    assert_compile_fail CompileError,
      "nofile:1: duplicated size definition in bitstring",
      '<<1 :: size(12)-size(13)>>'
  end

  test "invalid bitstring specified" do
    assert_compile_fail CompileError,
      "nofile:1: unknown bitstring specifier :atom",
      '<<1 :: :atom>>'

    assert_compile_fail CompileError,
      "nofile:1: unknown bitstring specifier unknown()",
      '<<1 :: unknown>>'

    assert_compile_fail CompileError,
      "nofile:1: unknown bitstring specifier another(12)",
      '<<1 :: another(12)>>'

    assert_compile_fail CompileError,
      "nofile:1: size in bitstring expects an integer or a variable as argument, got: :a",
      '<<1 :: size(:a)>>'

    assert_compile_fail CompileError,
      "nofile:1: unit in bitstring expects an integer as argument, got: :x",
      '<<1 :: unit(:x)>>'
  end

  test "invalid alias" do
    assert_compile_fail CompileError,
      "nofile:1: invalid value for keyword :as, expected a simple alias, got nested alias: Sample.Lists",
      'alias :lists, as: Sample.Lists'

    assert_compile_fail CompileError,
      "nofile:1: invalid argument for alias, expected a compile time atom or alias, got: 1 + 2",
      'alias 1 + 2'
  end

  test "invalid alias expansion" do
    assert_compile_fail CompileError,
      "nofile:1: an alias must expand to an atom at compilation time, but did not in \"foo.Foo\". " <>
      "Use Module.concat/2 if you want to dynamically generate aliases",
      'foo = :foo; foo.Foo'
  end

  test "invalid import option" do
    assert_compile_fail CompileError,
      "nofile:1: unsupported option :ops given to import",
      'import :lists, [ops: 1]'
  end

  test "invalid rescue clause" do
    assert_compile_fail CompileError,
      "nofile:4: invalid rescue clause. The clause should match on an alias, a variable or be in the \"var in [alias]\" format",
      'try do\n1\nrescue\n%UndefinedFunctionError{arity: 1} -> false\nend'
  end

  test "invalid for without generators" do
    assert_compile_fail CompileError,
      "nofile:1: for comprehensions must start with a generator",
      'for is_atom(:foo), do: :foo'
  end

  test "invalid for bit generator" do
    assert_compile_fail CompileError,
      "nofile:1: bitstring fields without size are not allowed in bitstring generators",
      'for << x :: binary <- "123" >>, do: x'
  end

  test "unbound cond" do
    assert_compile_fail CompileError,
      "nofile:1: unbound variable _ inside cond. If you want the last clause to always match, " <>
      "you probably meant to use: true ->",
      'cond do _ -> true end'
  end

  test "fun different arities" do
    assert_compile_fail CompileError,
      "nofile:1: cannot mix clauses with different arities in function definition",
      'fn x -> x; x, y -> x + y end'
  end

  test "end of expression" do
    # All valid examples
    Code.eval_quoted '''
    1;
    2;
    3

    (;)
    (;1)
    (1;)
    (1; 2)

    fn -> 1; 2 end
    fn -> ; end

    if true do
      ;
    end

    try do
      ;
    catch
      _, _ -> ;
    after
      ;
    end
    '''

    # All invalid examples
    assert_compile_fail SyntaxError,
      "nofile:1: syntax error before: ';'",
      '1+;\n2'

    assert_compile_fail SyntaxError,
      "nofile:1: syntax error before: ';'",
      'max(1, ;2)'
  end

  test "new line error" do
    assert_compile_fail SyntaxError,
      "nofile:3: syntax error before: eol",
      'if true do\n  foo = [],\n  baz\nend'
  end

  test "invalid var or function on guard" do
    assert_compile_fail CompileError,
      "nofile:4: unknown variable something_that_does_not_exist or " <>
      "cannot invoke local something_that_does_not_exist/0 inside guard",
      '''
      defmodule Kernel.ErrorsTest.InvalidVarOrFunctionOnGuard do
        def bar do
          case [] do
            [] when something_that_does_not_exist == [] -> :ok
          end
        end
      end
      '''
  end

  test "bodyless function with guard" do
    assert_compile_fail CompileError,
      "nofile:2: missing do keyword in def",
      '''
      defmodule Kernel.ErrorsTest.BodyessFunctionWithGuard do
        def foo(n) when is_number(n)
      end
      '''
  end

  test "invalid args for bodyless clause" do
    assert_compile_fail CompileError,
      "nofile:2: can use only variables and \\\\ as arguments of bodyless clause",
      '''
      defmodule Kernel.ErrorsTest.InvalidArgsForBodylessClause do
        def foo(arg // nil)
        def foo(_), do: :ok
      end
      '''
  end

  test "invalid function on match" do
    assert_compile_fail CompileError,
      "nofile:3: cannot invoke local something_that_does_not_exist/0 inside match",
      '''
      defmodule Kernel.ErrorsTest.InvalidFunctionOnMatch do
        def fun do
          case [] do; something_that_does_not_exist() -> :ok; end
        end
      end
      '''
  end

  test "invalid remote on match" do
    assert_compile_fail CompileError,
      "nofile:1: cannot invoke remote function Hello.something_that_does_not_exist/0 inside match",
      'case [] do; Hello.something_that_does_not_exist() -> :ok; end'
  end

  test "invalid remote on guard" do
    assert_compile_fail CompileError,
      "nofile:1: cannot invoke remote function Hello.something_that_does_not_exist/0 inside guard",
      'case [] do; [] when Hello.something_that_does_not_exist == [] -> :ok; end'
  end

  test "typespec errors" do
    assert_compile_fail CompileError,
      "nofile:2: type foo() undefined",
      '''
      defmodule Kernel.ErrorsTest.TypespecErrors1 do
        @type omg :: foo
      end
      '''

    if :erlang.system_info(:otp_release) >= '18' do
      message = "nofile:2: spec for undefined function omg/0"
    else
      message = "nofile:2: spec for undefined function Kernel.ErrorsTest.TypespecErrors2.omg/0"
    end

    assert_compile_fail CompileError, message,
      '''
      defmodule Kernel.ErrorsTest.TypespecErrors2 do
        @spec omg :: atom
      end
      '''
  end

  test "bad unquoting" do
    assert_compile_fail CompileError,
      "nofile: invalid quoted expression: {:foo, 0, 1}",
      '''
      defmodule Kernel.ErrorsTest.BadUnquoting do
        def range(unquote({:foo, 0, 1})), do: :ok
      end
      '''
  end

  test "macros error stacktrace" do
    assert [{:erlang, :+, [1, :foo], _},
            {Kernel.ErrorsTest.MacrosErrorStacktrace, :sample, 1, _}|_] =
      rescue_stacktrace("""
      defmodule Kernel.ErrorsTest.MacrosErrorStacktrace do
        defmacro sample(num), do: num + :foo
        def other, do: sample(1)
      end
      """)
  end

  test "macros function clause stacktrace" do
    assert [{__MODULE__, :sample, 1, _}|_] =
      rescue_stacktrace("""
      defmodule Kernel.ErrorsTest.MacrosFunctionClauseStacktrace do
        import Kernel.ErrorsTest
        sample(1)
      end
      """)
  end

  test "macros interpreted function clause stacktrace" do
    assert [{Kernel.ErrorsTest.MacrosInterpretedFunctionClauseStacktrace, :sample, 1, _}|_] =
      rescue_stacktrace("""
      defmodule Kernel.ErrorsTest.MacrosInterpretedFunctionClauseStacktrace do
        defmacro sample(0), do: 0
        def other, do: sample(1)
      end
      """)
  end

  test "macros compiled callback" do
    assert [{Kernel.ErrorsTest, :__before_compile__, [%Macro.Env{module: Kernel.ErrorsTest.MacrosCompiledCallback}], _}|_] =
      rescue_stacktrace("""
      defmodule Kernel.ErrorsTest.MacrosCompiledCallback do
        Module.put_attribute(__MODULE__, :before_compile, Kernel.ErrorsTest)
      end
      """)
  end

  defmacro sample(0), do: 0

  defmacro before_compile(_) do
    quote(do: _)
  end

  ## Helpers

  defp rescue_stacktrace(expr) do
    result = try do
      :elixir.eval(to_char_list(expr), [])
      nil
    rescue
      _ -> System.stacktrace
    end

    result || raise(ExUnit.AssertionError, message: "Expected function given to rescue_stacktrace to fail")
  end
end<|MERGE_RESOLUTION|>--- conflicted
+++ resolved
@@ -136,11 +136,7 @@
     assert_compile_fail SyntaxError, msg, 'foo (hello, world)'
   end
 
-<<<<<<< HEAD
-  test :syntax_error_on_nested_no_parens_call do
-=======
   test "syntax error on nested no parens call" do
->>>>>>> 73b64cbe
     msg = "nofile:1: unexpected comma. Parentheses are required to solve ambiguity"
 
     assert_compile_fail SyntaxError, msg, '[foo 1, 2]'
