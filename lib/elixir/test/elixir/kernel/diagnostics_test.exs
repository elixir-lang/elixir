--- conflicted
+++ resolved
@@ -472,7 +472,6 @@
       File.write!(path, source)
 
       expected = """
-<<<<<<< HEAD
           ┌─ warning: #{path}:5:12: Sample.a/0
           │
         5 │     Unknown.bar()
@@ -480,23 +479,10 @@
           │
           Unknown.bar/0 is undefined (module Unknown is not available or is yet to be defined)
           
-          Invalid call also found at 3 other locations:
+          Similar warning found at 3 other locations:
             #{path}:6:12: Sample.a/0
             #{path}:7:12: Sample.a/0
             #{path}:8:12: Sample.a/0
-=======
-         ┌─ warning: #{path}:5:12: Sample.a/0
-         │
-       5 │     Unknown.bar()
-         │            ~
-         │
-         Unknown.bar/0 is undefined (module Unknown is not available or is yet to be defined)
-         
-         Similar warning found at 3 other locations:
-           #{path}:6:12: Sample.a/0
-           #{path}:7:12: Sample.a/0
-           #{path}:8:12: Sample.a/0
->>>>>>> 88d6436a
 
       """
 
@@ -525,7 +511,6 @@
       File.write!(path, source)
 
       expected = """
-<<<<<<< HEAD
           ┌─ warning: #{path}:5: Sample.a/0
           │
         5 │     Unknown.bar()
@@ -533,23 +518,10 @@
           │
           Unknown.bar/0 is undefined (module Unknown is not available or is yet to be defined)
           
-          Invalid call also found at 3 other locations:
+          Similar warning found at 3 other locations:
             #{path}:6: Sample.a/0
             #{path}:7: Sample.a/0
             #{path}:8: Sample.a/0
-=======
-         ┌─ warning: #{path}:5: Sample.a/0
-         │
-       5 │     Unknown.bar()
-         │     ~~~~~~~~~~~~~
-         │
-         Unknown.bar/0 is undefined (module Unknown is not available or is yet to be defined)
-         
-         Similar warning found at 3 other locations:
-           #{path}:6: Sample.a/0
-           #{path}:7: Sample.a/0
-           #{path}:8: Sample.a/0
->>>>>>> 88d6436a
 
       """
 
