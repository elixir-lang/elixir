Code.require_file "../test_helper.exs", __DIR__

defmodule Kernel.WarningTest do
  use ExUnit.Case
  import ExUnit.CaptureIO

  defp capture_err(fun) do
    capture_io(:stderr, fun)
  end

  test "unused variable" do
    assert capture_err(fn ->
      Code.eval_string """
      defmodule Sample do
        def hello(arg), do: nil
      end
      """
    end) =~ "warning: variable arg is unused"
  after
    purge Sample
  end

  test "useless literal" do
    message = "warning: code block starting at line contains unused literal \"oops\""

    assert capture_err(fn ->
      Code.eval_string """
      "oops"
      :ok
      """
    end) =~ message

    assert capture_err(fn ->
      Code.eval_string """
      fn ->
        "oops"
        :ok
      end
      """
    end) =~ message

    assert capture_err(fn ->
      Code.eval_string """
      try do
        "oops"
        :ok
      after
        :ok
      end
      """
    end) =~ message
  end

  test "useless attr" do
    message = capture_err(fn ->
      Code.eval_string """
      defmodule Sample do
        @foo 1
        @bar 1
        @foo

        def bar do
          @bar
          :ok
        end
      end
      """
    end)

    assert message =~ "warning: module attribute @foo in code block has no effect as it is never returned "
    assert message =~ "warning: module attribute @bar in code block has no effect as it is never returned "
  after
    purge Sample
  end

  test "useless var" do
    message = "warning: variable foo in code block has no effect as it is never returned "

    assert capture_err(fn ->
      Code.eval_string """
      foo = 1
      foo
      :ok
      """
    end) =~ message

    assert capture_err(fn ->
      Code.eval_string """
      fn ->
        foo = 1
        foo
        :ok
      end
      """
    end) =~ message

    assert capture_err(fn ->
      Code.eval_string """
      try do
        foo = 1
        foo
        :ok
      after
        :ok
      end
      """
    end) =~ message

    assert capture_err(fn ->
      Code.eval_string """
      node()
      :ok
      """
    end) == ""
  end

  test "underscored variable on match" do
    assert capture_err(fn ->
      Code.eval_string """
      {_arg, _arg} = {1, 1}
      """
    end) =~ "warning: the underscored variable \"_arg\" appears more than once in a match"
  end

<<<<<<< HEAD
  test :underscored_variable_on_assign do
=======
  test "underscored variable on assign" do
>>>>>>> 73b64cbe
    assert capture_err(fn ->
      Code.eval_string """
       defmodule Sample do
        def fun(_var) do
          _var + 1
        end
      end
      """
<<<<<<< HEAD
    end) =~ "warning: the underscored variable \"_var\" is used in the body of the function"
=======
    end) =~ "warning: the underscored variable \"_var\" is used after being set"
>>>>>>> 73b64cbe
  after
    purge Sample
  end

<<<<<<< HEAD
  test :unused_function do
=======
  test "unused function" do
>>>>>>> 73b64cbe
    assert capture_err(fn ->
      Code.eval_string """
      defmodule Sample1 do
        defp hello, do: nil
      end
      """
    end) =~ "warning: function hello/0 is unused"

    assert capture_err(fn ->
      Code.eval_string """
      defmodule Sample2 do
        defp hello(0), do: hello(1)
        defp hello(1), do: :ok
      end
      """
    end) =~ "function hello/1 is unused"

    assert capture_err(fn ->
      Code.eval_string ~S"""
      defmodule Sample3 do
        def a, do: nil
        def b, do: d(10)
        defp c(x, y \\ 1), do: [x, y]
        defp d(x), do: x
      end
      """
    end) =~ "warning: function c/2 is unused"
  after
    purge [Sample1, Sample2, Sample3]
  end

  test "unused cyclic functions" do
    assert capture_err(fn ->
      Code.eval_string """
      defmodule Sample do
        defp a, do: b
        defp b, do: a
      end
      """
    end) =~ "warning: function a/0 is unused"
  after
    purge Sample
  end

  test "unused macro" do
    assert capture_err(fn ->
      Code.eval_string """
      defmodule Sample do
        defmacrop hello, do: nil
      end
      """
    end) =~ "warning: macro hello/0 is unused"
  after
    purge Sample
  end

  test "shadowing" do
    assert capture_err(fn ->
      Code.eval_string """
      defmodule Sample do
        def test(x) do
          case x do
            {:file, fid} -> fid
            {:path, _}   -> fn(fid) -> fid end
          end
        end
      end
      """
    end) == ""
  after
    purge Sample
  end

  test "unused default args" do
    assert capture_err(fn ->
      Code.eval_string ~S"""
      defmodule Sample1 do
        def a, do: b(1, 2, 3)
        defp b(arg1 \\ 1, arg2 \\ 2, arg3 \\ 3), do: [arg1, arg2, arg3]
      end
      """
    end) =~ "warning: default arguments in b/3 are never used"

    assert capture_err(fn ->
      Code.eval_string ~S"""
      defmodule Sample2 do
        def a, do: b(1, 2)
        defp b(arg1 \\ 1, arg2 \\ 2, arg3 \\ 3), do: [arg1, arg2, arg3]
      end
      """
    end) =~ "warning: the first 2 default arguments in b/3 are never used"

    assert capture_err(fn ->
      Code.eval_string ~S"""
      defmodule Sample3 do
        def a, do: b(1)
        defp b(arg1 \\ 1, arg2 \\ 2, arg3 \\ 3), do: [arg1, arg2, arg3]
      end
      """
    end) =~ "warning: the first default argument in b/3 is never used"

    assert capture_err(fn ->
      Code.eval_string ~S"""
      defmodule Sample4 do
        def a, do: b(1)
        defp b(arg1 \\ 1, arg2, arg3 \\ 3), do: [arg1, arg2, arg3]
      end
      """
    end) == ""
  after
    purge [Sample1, Sample2, Sample3, Sample4]
  end

  test "unused import" do
    assert capture_err(fn ->
      Code.compile_string """
      defmodule Sample do
        import :lists, only: [flatten: 1]
        def a, do: nil
      end
      """
    end) =~ "warning: unused import :lists"

    assert capture_err(fn ->
      Code.compile_string """
      import :lists, only: [flatten: 1]
      """
    end) =~ "warning: unused import :lists"
  after
    purge Sample
  end

  test "unused alias" do
    assert capture_err(fn ->
      Code.compile_string """
      defmodule Sample do
        alias :lists, as: List
        def a, do: nil
      end
      """
    end) =~ "warning: unused alias List"
  after
    purge Sample
  end

  test "unused inside dynamic module" do
    import List, only: [flatten: 1], warn: false

    assert capture_err(fn ->
      defmodule Sample do
        import String, only: [downcase: 1]

        def world do
          flatten([1, 2, 3])
        end
      end
    end) =~ "warning: unused import String"
  after
    purge Sample
  end

  test "unused guard" do
    assert capture_err(fn ->
      Code.eval_string """
      defmodule Sample1 do
        def is_atom_case do
          v = "bc"
          case v do
            _ when is_atom(v) -> :ok
            _ -> :fail
          end
        end
      end
      """
    end) =~ "nofile:5: warning: this check/guard will always yield the same result"

    assert capture_err(fn ->
      Code.eval_string """
      defmodule Sample2 do
        def is_binary_cond do
          v = "bc"
          cond do
            is_binary(v) -> :bin
            true -> :ok
          end
        end
      end
      """
    end) =~ "nofile:6: warning: this clause cannot match because a previous clause at line 5 always matches"
  after
    purge [Sample1, Sample2]
  end

  test "empty clause" do
    assert capture_err(fn ->
      Code.eval_string """
      defmodule Sample1 do
        def hello
      end
      """
    end) =~ "warning: bodyless clause provided for nonexistent def hello/0"
  after
    purge Sample1
  end

  test "used import via alias" do
    assert capture_err(fn ->
      Code.eval_string """
      defmodule Sample1 do
        import List, only: [flatten: 1]

        defmacro generate do
          List.duplicate(quote(do: flatten([1, 2, 3])), 100)
        end
      end

      defmodule Sample2 do
        import Sample1
        generate
      end
      """
    end) == ""
  after
    purge [Sample1, Sample2]
  end

  test "clause not match" do
    assert capture_err(fn ->
      Code.eval_string """
      defmodule Sample do
        def hello, do: nil
        def hello, do: nil
      end
      """
    end) =~ "warning: this clause cannot match because a previous clause at line 2 always matches"
  after
    purge Sample
  end

  test "clause with defaults should be first" do
    assert capture_err(fn ->
      Code.eval_string ~S"""
      defmodule Sample do
        def hello(arg), do: nil
        def hello(arg \\ 0), do: nil
      end
      """
    end) =~ "warning: multiple clauses with default values should define a function head with the defaults, def hello/1 has multiple clauses and defines defaults in a clause with a body"
  after
    purge Sample
  end

  test "clauses with default should use fun head" do
    assert capture_err(fn ->
      Code.eval_string ~S"""
      defmodule Sample do
      def hello(arg \\ 0), do: nil
      def hello(arg), do: nil
      end
      """
    end) =~ "warning: multiple clauses with default values should define a function head with the defaults, def hello/1 has multiple clauses and defines defaults in a clause with a body"
  after
    purge Sample
  end

  test "unused with local with overridable" do
    assert capture_err(fn ->
      Code.eval_string """
      defmodule Sample do
        def hello, do: world
        defp world, do: :ok
        defoverridable [hello: 0]
        def hello, do: :ok
      end
      """
    end) =~ "warning: function world/0 is unused"
  after
    purge Sample
  end

  test "used with local with reattached overridable" do
    assert capture_err(fn ->
      Code.eval_string """
      defmodule Sample do
        def hello, do: world
        defp world, do: :ok
        defoverridable [hello: 0, world: 0]
      end
      """
    end) == ""
  after
    purge Sample
  end

  test "undefined module attribute" do
    assert capture_err(fn ->
      Code.eval_string """
      defmodule Sample do
        @foo
      end
      """
    end) =~ "warning: undefined module attribute @foo, please remove access to @foo or explicitly set it before access"
  after
    purge Sample
  end

  test "undefined module attribute in function" do
    assert capture_err(fn ->
      Code.eval_string """
      defmodule Sample do
        def hello do
          @foo
        end
      end
      """
    end) =~ "warning: undefined module attribute @foo, please remove access to @foo or explicitly set it before access"
  after
    purge Sample
  end

  test "undefined module attribute with file" do
    assert capture_err(fn ->
      Code.eval_string """
      defmodule Sample do
        @foo
      end
      """
    end) =~ "warning: undefined module attribute @foo, please remove access to @foo or explicitly set it before access"
  after
    purge Sample
  end

  test "in guard empty list" do
    assert capture_err(fn ->
      Code.eval_string """
      defmodule Sample do
        def a(x) when x in [], do: x
      end
      """
    end) =~ "nofile:2: warning: this check/guard will always yield the same result"
  after
    purge Sample
  end

  test "no effect operator" do
    assert capture_err(fn ->
      Code.eval_string """
      defmodule Sample do
        def a(x) do
          x != :foo
          :ok
        end
      end
      """
    end) =~ "warning: use of operator != has no effect"
  after
    purge Sample
  end

  test "badarg warning" do
    assert capture_err(fn ->
      assert_raise ArgumentError, fn ->
        Code.eval_string """
        defmodule Sample do
          Atom.to_string "abc"
        end
        """
      end
    end) =~ "warning: this expression will fail with ArgumentError"
  after
    purge [Sample]
  end

  test "undefined function for behaviour" do
    assert capture_err(fn ->
      Code.eval_string """
      defmodule Sample1 do
        @callback foo :: term
      end

      defmodule Sample2 do
        @behaviour Sample1
      end
      """
    end) =~ "warning: undefined behaviour function foo/0 (for behaviour Sample1)"
  after
    purge [Sample1, Sample2, Sample3]
  end

  test "undefined macro for behaviour" do
    assert capture_err(fn ->
      Code.eval_string """
      defmodule Sample1 do
        @macrocallback foo :: Macro.t
      end

      defmodule Sample2 do
        @behaviour Sample1
      end
      """
    end) =~ "warning: undefined behaviour macro foo/0 (for behaviour Sample1)"
  after
    purge [Sample1, Sample2, Sample3]
  end

  test "undefined behavior" do
    assert capture_err(fn ->
      Code.eval_string """
      defmodule Sample do
        @behavior Hello
      end
      """
    end) =~ "warning: @behavior attribute is not supported, please use @behaviour instead"
  after
    purge Sample
  end

  test "undefined macro for protocol" do
    assert capture_err(fn ->
      Code.eval_string """
      defprotocol Sample1 do
        def foo(subject)
      end

      defimpl Sample1, for: Atom do
      end
      """
    end) =~ "warning: undefined protocol function foo/1 (for protocol Sample1)"
  after
    purge [Sample1, Sample1.Atom]
  end

  test "overidden def" do
    assert capture_err(fn ->
      Code.eval_string """
      defmodule Sample do
        def foo(x, 1), do: x + 1
        def bar(), do: nil
        def foo(x, 2), do: x * 2
      end
      """
    end) =~ "nofile:4: warning: clauses for the same def should be grouped together, def foo/2 was previously defined (nofile:2)"
  after
    purge Sample
  end

  test "warning with overridden file" do
    assert capture_err(fn ->
      Code.eval_string """
      defmodule Sample do
        @file "sample"
        def foo(x), do: :ok
      end
      """
    end) =~ "sample:3: warning: variable x is unused"
  after
    purge Sample
  end

  test "warning on codepoint escape" do
    assert capture_err(fn ->
      Code.eval_string "? "
    end) =~ "nofile:1: warning: found ? followed by codepoint 0x20 (space), please use \\s instead"
  end

  test "typedoc on typep" do
    assert capture_err(fn ->
      Code.eval_string """
      defmodule Sample do
        @typedoc "Something"
        @typep priv :: any
        @spec foo() :: priv
        def foo(), do: nil
      end
      """
    end) =~ "nofile:3: warning: type priv/0 is private, @typedoc's are always discarded for private types"
  after
    purge Sample
  end

  test "typedoc with no type" do
    assert capture_err(fn ->
      Code.eval_string """
      defmodule Sample do
        @typedoc "Something"
      end
      """
    end) =~ "nofile:1: warning: @typedoc provided but no type follows it"
  after
    purge Sample
  end

  test "doc with no function" do
    assert capture_err(fn ->
      Code.eval_string """
      defmodule Sample do
        @doc "Something"
      end
      """
    end) =~ "nofile:1: warning: @doc provided but no definition follows it"
  after
    purge Sample
  end

  defp purge(list) when is_list(list) do
    Enum.each list, &purge/1
  end

  defp purge(module) when is_atom(module) do
    :code.delete module
    :code.purge module
  end
end<|MERGE_RESOLUTION|>--- conflicted
+++ resolved
@@ -122,11 +122,7 @@
     end) =~ "warning: the underscored variable \"_arg\" appears more than once in a match"
   end
 
-<<<<<<< HEAD
-  test :underscored_variable_on_assign do
-=======
   test "underscored variable on assign" do
->>>>>>> 73b64cbe
     assert capture_err(fn ->
       Code.eval_string """
        defmodule Sample do
@@ -135,20 +131,12 @@
         end
       end
       """
-<<<<<<< HEAD
-    end) =~ "warning: the underscored variable \"_var\" is used in the body of the function"
-=======
     end) =~ "warning: the underscored variable \"_var\" is used after being set"
->>>>>>> 73b64cbe
-  after
-    purge Sample
-  end
-
-<<<<<<< HEAD
-  test :unused_function do
-=======
+  after
+    purge Sample
+  end
+
   test "unused function" do
->>>>>>> 73b64cbe
     assert capture_err(fn ->
       Code.eval_string """
       defmodule Sample1 do
