--- conflicted
+++ resolved
@@ -305,11 +305,7 @@
   end
 
   if :erlang.system_info(:otp_release) >= '18' do
-<<<<<<< HEAD
-    test :bad_key_error do
-=======
     test "bad key error" do
->>>>>>> 73b64cbe
       result = try do
         %{%{} | foo: :bar}
       rescue
@@ -327,11 +323,7 @@
       assert result == "key :foo not found in: %{}"
     end
 
-<<<<<<< HEAD
-    test :bad_map_error do
-=======
     test "bad map error" do
->>>>>>> 73b64cbe
       result = try do
         %{zero(0) | foo: :bar}
       rescue
@@ -342,11 +334,7 @@
     end
   end
 
-<<<<<<< HEAD
-  test :case_clause_error do
-=======
   test "case clause error" do
->>>>>>> 73b64cbe
     x = :example
     result = try do
       case zero(0) do
