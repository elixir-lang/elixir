--- conflicted
+++ resolved
@@ -159,25 +159,22 @@
           @macrocallback qux(any) :: any
 
           @doc "Function doc"
-<<<<<<< HEAD
+          @since "1.2.3"
           def foo(arg), do: arg + 1
 
           @doc "Multiple bodiless clause doc"
+          @since "1.2.3"
           def bar(_arg)
           def bar(_arg)
           def bar(arg), do: arg + 1
 
-          @doc "wrong doc"
+          @doc "Wrong doc"
+          @since "1.2"
           def baz(_arg)
           def baz(arg), do: arg + 1
           @doc "Multiple bodiless clause and docs"
+          @since "1.2.3"
           def baz(_arg)
-=======
-          @since "1.2.3"
-          def foo(arg) do
-            arg + 1
-          end
->>>>>>> 4d3cbcda
 
           @doc false
           def qux(true), do: false
