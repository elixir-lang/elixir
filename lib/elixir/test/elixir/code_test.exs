# SPDX-License-Identifier: Apache-2.0
# SPDX-FileCopyrightText: 2021 The Elixir Team
# SPDX-FileCopyrightText: 2012 Plataformatec

Code.require_file("test_helper.exs", __DIR__)

defmodule CodeTest do
  use ExUnit.Case, async: true

  doctest Code
  import PathHelpers

  def genmodule(name) do
    defmodule name do
      Kernel.LexicalTracker.references(__ENV__.lexical_tracker)
    end
  end

  contents =
    quote do
      defmodule CodeTest.Sample do
        def eval_quoted_info, do: {__MODULE__, __ENV__.file, __ENV__.line}
      end
    end

  Code.eval_quoted(contents, [], file: "sample.ex", line: 13)

  describe "with_diagnostics/2" do
    test "captures warnings" do
      assert {:warn, [%{message: "hello"}]} =
               Code.with_diagnostics(fn ->
                 IO.warn("hello")
                 :warn
               end)
    end

    test "captures and logs warnings" do
      assert ExUnit.CaptureIO.capture_io(:stderr, fn ->
               assert {:warn, [%{message: "hello"}]} =
                        Code.with_diagnostics([log: true], fn ->
                          IO.warn("hello")
                          :warn
                        end)
             end) =~ "hello"
    end

    test "can be nested" do
      assert {:warn, [%{message: "hello"}]} =
               Code.with_diagnostics(fn ->
                 IO.warn("hello")

                 assert {:nested, [%{message: "world"}]} =
                          Code.with_diagnostics(fn ->
                            IO.warn("world")
                            :nested
                          end)

                 :warn
               end)
    end

    test "includes column information on unused variables" do
      assert {_, [%{position: {1, 12}}]} =
               Code.with_diagnostics(fn ->
                 quoted = Code.string_to_quoted!("if true do var = :foo end", columns: true)
                 Code.eval_quoted(quoted, [])
               end)
    end

    test "includes column information on unused aliases" do
      sample = """
      defmodule CodeTest.UnusedAlias do
        alias String.Chars
      end
      """

      assert {_, [%{position: {2, 3}}]} =
               Code.with_diagnostics(fn ->
                 quoted = Code.string_to_quoted!(sample, columns: true)
                 Code.eval_quoted(quoted, [])
               end)
    end

    test "includes column information on unused imports" do
      sample = """
      defmodule CodeTest.UnusedImport do
        import URI
      end
      """

      assert {_, [%{position: {2, 3}}]} =
               Code.with_diagnostics(fn ->
                 quoted = Code.string_to_quoted!(sample, columns: true)
                 Code.eval_quoted(quoted, [])
               end)
    end

    test "includes column information on unknown remote function calls" do
      sample = """
      defmodule CodeTest.UnknownRemoteCall do
        def perform do
          UnknownModule.foo()
        end
      end
      """

      assert {_, [%{position: {3, 19}}]} =
               Code.with_diagnostics(fn ->
                 quoted = Code.string_to_quoted!(sample, columns: true)
                 Code.eval_quoted(quoted, [])
               end)
    end

    test "captures unknown local calls" do
      sample = """
      defmodule CodeTest.UnknownLocalCall do
        def perform do
          foo()
        end
      end
      """

      assert {:rescued, [%{message: message}]} =
               Code.with_diagnostics(fn ->
                 try do
                   quoted = Code.string_to_quoted!(sample, columns: true)
                   Code.eval_quoted(quoted, [])
                 rescue
                   _ -> :rescued
                 end
               end)

      assert message =~ "undefined function foo/0"
    end
  end

  describe "eval_string/1,2,3" do
    test "correctly evaluates a string of code" do
      assert Code.eval_string("1 + 2") == {3, []}
      assert Code.eval_string("two = 1 + 1") == {2, [two: 2]}
    end

    test "keeps bindings on optimized evals" do
      assert Code.eval_string("import Enum", x: 1) == {Enum, [x: 1]}
    end

    test "supports a %Macro.Env{} struct as the third argument" do
      assert {3, _} = Code.eval_string("a + b", [a: 1, b: 2], __ENV__)
    end

    test "supports unnamed scopes" do
      assert {%RuntimeError{}, [a: %RuntimeError{}]} =
               Code.eval_string("a = (try do (raise \"hello\") rescue e -> e end)")
    end

    test "returns bindings from a different context" do
      assert Code.eval_string("var!(a, Sample) = 1") == {1, [{{:a, Sample}, 1}]}
    end

    defmacro hygiene_var do
      quote do
        a = 1
      end
    end

    test "does not return bindings from macro hygiene" do
      assert Code.eval_string("require CodeTest; CodeTest.hygiene_var()") == {1, []}
    end

    test "does not raise on duplicate bindings" do
      # The order of which values win is not guaranteed, but it should evaluate successfully.
      assert Code.eval_string("b = String.Chars.to_string(a)", a: 0, a: 1) ==
               {"1", [{:b, "1"}, {:a, 1}]}

      assert Code.eval_string("b = String.Chars.to_string(a)", a: 0, a: 1, c: 2) ==
               {"1", [{:c, 2}, {:b, "1"}, {:a, 1}]}
    end

    test "keeps caller in stacktrace" do
      try do
        Code.eval_string("<<a::size(b)>>", [a: :a, b: :b], file: "myfile")
      rescue
        _ ->
          assert Enum.any?(__STACKTRACE__, &(elem(&1, 0) == __MODULE__))
      end
    end

    test "includes eval file in stacktrace" do
      try do
        Code.eval_string("<<a::size(b)>>", [a: :a, b: :b], file: "myfile")
      rescue
        _ ->
          assert Exception.format_stacktrace(__STACKTRACE__) =~ "myfile:1"
      end

      try do
        Code.eval_string(
          "Enum.map([a: :a, b: :b], fn {a, b} -> <<a::size(b)>> end)",
          [],
          file: "myfile"
        )
      rescue
        _ ->
          assert Exception.format_stacktrace(__STACKTRACE__) =~ "myfile:1"
      end
    end

    test "warns when lexical tracker process is dead" do
      {pid, ref} = spawn_monitor(fn -> :ok end)
      assert_receive {:DOWN, ^ref, _, _, _}
      env = %{__ENV__ | lexical_tracker: pid}

      assert ExUnit.CaptureIO.capture_io(:stderr, fn ->
               assert Code.eval_string("1 + 2", [], env) == {3, []}
             end) =~ "an __ENV__ with outdated compilation information was given to eval"
    end

    test "formats diagnostic file paths as relatives" do
      {_, diagnostics} =
        Code.with_diagnostics(fn ->
          try do
            Code.eval_string("x", [])
          rescue
            e -> e
          end
        end)

      assert [
               %{
                 message: "undefined variable \"x\"",
                 position: 1,
                 file: "nofile",
                 source: "nofile",
                 stacktrace: [],
                 severity: :error
               }
             ] = diagnostics
    end
  end

  describe "eval_quoted/1" do
    test "evaluates expression" do
      assert Code.eval_quoted(quote(do: 1 + 2)) == {3, []}
      assert CodeTest.Sample.eval_quoted_info() == {CodeTest.Sample, "sample.ex", 13}
    end

    test "with %Macro.Env{} at runtime" do
      alias :lists, as: MyList
      quoted = quote(do: MyList.flatten([[1, 2, 3]]))

      assert Code.eval_quoted(quoted, [], __ENV__) == {[1, 2, 3], []}

      # Let's check it discards tracers since the lexical tracker is explicitly nil
      assert Code.eval_quoted(quoted, [], %{__ENV__ | tracers: [:bad]}) == {[1, 2, 3], []}
    end

    test "with %Macro.Env{} at compile time" do
      defmodule CompileTimeEnv do
        alias String.Chars
        {"foo", []} = Code.eval_string("Chars.to_string(:foo)", [], __ENV__)
      end
    end
  end

  test "eval_file/1" do
    assert Code.eval_file(fixture_path("code_sample.exs")) == {3, [var: 3]}

    assert_raise Code.LoadError, fn ->
      Code.eval_file("non_existent.exs")
    end
  end

  describe "eval_quoted_with_env/3" do
    test "returns results, bindings, and env" do
      alias :lists, as: MyList
      quoted = quote(do: MyList.flatten([[1, 2, 3]]))
      env = Code.env_for_eval(__ENV__)
      assert Code.eval_quoted_with_env(quoted, [], env) == {[1, 2, 3], [], env}

      quoted = quote(do: alias(:dict, as: MyDict))
      {:dict, [], env} = Code.eval_quoted_with_env(quoted, [], env)
      assert Keyword.fetch(env.aliases, Elixir.MyDict) == {:ok, :dict}
    end

    test "manages env vars" do
      env = Code.env_for_eval(__ENV__)
      {1, [x: 1], env} = Code.eval_quoted_with_env(quote(do: var!(x) = 1), [], env)
      assert Macro.Env.vars(env) == [{:x, nil}]
    end

    test "prunes vars" do
      env = Code.env_for_eval(__ENV__)

      fun = fn quoted, binding ->
        {_, binding, env} = Code.eval_quoted_with_env(quoted, binding, env, prune_binding: true)
        {binding, Macro.Env.vars(env)}
      end

      assert fun.(quote(do: 123), []) == {[], []}
      assert fun.(quote(do: 123), x: 2, y: 3) == {[], []}

      assert fun.(quote(do: var!(x) = 1), []) == {[x: 1], [x: nil]}
      assert fun.(quote(do: var!(x) = 1), x: 2, y: 3) == {[x: 1], [x: nil]}

      assert fun.(quote(do: var!(x, :foo) = 1), []) == {[{{:x, :foo}, 1}], [x: :foo]}
      assert fun.(quote(do: var!(x, :foo) = 1), x: 2, y: 3) == {[{{:x, :foo}, 1}], [x: :foo]}

      assert fun.(quote(do: var!(x, :foo) = 1), [{{:x, :foo}, 2}, {{:y, :foo}, 3}]) ==
               {[{{:x, :foo}, 1}], [x: :foo]}

      assert fun.(quote(do: fn -> var!(x, :foo) = 1 end), []) == {[], []}
      assert fun.(quote(do: fn -> var!(x, :foo) = 1 end), x: 1, y: 2) == {[], []}

      assert fun.(quote(do: fn -> var!(x) end), x: 2, y: 3) == {[x: 2], [x: nil]}

      assert fun.(quote(do: fn -> var!(x, :foo) end), [{{:x, :foo}, 2}, {{:y, :foo}, 3}]) ==
               {[{{:x, :foo}, 2}], [x: :foo]}
    end

    test "undefined function" do
      env = Code.env_for_eval(__ENV__)
      quoted = quote do: foo()

      assert_exception(
        UndefinedFunctionError,
        ["** (UndefinedFunctionError) function foo/0 is undefined (there is no such import)"],
        fn ->
          Code.eval_quoted_with_env(quoted, [], env)
        end
      )
    end

    defmodule Tracer do
      def trace(event, env) do
        send(self(), {:trace, event, env})
        :ok
      end
    end

    test "with tracing and pruning" do
      env = %{Code.env_for_eval(__ENV__) | tracers: [Tracer], function: nil}
      binding = [x: 1, y: 2, z: 3]

      quoted =
        quote do
          defmodule Elixir.CodeTest.TracingPruning do
            var!(y) = :updated
            var!(y)
            var!(x)
          end
        end

      {_, binding, env} = Code.eval_quoted_with_env(quoted, binding, env, prune_binding: true)
      assert Enum.sort(binding) == []
      assert env.versioned_vars == %{}

      assert_receive {:trace, {:on_module, _, _}, %{module: CodeTest.TracingPruning} = trace_env}

      assert trace_env.versioned_vars == %{
               {:result, :elixir_compiler} => 5,
               {:x, nil} => 1,
               {:y, nil} => 4
             }
    end

    test "with defguard" do
      require Integer
      env = Code.env_for_eval(__ENV__)
      quoted = quote do: Integer.is_even(1)
      {false, binding, env} = Code.eval_quoted_with_env(quoted, [], env, prune_binding: true)
      assert binding == []
      assert Macro.Env.vars(env) == []
    end
  end

  describe "compile_file/1" do
    test "compiles the given path" do
      assert Code.compile_file(fixture_path("code_sample.exs")) == []
      refute fixture_path("code_sample.exs") in Code.required_files()
    end
  end

  test "require_file/1" do
    assert Code.require_file(fixture_path("code_sample.exs")) == []
    assert fixture_path("code_sample.exs") in Code.required_files()
    assert Code.require_file(fixture_path("code_sample.exs")) == nil

    Code.unrequire_files([fixture_path("code_sample.exs")])
    refute fixture_path("code_sample.exs") in Code.required_files()
    assert Code.require_file(fixture_path("code_sample.exs")) != nil
  after
    Code.unrequire_files([fixture_path("code_sample.exs")])
  end

  test "string_to_quoted!/2 errors take lines/columns/indentation into account" do
    assert_exception(
      SyntaxError,
      ["nofile:1:5:", "syntax error before:", "1 + * 3", "^"],
      fn ->
        Code.string_to_quoted!("1 + * 3")
      end
    )

    assert_exception(
      SyntaxError,
      ["nofile:10:5:", "syntax error before:", "1 + * 3", "^"],
      fn ->
        Code.string_to_quoted!("1 + * 3", line: 10)
      end
    )

    assert_exception(
      SyntaxError,
      ["nofile:10:7:", "syntax error before:", "1 + * 3", "^"],
      fn ->
        Code.string_to_quoted!("1 + * 3", line: 10, column: 3)
      end
    )

    assert_exception(
      SyntaxError,
      ["nofile:11:15:", "syntax error before:", "1 + * 3", "^"],
      fn ->
        Code.string_to_quoted!(":ok\n1 + * 3", line: 10, column: 3, indentation: 10)
      end
    )
  end

  test "string_to_quoted only requires the List.Chars protocol implementation to work" do
    assert {:ok, 1.23} = Code.string_to_quoted(1.23)
    assert 1.23 = Code.string_to_quoted!(1.23)
    assert {:ok, 1.23, []} = Code.string_to_quoted_with_comments(1.23)
    assert {1.23, []} = Code.string_to_quoted_with_comments!(1.23)
  end

  test "string_to_quoted returns error on incomplete escaped string" do
    assert {:error, {meta, "missing terminator: \" (for string starting at line 1)", ""}} =
             Code.string_to_quoted("\"\\")

    assert meta[:line] == 1
    assert meta[:column] == 1
    assert meta[:end_line] == 1
    assert meta[:end_column] == 3
  end

  test "string_to_quoted with comments" do
    assert Code.string_to_quoted_with_comments("""
           # top
           [
             # before

             # right-before
             expr, # middle
             # right-after

             # after
           ]
           # bottom
           """) ==
             {
               :ok,
               [{:expr, [line: 6], nil}],
               [
                 %{
                   column: 1,
                   line: 1,
                   next_eol_count: 1,
                   previous_eol_count: 1,
                   text: "# top"
                 },
                 %{
                   column: 3,
                   line: 3,
                   next_eol_count: 2,
                   previous_eol_count: 1,
                   text: "# before"
                 },
                 %{
                   column: 3,
                   line: 5,
                   next_eol_count: 1,
                   previous_eol_count: 2,
                   text: "# right-before"
                 },
                 %{
                   column: 9,
                   line: 6,
                   next_eol_count: 1,
                   previous_eol_count: 0,
                   text: "# middle"
                 },
                 %{
                   column: 3,
                   line: 7,
                   next_eol_count: 2,
                   previous_eol_count: 1,
                   text: "# right-after"
                 },
                 %{
                   column: 3,
                   line: 9,
                   next_eol_count: 1,
                   previous_eol_count: 2,
                   text: "# after"
                 },
                 %{
                   column: 1,
                   line: 11,
                   next_eol_count: 1,
                   previous_eol_count: 1,
                   text: "# bottom"
                 }
               ]
             }
  end

<<<<<<< HEAD
  test "string_to_quoted handles unescape errors properly" do
    # Test invalid hex escape character
    assert {:error, {meta, message, token}} = Code.string_to_quoted("a.'\\xg'")

    assert meta[:line] == 1
    assert meta[:column] == 3

    assert message ==
             "invalid hex escape character, expected \\xHH where H is a hexadecimal digit. Syntax error after: "

    assert token == "\\x"

    # Test invalid Unicode escape character
    assert {:error, {meta2, message2, token2}} = Code.string_to_quoted("a.'\\ug'")

    assert meta2[:line] == 1
    assert meta2[:column] == 3

    assert message2 ==
             "invalid Unicode escape character, expected \\uHHHH or \\u{H*} where H is a hexadecimal digit. Syntax error after: "

    assert token2 == "\\u"

    # Test invalid Unicode code point (surrogate pair)
    assert {:error, {meta3, message3, token3}} = Code.string_to_quoted("a.'\\u{D800}'")

    assert meta3[:line] == 1
    assert meta3[:column] == 3

    assert message3 == "invalid or reserved Unicode code point \\u{D800}. Syntax error after: "
    assert token3 == "\\u"

    # Test Unicode code point beyond valid range
    assert {:error, {meta4, message4, token4}} = Code.string_to_quoted("a.'\\u{110000}'")

    assert meta4[:line] == 1
    assert meta4[:column] == 3

    assert message4 == "invalid or reserved Unicode code point \\u{110000}. Syntax error after: "
    assert token4 == "\\u"
=======
  test "string_to_quoted raises UnicodeConversionError for invalid UTF-8 in quoted atoms and function calls" do
    invalid_utf8_cases = [
      # Quoted atom
      ~S{:"\xFF"},
      ~S{:'\xFF'},
      # Quoted function call
      ~S{foo."\xFF"()},
      ~S{foo.'\xFF'()}
    ]

    for code <- invalid_utf8_cases do
      assert_raise UnicodeConversionError, fn ->
        Code.string_to_quoted!(code)
      end

      assert_raise UnicodeConversionError, fn ->
        Code.string_to_quoted!(code, existing_atoms_only: true)
      end
    end
>>>>>>> 6ca0ad84
  end

  @tag :requires_source
  test "compile source" do
    assert __MODULE__.__info__(:compile)[:source] == String.to_charlist(__ENV__.file)
  end

  describe "compile_string/1" do
    test "compiles the given string" do
      assert [{CompileStringSample, _}] =
               Code.compile_string("defmodule CompileStringSample, do: :ok")
    after
      :code.purge(CompileSimpleSample)
      :code.delete(CompileSimpleSample)
    end

    test "works across lexical scopes" do
      assert [{CompileCrossSample, _}] =
               Code.compile_string("CodeTest.genmodule CompileCrossSample")
    after
      :code.purge(CompileCrossSample)
      :code.delete(CompileCrossSample)
    end

    test "disables tail call optimization at the root" do
      try do
        Code.compile_string("List.flatten(123)")
      rescue
        _ -> assert Enum.any?(__STACKTRACE__, &match?({_, :__FILE__, 1, _}, &1))
      end
    end
  end

  test "format_string/2 returns empty iodata for empty string" do
    assert Code.format_string!("") == ""
  end

  test "ensure_loaded?/1" do
    assert Code.ensure_loaded?(__MODULE__)
    refute Code.ensure_loaded?(Code.NoFile)
  end

  test "ensure_loaded!/1" do
    assert Code.ensure_loaded!(__MODULE__) == __MODULE__

    assert_raise ArgumentError, "could not load module Code.NoFile due to reason :nofile", fn ->
      Code.ensure_loaded!(Code.NoFile)
    end
  end

  test "ensure_all_loaded/1" do
    assert Code.ensure_all_loaded([__MODULE__]) == :ok
    assert Code.ensure_all_loaded([__MODULE__, Kernel]) == :ok

    assert {:error, [error]} = Code.ensure_all_loaded([__MODULE__, Code.NoFile, __MODULE__])
    assert error == {Code.NoFile, :nofile}
  end

  test "ensure_all_loaded!/1" do
    assert Code.ensure_all_loaded!([__MODULE__]) == :ok
    assert Code.ensure_all_loaded!([__MODULE__, Kernel]) == :ok

    message = """
    could not load the following modules:

      * Code.NoFile due to reason :nofile
      * Code.OtherNoFile due to reason :nofile\
    """

    assert_raise ArgumentError, message, fn ->
      Code.ensure_all_loaded!([__MODULE__, Code.NoFile, Code.OtherNoFile])
    end
  end

  test "ensure_compiled/1" do
    assert Code.ensure_compiled(__MODULE__) == {:module, __MODULE__}
    assert Code.ensure_compiled(Code.NoFile) == {:error, :nofile}
  end

  test "ensure_compiled!/1" do
    assert Code.ensure_compiled!(__MODULE__) == __MODULE__

    assert_raise ArgumentError, "could not load module Code.NoFile due to reason :nofile", fn ->
      Code.ensure_compiled!(Code.NoFile)
    end
  end

  test "put_compiler_option/2 validates options" do
    message = "unknown compiler option: :not_a_valid_option"

    assert_raise RuntimeError, message, fn ->
      Code.put_compiler_option(:not_a_valid_option, :foo)
    end

    message = "compiler option :debug_info should be a boolean, got: :not_a_boolean"

    assert_raise RuntimeError, message, fn ->
      Code.put_compiler_option(:debug_info, :not_a_boolean)
    end
  end

  describe "fetch_docs/1" do
    test "is case sensitive" do
      assert {:docs_v1, _, :elixir, _, %{"en" => module_doc}, _, _} = Code.fetch_docs(IO)

      assert "Functions handling input/output (IO)." =
               module_doc |> String.split("\n") |> Enum.at(0)

      assert Code.fetch_docs(Io) == {:error, :module_not_found}
    end
  end

  defp assert_exception(ex, messages, callback) do
    e =
      assert_raise ex, fn ->
        callback.()
      end

    error_msg = Exception.format(:error, e, [])

    for msg <- messages do
      assert error_msg =~ msg
    end
  end
end

defmodule Code.SyncTest do
  use ExUnit.Case

  import PathHelpers

  if System.otp_release() >= "26" do
    defp assert_cached(path) do
      assert find_path(path) != :nocache
    end

    defp refute_cached(path) do
      assert find_path(path) == :nocache
    end

    defp find_path(path) do
      {:status, _, {:module, :code_server}, [_, :running, _, _, state]} =
        :sys.get_status(:code_server)

      [:state, _, _otp_root, paths | _] = Tuple.to_list(state)
      {_, value} = List.keyfind(paths, to_charlist(path), 0)
      value
    end
  else
    defp assert_cached(_path), do: :ok
    defp refute_cached(_path), do: :ok
  end

  test "prepend_path" do
    path = Path.join(__DIR__, "fixtures")
    true = Code.prepend_path(path)
    assert to_charlist(path) in :code.get_path()
    refute_cached(path)

    true = Code.prepend_path(path, cache: true)
    assert_cached(path)

    Code.delete_path(path)
    refute to_charlist(path) in :code.get_path()
  end

  test "append_path" do
    path = Path.join(__DIR__, "fixtures")
    true = Code.append_path(path)
    assert to_charlist(path) in :code.get_path()
    refute_cached(path)

    true = Code.append_path(path, cache: true)
    assert_cached(path)

    Code.delete_path(path)
    refute to_charlist(path) in :code.get_path()
  end

  test "prepend_paths" do
    path = Path.join(__DIR__, "fixtures")
    :ok = Code.prepend_paths([path])
    assert to_charlist(path) in :code.get_path()
    refute_cached(path)

    :ok = Code.prepend_paths([path], cache: true)
    assert_cached(path)

    Code.delete_paths([path])
    refute to_charlist(path) in :code.get_path()
  end

  test "append_paths" do
    path = Path.join(__DIR__, "fixtures")
    :ok = Code.append_paths([path])
    assert to_charlist(path) in :code.get_path()
    refute_cached(path)

    :ok = Code.append_paths([path], cache: true)
    assert_cached(path)

    Code.delete_paths([path])
    refute to_charlist(path) in :code.get_path()
  end

  test "purges compiler modules" do
    quoted = quote(do: :ok)
    Code.compile_quoted(quoted)

    {:ok, claimed} = Code.purge_compiler_modules()
    assert claimed > 0

    {:ok, claimed} = Code.purge_compiler_modules()
    assert claimed == 0

    quoted = quote(do: Agent.start_link(fn -> :ok end))
    Code.compile_quoted(quoted)

    {:ok, claimed} = Code.purge_compiler_modules()
    assert claimed == 0
  end

  test "returns previous options when setting compiler options" do
    Code.compiler_options(debug_info: false)
    assert Code.compiler_options(debug_info: true) == %{debug_info: false}
  after
    Code.compiler_options(debug_info: true)
  end

  test "compile_file/1 return value" do
    assert [{CompileSample, binary}] = Code.compile_file(fixture_path("compile_sample.ex"))
    assert is_binary(binary)
  after
    :code.purge(CompileSample)
    :code.delete(CompileSample)
  end

  test "require_file/1 return value" do
    assert [{CompileSample, binary}] = Code.require_file(fixture_path("compile_sample.ex"))
    assert is_binary(binary)
  after
    Code.unrequire_files([fixture_path("compile_sample.ex")])
    :code.purge(CompileSample)
    :code.delete(CompileSample)
  end
end<|MERGE_RESOLUTION|>--- conflicted
+++ resolved
@@ -514,7 +514,6 @@
              }
   end
 
-<<<<<<< HEAD
   test "string_to_quoted handles unescape errors properly" do
     # Test invalid hex escape character
     assert {:error, {meta, message, token}} = Code.string_to_quoted("a.'\\xg'")
@@ -555,7 +554,8 @@
 
     assert message4 == "invalid or reserved Unicode code point \\u{110000}. Syntax error after: "
     assert token4 == "\\u"
-=======
+  end
+
   test "string_to_quoted raises UnicodeConversionError for invalid UTF-8 in quoted atoms and function calls" do
     invalid_utf8_cases = [
       # Quoted atom
@@ -575,7 +575,6 @@
         Code.string_to_quoted!(code, existing_atoms_only: true)
       end
     end
->>>>>>> 6ca0ad84
   end
 
   @tag :requires_source
