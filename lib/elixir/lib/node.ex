defmodule Node do
  @moduledoc """
  Functions related to VM nodes.

  Some of the functions in this module are inlined by the compiler,
  similar to functions in the `Kernel` module and they are explicitly
  marked in their docs as "inlined by the compiler". For more information
  about inlined functions, check out the `Kernel` module.
  """

  @type t :: node

  @doc """
  Turns a non-distributed node into a distributed node.

  This functionality starts the `:net_kernel` and other
  related processes.
  """
  @spec start(node, :longnames | :shortnames, non_neg_integer) ::
             {:ok, pid} | {:error, term}
  def start(name, type \\ :longnames, tick_time \\ 15000) do
    :net_kernel.start([name, type, tick_time])
  end

  @doc """
  Turns a distributed node into a non-distributed node.

  For other nodes in the network, this is the same as the node going down.
  Only possible when the node was started with `Node.start/3`, otherwise
  returns `{:error, :not_allowed}`. Returns `{:error, :not_found}` if the
  local node is not alive.
  """
  @spec stop() :: :ok | {:error, :not_allowed | :not_found}
  def stop() do
    :net_kernel.stop()
  end

  @doc """
  Returns the current node.

  It returns the same as the built-in `node()`.
  """
  @spec self :: t
  def self do
    :erlang.node()
  end

  @doc """
  Returns `true` if the local node is alive.

  That is, if the node can be part of a distributed system.
  """
  @spec alive? :: boolean
  def alive? do
    :erlang.is_alive()
  end

  @doc """
  Returns a list of all visible nodes in the system, excluding
  the local node.

  Same as `list(:visible)`.
  """
  @spec list :: [t]
  def list do
    :erlang.nodes()
  end

  @doc """
  Returns a list of nodes according to argument given.

  The result returned when the argument is a list, is the list of nodes
  satisfying the disjunction(s) of the list elements.

  For more information, see
  [`:erlang.nodes/1`](http://www.erlang.org/doc/man/erlang.html#nodes-1).
  """
  @typep state :: :visible | :hidden | :connected | :this | :known
  @spec list(state | [state]) :: [t]
  def list(args) do
    :erlang.nodes(args)
  end

  @doc """
  Monitors the status of the node.

  If `flag` is `true`, monitoring is turned on.
  If `flag` is `false`, monitoring is turned off.

  For more information, see
  [`:erlang.monitor_node/2`](http://www.erlang.org/doc/man/erlang.html#monitor_node-2).
  """
  @spec monitor(t, boolean) :: true
  def monitor(node, flag) do
    :erlang.monitor_node(node, flag)
  end

  @doc """
  Behaves as `monitor/2` except that it allows an extra
  option to be given, namely `:allow_passive_connect`.

  For more information, see
  [`:erlang.monitor_node/3`](http://www.erlang.org/doc/man/erlang.html#monitor_node-3).
  """
  @spec monitor(t, boolean, [:allow_passive_connect]) :: true
  def monitor(node, flag, options) do
    :erlang.monitor_node(node, flag, options)
  end

  @doc """
  Tries to set up a connection to node.

  Returns `:pang` if it fails, or `:pong` if it is successful.

  ## Examples

      iex> Node.ping(:unknown_node)
      :pang

  """
  @spec ping(t) :: :pong | :pang
  def ping(node) do
    :net_adm.ping(node)
  end

  @doc """
  Forces the disconnection of a node.

  This will appear to the `node` as if the local node has crashed.
  This function is mainly used in the Erlang network authentication
  protocols. Returns `true` if disconnection succeeds, otherwise `false`.
  If the local node is not alive, the function returns `:ignored`.

  For more information, see
  [`:erlang.disconnect_node/1`](http://www.erlang.org/doc/man/erlang.html#disconnect_node-1).
  """
  @spec disconnect(t) :: boolean | :ignored
  def disconnect(node) do
    :erlang.disconnect_node(node)
  end

  @doc """
  Establishes a connection to `node`.

  Returns `true` if successful, `false` if not, and the atom
  `:ignored` if the local node is not alive.

<<<<<<< HEAD
  See http://www.erlang.org/doc/man/net_kernel.html#connect_node-1 for more info.
=======
  For more information, see
  [`:erlang.connect_node/1`](http://www.erlang.org/doc/man/net_kernel.html#connect_node-1).
>>>>>>> 73b64cbe
  """
  @spec connect(t) :: boolean | :ignored
  def connect(node) do
    :net_kernel.connect_node(node)
  end

  @doc """
  Returns the pid of a new process started by the application of `fun`
  on `node`. If `node` does not exist, a useless pid is returned.

  For the list of available options, see
  [`:erlang.spawn/2`](http://www.erlang.org/doc/man/erlang.html#spawn-2).

  Inlined by the compiler.
  """
  @spec spawn(t, (() -> any)) :: pid
  def spawn(node, fun) do
    :erlang.spawn(node, fun)
  end

  @doc """
  Returns the pid of a new process started by the application of `fun`
  on `node`.

  If `node` does not exist, a useless pid is returned.

  For the list of available options, see
  [`:erlang.spawn_opt/3`](http://www.erlang.org/doc/man/erlang.html#spawn_opt-3).

  Inlined by the compiler.
  """
  @spec spawn(t, (() -> any), Process.spawn_opts) :: pid | {pid, reference}
  def spawn(node, fun, opts) do
    :erlang.spawn_opt(node, fun, opts)
  end

  @doc """
  Returns the pid of a new process started by the application of
  `module.function(args)` on `node`.

  If `node` does not exist, a useless pid is returned.

  For the list of available options, see
  [`:erlang.spawn/4`](http://www.erlang.org/doc/man/erlang.html#spawn-4).

  Inlined by the compiler.
  """
  @spec spawn(t, module, atom, [any]) :: pid
  def spawn(node, module, fun, args) do
    :erlang.spawn(node, module, fun, args)
  end

  @doc """
  Returns the pid of a new process started by the application of
  `module.function(args)` on `node`.

  If `node` does not exist, a useless pid is returned.

  For the list of available options, see
  [`:erlang.spawn/5`](http://www.erlang.org/doc/man/erlang.html#spawn_opt-5).

  Inlined by the compiler.
  """
  @spec spawn(t, module, atom, [any], Process.spawn_opts) :: pid | {pid, reference}
  def spawn(node, module, fun, args, opts) do
    :erlang.spawn_opt(node, module, fun, args, opts)
  end

  @doc """
  Returns the pid of a new linked process started by the application of `fun` on `node`.

  A link is created between the calling process and the new process, atomically.
  If `node` does not exist, a useless pid is returned (and due to the link, an exit
  signal with exit reason `:noconnection` will be received).

  Inlined by the compiler.
  """
  @spec spawn_link(t, (() -> any)) :: pid
  def spawn_link(node, fun) do
    :erlang.spawn_link(node, fun)
  end

  @doc """
  Returns the pid of a new linked process started by the application of
  `module.function(args)` on `node`.

  A link is created between the calling process and the new process, atomically.
  If `node` does not exist, a useless pid is returned (and due to the link, an exit
  signal with exit reason `:noconnection` will be received).

  Inlined by the compiler.
  """
  @spec spawn_link(t, module, atom, [any]) :: pid
  def spawn_link(node, module, fun, args) do
    :erlang.spawn_link(node, module, fun, args)
  end

  @doc """
  Sets the magic cookie of `node` to the atom `cookie`.

  The default node is `Node.self/0`, the local node. If `node` is the local node,
  the function also sets the cookie of all other unknown nodes to `cookie`.

  This function will raise `FunctionClauseError` if the given `node` is not alive.
  """
  def set_cookie(node \\ Node.self, cookie) when is_atom(cookie) do
    :erlang.set_cookie(node, cookie)
  end

  @doc """
  Returns the magic cookie of the local node.

  Returns the cookie if the node is alive, otherwise `:nocookie`.
  """
  def get_cookie() do
    :erlang.get_cookie()
  end
end<|MERGE_RESOLUTION|>--- conflicted
+++ resolved
@@ -145,12 +145,8 @@
   Returns `true` if successful, `false` if not, and the atom
   `:ignored` if the local node is not alive.
 
-<<<<<<< HEAD
-  See http://www.erlang.org/doc/man/net_kernel.html#connect_node-1 for more info.
-=======
   For more information, see
   [`:erlang.connect_node/1`](http://www.erlang.org/doc/man/net_kernel.html#connect_node-1).
->>>>>>> 73b64cbe
   """
   @spec connect(t) :: boolean | :ignored
   def connect(node) do
