defmodule MapSet do
  @moduledoc """
  Functions that work on sets.

  A set is a data structure that can contain unique elements of any kind,
  without any particular order. `MapSet` is the "go to" set data structure in Elixir.

  A set can be constructed using `MapSet.new/0`:

      iex> MapSet.new()
      MapSet.new([])

  Elements in a set don't have to be of the same type and they can be
  populated from an [enumerable](`t:Enumerable.t/0`) using `MapSet.new/1`:

      iex> MapSet.new([1, :two, {"three"}])
      MapSet.new([1, :two, {"three"}])

  Elements can be inserted using `MapSet.put/2`:

      iex> MapSet.new([2]) |> MapSet.put(4) |> MapSet.put(0)
      MapSet.new([0, 2, 4])

  By definition, sets can't contain duplicate elements: when
  inserting an element in a set where it's already present, the insertion is
  simply a no-op.

      iex> map_set = MapSet.new()
      iex> MapSet.put(map_set, "foo")
      MapSet.new(["foo"])
      iex> map_set |> MapSet.put("foo") |> MapSet.put("foo")
      MapSet.new(["foo"])

  A `MapSet` is represented internally using the `%MapSet{}` struct. This struct
  can be used whenever there's a need to pattern match on something being a `MapSet`:

      iex> match?(%MapSet{}, MapSet.new())
      true

  Note that, however, the struct fields are private and must not be accessed
  directly; use the functions in this module to perform operations on sets.

  `MapSet`s can also be constructed starting from other collection-type data
  structures: for example, see `MapSet.new/1` or `Enum.into/2`.

  `MapSet` is built on top of `Map`, this means that they share many properties,
  including logarithmic time complexity. See the documentation for `Map` for more
  information on its execution time complexity.
  """

  # MapSets have an underlying Map. MapSet elements are keys of said map,
  # and this empty list is their associated dummy value.
  @dummy_value []

  @type value :: term

  @opaque internal(value) :: %{optional(value) => []}
  @type t(value) :: %__MODULE__{map: internal(value)}
  @type t :: t(term)

  # TODO: Remove version key when we require Erlang/OTP 24
  # TODO: Implement the functions in this module using Erlang/OTP 24 new sets
  defstruct map: %{}, version: 2

  @doc """
  Returns a new set.

  ## Examples

      iex> MapSet.new()
      MapSet.new([])

  """
  @spec new :: t
  def new(), do: %MapSet{}

  @doc """
  Creates a set from an enumerable.

  ## Examples

      iex> MapSet.new([:b, :a, 3])
      MapSet.new([3, :a, :b])
      iex> MapSet.new([3, 3, 3, 2, 2, 1])
      MapSet.new([1, 2, 3])

  """
  @spec new(Enumerable.t()) :: t
  def new(enumerable)

  def new(%__MODULE__{} = map_set), do: map_set

  def new(enumerable) do
    keys = Enum.to_list(enumerable)
    %MapSet{map: Map.from_keys(keys, @dummy_value)}
  end

  @doc """
  Creates a set from an enumerable via the transformation function.

  ## Examples

      iex> MapSet.new([1, 2, 1], fn x -> 2 * x end)
      MapSet.new([2, 4])

  """
  @spec new(Enumerable.t(), (term -> val)) :: t(val) when val: value
  def new(enumerable, transform) when is_function(transform, 1) do
    keys = Enum.map(enumerable, transform)
    %MapSet{map: Map.from_keys(keys, @dummy_value)}
  end

  @doc """
  Deletes `value` from `map_set`.

  Returns a new set which is a copy of `map_set` but without `value`.

  ## Examples

      iex> map_set = MapSet.new([1, 2, 3])
      iex> MapSet.delete(map_set, 4)
      MapSet.new([1, 2, 3])
      iex> MapSet.delete(map_set, 2)
      MapSet.new([1, 3])

  """
  @spec delete(t(val1), val2) :: t(val1) when val1: value, val2: value
  def delete(%MapSet{map: map} = map_set, value) do
    %{map_set | map: Map.delete(map, value)}
  end

  @doc """
  Returns a set that is `map_set1` without the members of `map_set2`.

  ## Examples

      iex> MapSet.difference(MapSet.new([1, 2]), MapSet.new([2, 3, 4]))
      MapSet.new([1])

  """
  @spec difference(t(val1), t(val2)) :: t(val1) when val1: value, val2: value
  def difference(map_set1, map_set2)

  # If the first set is less than twice the size of the second map, it is fastest
  # to re-accumulate elements in the first set that are not present in the second set.
  def difference(%MapSet{map: map1}, %MapSet{map: map2})
      when map_size(map1) < map_size(map2) * 2 do
    map =
      map1
      |> :maps.iterator()
      |> :maps.next()
      |> filter_not_in(map2, [])

    %MapSet{map: map}
  end

  # If the second set is less than half the size of the first set, it's fastest
  # to simply iterate through each element in the second set, deleting them from
  # the first set.
  def difference(%MapSet{map: map1} = map_set, %MapSet{map: map2}) do
    %{map_set | map: Map.drop(map1, Map.keys(map2))}
  end

  defp filter_not_in(:none, _map2, acc), do: Map.from_keys(acc, @dummy_value)

  defp filter_not_in({key, _val, iter}, map2, acc) do
    if is_map_key(map2, key) do
      filter_not_in(:maps.next(iter), map2, acc)
    else
      filter_not_in(:maps.next(iter), map2, [key | acc])
    end
  end

  @doc """
  Returns a set with elements that are present in only one but not both sets.

  ## Examples

      iex> MapSet.symmetric_difference(MapSet.new([1, 2, 3]), MapSet.new([2, 3, 4]))
      MapSet.new([1, 4])
  """
<<<<<<< HEAD
  @doc since: "1.14.0"
  @spec symmetric_difference(t(val1), t(val2)) :: t(val1) when val1: value, val2: value
=======
  @spec symmetric_difference(t(val1), t(val2)) :: t(val1 | val2) when val1: value, val2: value
>>>>>>> b93aadb5
  def symmetric_difference(%MapSet{map: map1}, %MapSet{map: map2}) do
    {small, large} = order_by_size(map1, map2)

    map =
      large
      |> :maps.iterator()
      |> :maps.next()
      |> disjointer(small, [])

    %MapSet{map: map}
  end

  defp disjointer(:none, small, list) do
    list |> Map.from_keys(@dummy_value) |> Map.merge(small)
  end

  defp disjointer({key, _val, iter}, small, list) do
    if is_map_key(small, key) do
      iter
      |> :maps.next()
      |> disjointer(Map.delete(small, key), list)
    else
      iter
      |> :maps.next()
      |> disjointer(small, [key | list])
    end
  end

  @doc """
  Checks if `map_set1` and `map_set2` have no members in common.

  ## Examples

      iex> MapSet.disjoint?(MapSet.new([1, 2]), MapSet.new([3, 4]))
      true
      iex> MapSet.disjoint?(MapSet.new([1, 2]), MapSet.new([2, 3]))
      false

  """
  @spec disjoint?(t, t) :: boolean
  def disjoint?(%MapSet{map: map1}, %MapSet{map: map2}) do
    {map1, map2} = order_by_size(map1, map2)

    map1
    |> :maps.iterator()
    |> :maps.next()
    |> none_in?(map2)
  end

  defp none_in?(:none, _), do: true

  defp none_in?({key, _val, iter}, map2) do
    not is_map_key(map2, key) and none_in?(:maps.next(iter), map2)
  end

  @doc """
  Checks if two sets are equal.

  The comparison between elements is done using `===/2`,
  which a set with `1` is not equivalent to a set with
  `1.0`.

  ## Examples

      iex> MapSet.equal?(MapSet.new([1, 2]), MapSet.new([2, 1, 1]))
      true
      iex> MapSet.equal?(MapSet.new([1, 2]), MapSet.new([3, 4]))
      false
      iex> MapSet.equal?(MapSet.new([1]), MapSet.new([1.0]))
      false

  """
  @spec equal?(t, t) :: boolean
  def equal?(%MapSet{map: map1, version: version}, %MapSet{map: map2, version: version}) do
    map1 === map2
  end

  # Elixir v1.5 changed the map representation, so on
  # version mismatch we need to compare the keys directly.
  def equal?(%MapSet{map: map1}, %MapSet{map: map2}) do
    map_size(map1) == map_size(map2) and all_in?(map1, map2)
  end

  @doc """
  Returns a set containing only members that `map_set1` and `map_set2` have in common.

  ## Examples

      iex> MapSet.intersection(MapSet.new([1, 2]), MapSet.new([2, 3, 4]))
      MapSet.new([2])

      iex> MapSet.intersection(MapSet.new([1, 2]), MapSet.new([3, 4]))
      MapSet.new([])

  """
  @spec intersection(t(val), t(val)) :: t(val) when val: value
  def intersection(%MapSet{map: map1} = map_set, %MapSet{map: map2}) do
    {map1, map2} = order_by_size(map1, map2)
    %{map_set | map: Map.take(map2, Map.keys(map1))}
  end

  @doc """
  Checks if `map_set` contains `value`.

  ## Examples

      iex> MapSet.member?(MapSet.new([1, 2, 3]), 2)
      true
      iex> MapSet.member?(MapSet.new([1, 2, 3]), 4)
      false

  """
  @spec member?(t, value) :: boolean
  def member?(%MapSet{map: map}, value) do
    is_map_key(map, value)
  end

  @doc """
  Inserts `value` into `map_set` if `map_set` doesn't already contain it.

  ## Examples

      iex> MapSet.put(MapSet.new([1, 2, 3]), 3)
      MapSet.new([1, 2, 3])
      iex> MapSet.put(MapSet.new([1, 2, 3]), 4)
      MapSet.new([1, 2, 3, 4])

  """
  @spec put(t(val), new_val) :: t(val | new_val) when val: value, new_val: value
  def put(%MapSet{map: map} = map_set, value) do
    %{map_set | map: Map.put(map, value, @dummy_value)}
  end

  @doc """
  Returns the number of elements in `map_set`.

  ## Examples

      iex> MapSet.size(MapSet.new([1, 2, 3]))
      3

  """
  @spec size(t) :: non_neg_integer
  def size(%MapSet{map: map}) do
    map_size(map)
  end

  @doc """
  Checks if `map_set1`'s members are all contained in `map_set2`.

  This function checks if `map_set1` is a subset of `map_set2`.

  ## Examples

      iex> MapSet.subset?(MapSet.new([1, 2]), MapSet.new([1, 2, 3]))
      true
      iex> MapSet.subset?(MapSet.new([1, 2, 3]), MapSet.new([1, 2]))
      false

  """
  @spec subset?(t, t) :: boolean
  def subset?(%MapSet{map: map1}, %MapSet{map: map2}) do
    map_size(map1) <= map_size(map2) and all_in?(map1, map2)
  end

  defp all_in?(:none, _), do: true

  defp all_in?({key, _val, iter}, map2) do
    :erlang.is_map_key(key, map2) and all_in?(:maps.next(iter), map2)
  end

  defp all_in?(map1, map2) when is_map(map1) and is_map(map2) do
    map1
    |> :maps.iterator()
    |> :maps.next()
    |> all_in?(map2)
  end

  @doc """
  Converts `map_set` to a list.

  ## Examples

      iex> MapSet.to_list(MapSet.new([1, 2, 3]))
      [1, 2, 3]

  """
  @spec to_list(t(val)) :: [val] when val: value
  def to_list(%MapSet{map: map}) do
    Map.keys(map)
  end

  @doc """
  Returns a set containing all members of `map_set1` and `map_set2`.

  ## Examples

      iex> MapSet.union(MapSet.new([1, 2]), MapSet.new([2, 3, 4]))
      MapSet.new([1, 2, 3, 4])

  """
  @spec union(t(val1), t(val2)) :: t(val1 | val2) when val1: value, val2: value
  def union(map_set1, map_set2)

  def union(%MapSet{map: map1, version: version} = map_set, %MapSet{map: map2, version: version}) do
    %{map_set | map: Map.merge(map1, map2)}
  end

  def union(%MapSet{map: map1}, %MapSet{map: map2}) do
    keys = Map.keys(map1) ++ Map.keys(map2)
    %MapSet{map: Map.from_keys(keys, @dummy_value)}
  end

  @compile {:inline, [order_by_size: 2]}
  defp order_by_size(map1, map2) when map_size(map1) > map_size(map2), do: {map2, map1}
  defp order_by_size(map1, map2), do: {map1, map2}

  @doc """
  Filters the set by returning only the elements from `set` for which invoking
  `fun` returns a truthy value.

  Also see `reject/2` which discards all elements where the function returns
  a truthy value.

  > Note: if you find yourself doing multiple calls to `MapSet.filter/2`
  > and `MapSet.reject/2` in a pipeline, it is likely more efficient
  > to use `Enum.map/2` and `Enum.filter/2` instead and convert to
  > a map at the end using `Map.new/1`.

  ## Examples

      iex> MapSet.filter(MapSet.new(1..5), fn x -> x > 3 end)
      MapSet.new([4, 5])

      iex> MapSet.filter(MapSet.new(["a", :b, "c"]), &is_atom/1)
      MapSet.new([:b])

  """
  @doc since: "1.14.0"
  @spec filter(t(a), (a -> as_boolean(term))) :: t(a) when a: value
  def filter(%MapSet{map: map}, fun) when is_map(map) and is_function(fun) do
    iter = :maps.iterator(map)
    next = :maps.next(iter)
    keys = filter_keys(next, fun)
    %MapSet{map: Map.from_keys(keys, @dummy_value)}
  end

  defp filter_keys(:none, _fun), do: []

  defp filter_keys({key, _value, iter}, fun) do
    if fun.(key) do
      [key | filter_keys(:maps.next(iter), fun)]
    else
      filter_keys(:maps.next(iter), fun)
    end
  end

  @doc """
  Returns a set by excluding the elements from `set` for which invoking `fun`
  returns a truthy value.

  See also `filter/2`.

  ## Examples

      iex> MapSet.reject(MapSet.new(1..5), fn x -> rem(x, 2) != 0 end)
      MapSet.new([2, 4])

      iex> MapSet.reject(MapSet.new(["a", :b, "c"]), &is_atom/1)
      MapSet.new(["a", "c"])

  """
  @doc since: "1.14.0"
  @spec reject(t(a), (a -> as_boolean(term))) :: t(a) when a: value
  def reject(%MapSet{map: map}, fun) when is_map(map) and is_function(fun) do
    iter = :maps.iterator(map)
    next = :maps.next(iter)
    keys = reject_keys(next, fun)
    %MapSet{map: Map.from_keys(keys, @dummy_value)}
  end

  defp reject_keys(:none, _fun), do: []

  defp reject_keys({key, _value, iter}, fun) do
    if fun.(key) do
      reject_keys(:maps.next(iter), fun)
    else
      [key | reject_keys(:maps.next(iter), fun)]
    end
  end

  defimpl Enumerable do
    def count(map_set) do
      {:ok, MapSet.size(map_set)}
    end

    def member?(map_set, val) do
      {:ok, MapSet.member?(map_set, val)}
    end

    def slice(map_set) do
      size = MapSet.size(map_set)
      {:ok, size, &MapSet.to_list/1}
    end

    def reduce(map_set, acc, fun) do
      Enumerable.List.reduce(MapSet.to_list(map_set), acc, fun)
    end
  end

  defimpl Collectable do
    def into(map_set) do
      fun = fn
        list, {:cont, x} -> [x | list]
        list, :done -> %{map_set | map: Map.merge(map_set.map, Map.from_keys(list, []))}
        _, :halt -> :ok
      end

      {[], fun}
    end
  end

  defimpl Inspect do
    import Inspect.Algebra

    def inspect(map_set, opts) do
      opts = %Inspect.Opts{opts | charlists: :as_lists}
      concat(["MapSet.new(", Inspect.List.inspect(MapSet.to_list(map_set), opts), ")"])
    end
  end
end<|MERGE_RESOLUTION|>--- conflicted
+++ resolved
@@ -179,12 +179,8 @@
       iex> MapSet.symmetric_difference(MapSet.new([1, 2, 3]), MapSet.new([2, 3, 4]))
       MapSet.new([1, 4])
   """
-<<<<<<< HEAD
   @doc since: "1.14.0"
-  @spec symmetric_difference(t(val1), t(val2)) :: t(val1) when val1: value, val2: value
-=======
   @spec symmetric_difference(t(val1), t(val2)) :: t(val1 | val2) when val1: value, val2: value
->>>>>>> b93aadb5
   def symmetric_difference(%MapSet{map: map1}, %MapSet{map: map2}) do
     {small, large} = order_by_size(map1, map2)
 
