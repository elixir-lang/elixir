--- conflicted
+++ resolved
@@ -172,11 +172,7 @@
     %{map_set | map: Map.drop(map1, Map.keys(map2))}
   end
 
-<<<<<<< HEAD
-  defp filter_not_in(:none, _map2, acc), do: :maps.from_list(acc)
-=======
-  defp filter_not_in([], _map2, acc), do: Map.new(acc)
->>>>>>> d46f0bd8
+  defp filter_not_in(:none, _map2, acc), do: Map.new(acc)
 
   defp filter_not_in({key, _val, iter}, map2, acc) do
     if :erlang.is_map_key(key, map2) do
