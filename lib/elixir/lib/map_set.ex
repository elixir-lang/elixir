defmodule MapSet do
  @moduledoc """
  Functions that work on sets.

  `MapSet` is the "go to" set data structure in Elixir. A set can be constructed
  using `MapSet.new/0`:

      iex> MapSet.new
      #MapSet<[]>

  A set can contain any kind of elements, and elements in a set don't have to be
  of the same type. By definition, sets can't contain duplicate elements: when
  inserting an element in a set where it's already present, the insertion is
  simply a no-op.

      iex> map_set = MapSet.new
      iex> MapSet.put(map_set, "foo")
      #MapSet<["foo"]>
      iex> map_set |> MapSet.put("foo") |> MapSet.put("foo")
      #MapSet<["foo"]>

  A `MapSet` is represented internally using the `%MapSet{}` struct. This struct
  can be used whenever there's a need to pattern match on something being a `MapSet`:

      iex> match?(%MapSet{}, MapSet.new())
      true

  Note that, however, the struct fields are private and must not be accessed
  directly; use the functions in this module to perform operations on sets.

  `MapSet`s can also be constructed starting from other collection-type data
  structures: for example, see `MapSet.new/1` or `Enum.into/2`.
  """

  @type value :: term

  @opaque t(value) :: %__MODULE__{map: %{optional(value) => []}}
  @type t :: t(term)

  defstruct map: %{}

  @doc """
  Returns a new set.

  ## Examples

      iex> MapSet.new
      #MapSet<[]>

  """
  @spec new :: t
  def new(), do: %MapSet{}

  @doc """
  Creates a set from an enumerable.

  ## Examples

      iex> MapSet.new([:b, :a, 3])
      #MapSet<[3, :a, :b]>
      iex> MapSet.new([3, 3, 3, 2, 2, 1])
      #MapSet<[1, 2, 3]>

  """
  @spec new(Enum.t) :: t
  def new(enumerable)

  def new(%__MODULE__{} = map_set), do: map_set
  def new(enumerable) do
    map =
      enumerable
      |> Enum.to_list
      |> new_from_list([])

    %MapSet{map: map}
  end

  @doc """
  Creates a set from an enumerable via the transformation function.

  ## Examples

      iex> MapSet.new([1, 2, 1], fn x -> 2 * x end)
      #MapSet<[2, 4]>

  """
  @spec new(Enum.t, (term -> val)) :: t(val) when val: value
  def new(enumerable, transform) when is_function(transform, 1) do
    map =
      enumerable
      |> Enum.to_list
      |> new_from_list_transform(transform, [])

    %MapSet{map: map}
  end

  defp new_from_list([], acc) do
    :maps.from_list(acc)
  end
<<<<<<< HEAD
  defp do_new([item | rest], acc) do
    do_new(rest, [{item, []} | acc])
=======
  defp new_from_list([item | rest], acc) do
    new_from_list(rest, [{item, true} | acc])
>>>>>>> 978f4dc7
  end

  defp new_from_list_transform([], _fun, acc) do
    :maps.from_list(acc)
  end
<<<<<<< HEAD
  defp do_new_transform([item | rest], fun, acc) do
    do_new_transform(rest, fun, [{fun.(item), []} | acc])
=======
  defp new_from_list_transform([item | rest], fun, acc) do
    new_from_list_transform(rest, fun, [{fun.(item), true} | acc])
>>>>>>> 978f4dc7
  end

  @doc """
  Deletes `value` from `map_set`.

  Returns a new set which is a copy of `map_set` but without `value`.

  ## Examples

      iex> map_set = MapSet.new([1, 2, 3])
      iex> MapSet.delete(map_set, 4)
      #MapSet<[1, 2, 3]>
      iex> MapSet.delete(map_set, 2)
      #MapSet<[1, 3]>

  """
  @spec delete(t(val1), val2) :: t(val1) when val1: value, val2: value
  def delete(%MapSet{map: map} = map_set, value) do
    %{map_set | map: Map.delete(map, value)}
  end

  @doc """
  Returns a set that is `map_set1` without the members of `map_set2`.

  ## Examples

      iex> MapSet.difference(MapSet.new([1, 2]), MapSet.new([2, 3, 4]))
      #MapSet<[1]>

  """
  @spec difference(t(val1), t(val2)) :: t(val1) when val1: value, val2: value
  def difference(map_set1, map_set2)

  # If the first set is less than twice the size of the second map,
  # it is fastest to re-accumulate items in the first set that are not
  # present in the second set.
  def difference(%MapSet{map: map1}, %MapSet{map: map2})
      when map_size(map1) < map_size(map2) * 2 do
    map = map1
    |> Map.keys
    |> filter_not_in(map2)

    %MapSet{map: map}
  end

  # If the second set is less than half the size of the first set, it's fastest
  # to simply iterate through each item in the second set, deleting them from
  # the first set.
  def difference(%MapSet{map: map1}, %MapSet{map: map2}) do
    %MapSet{map: Map.drop(map1, Map.keys(map2))}
  end

  defp filter_not_in(keys, map2, acc \\ [])
  defp filter_not_in([], _map2, acc), do: :maps.from_list(acc)
  defp filter_not_in([key | rest], map2, acc) do
    acc = if Map.has_key?(map2, key) do
      acc
    else
      [{key, []} | acc]
    end
    filter_not_in(rest, map2, acc)
  end

  @doc """
  Checks if `map_set1` and `map_set2` have no members in common.

  ## Examples

      iex> MapSet.disjoint?(MapSet.new([1, 2]), MapSet.new([3, 4]))
      true
      iex> MapSet.disjoint?(MapSet.new([1, 2]), MapSet.new([2, 3]))
      false

  """
  @spec disjoint?(t, t) :: boolean
  def disjoint?(%MapSet{map: map1}, %MapSet{map: map2}) do
    {map1, map2} = order_by_size(map1, map2)

    map1
    |> Map.keys
    |> none_in?(map2)
  end

  defp none_in?([], _) do
    true
  end
  defp none_in?([key | rest], map2) do
    case Map.has_key?(map2, key) do
      true -> false
      false -> none_in?(rest, map2)
    end
  end

  @doc """
  Checks if two sets are equal.

  The comparison between elements must be done using `===`.

  ## Examples

      iex> MapSet.equal?(MapSet.new([1, 2]), MapSet.new([2, 1, 1]))
      true
      iex> MapSet.equal?(MapSet.new([1, 2]), MapSet.new([3, 4]))
      false

  """
  @spec equal?(t, t) :: boolean
  def equal?(%MapSet{map: map1}, %MapSet{map: map2}) do
    Map.equal?(map1, map2)
  end

  @doc """
  Returns a set containing only members that `map_set1` and `map_set2` have in common.

  ## Examples

      iex> MapSet.intersection(MapSet.new([1, 2]), MapSet.new([2, 3, 4]))
      #MapSet<[2]>

      iex> MapSet.intersection(MapSet.new([1, 2]), MapSet.new([3, 4]))
      #MapSet<[]>

  """
  @spec intersection(t(val), t(val)) :: t(val) when val: value
  def intersection(%MapSet{map: map1}, %MapSet{map: map2}) do
    {map1, map2} = order_by_size(map1, map2)

    %MapSet{map: Map.take(map2, Map.keys(map1))}
  end

  @doc """
  Checks if `map_set` contains `value`.

  ## Examples

      iex> MapSet.member?(MapSet.new([1, 2, 3]), 2)
      true
      iex> MapSet.member?(MapSet.new([1, 2, 3]), 4)
      false

  """
  @spec member?(t, value) :: boolean
  def member?(%MapSet{map: map}, value) do
    Map.has_key?(map, value)
  end

  @doc """
  Inserts `value` into `map_set` if `map_set` doesn't already contain it.

  ## Examples

      iex> MapSet.put(MapSet.new([1, 2, 3]), 3)
      #MapSet<[1, 2, 3]>
      iex> MapSet.put(MapSet.new([1, 2, 3]), 4)
      #MapSet<[1, 2, 3, 4]>

  """
  @spec put(t(val), new_val) :: t(val | new_val) when val: value, new_val: value
  def put(%MapSet{map: map} = map_set, value) do
    %{map_set | map: Map.put(map, value, [])}
  end

  @doc """
  Returns the number of elements in `map_set`.

  ## Examples

      iex> MapSet.size(MapSet.new([1, 2, 3]))
      3

  """
  @spec size(t) :: non_neg_integer
  def size(%MapSet{map: map}) do
    map_size(map)
  end

  @doc """
  Checks if `map_set1`'s members are all contained in `map_set2`.

  This function checks if `map_set1` is a subset of `map_set2`.

  ## Examples

      iex> MapSet.subset?(MapSet.new([1, 2]), MapSet.new([1, 2, 3]))
      true
      iex> MapSet.subset?(MapSet.new([1, 2, 3]), MapSet.new([1, 2]))
      false

  """
  @spec subset?(t, t) :: boolean
  def subset?(%MapSet{map: map1}, %MapSet{map: map2}) do
    if map_size(map1) <= map_size(map2) do
      map1
      |> Map.keys
      |> do_subset?(map2)
    else
      false
    end
  end

  defp do_subset?([], _), do: true
  defp do_subset?([key | rest], map2) do
    if Map.has_key?(map2, key) do
      do_subset?(rest, map2)
    else
      false
    end
  end

  @doc """
  Converts `map_set` to a list.

  ## Examples

      iex> MapSet.to_list(MapSet.new([1, 2, 3]))
      [1, 2, 3]

  """
  @spec to_list(t(val)) :: [val] when val: value
  def to_list(%MapSet{map: map}) do
    Map.keys(map)
  end

  @doc """
  Returns a set containing all members of `map_set1` and `map_set2`.

  ## Examples

      iex> MapSet.union(MapSet.new([1, 2]), MapSet.new([2, 3, 4]))
      #MapSet<[1, 2, 3, 4]>

  """
  @spec union(t(val1), t(val2)) :: t(val1 | val2) when val1: value, val2: value
  def union(%MapSet{map: map1}, %MapSet{map: map2}) do
    %MapSet{map: Map.merge(map1, map2)}
  end

  defp order_by_size(map1, map2) when map_size(map1) > map_size(map2), do: {map2, map1}
  defp order_by_size(map1, map2), do: {map1, map2}

  defimpl Enumerable do
    def reduce(map_set, acc, fun), do: Enumerable.List.reduce(MapSet.to_list(map_set), acc, fun)
    def member?(map_set, val), do: {:ok, MapSet.member?(map_set, val)}
    def count(map_set), do: {:ok, MapSet.size(map_set)}
  end

  defimpl Collectable do
    def into(original) do
      {original, fn
        map_set, {:cont, x} -> MapSet.put(map_set, x)
        map_set, :done -> map_set
        _, :halt -> :ok
      end}
    end
  end

  defimpl Inspect do
    import Inspect.Algebra

    def inspect(map_set, opts) do
      concat ["#MapSet<", Inspect.List.inspect(MapSet.to_list(map_set), opts), ">"]
    end
  end
end<|MERGE_RESOLUTION|>--- conflicted
+++ resolved
@@ -97,25 +97,15 @@
   defp new_from_list([], acc) do
     :maps.from_list(acc)
   end
-<<<<<<< HEAD
-  defp do_new([item | rest], acc) do
-    do_new(rest, [{item, []} | acc])
-=======
   defp new_from_list([item | rest], acc) do
-    new_from_list(rest, [{item, true} | acc])
->>>>>>> 978f4dc7
+    new_from_list(rest, [{item, []} | acc])
   end
 
   defp new_from_list_transform([], _fun, acc) do
     :maps.from_list(acc)
   end
-<<<<<<< HEAD
-  defp do_new_transform([item | rest], fun, acc) do
-    do_new_transform(rest, fun, [{fun.(item), []} | acc])
-=======
   defp new_from_list_transform([item | rest], fun, acc) do
-    new_from_list_transform(rest, fun, [{fun.(item), true} | acc])
->>>>>>> 978f4dc7
+    new_from_list_transform(rest, fun, [{fun.(item), []} | acc])
   end
 
   @doc """
