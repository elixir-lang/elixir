defmodule Calendar do
  @moduledoc """
  This module defines the responsibilities for working with
  calendars, dates, times and datetimes in Elixir.

  Currently it defines types and the minimal implementation
  for a calendar behaviour in Elixir. The goal of the Calendar
  features in Elixir is to provide a base for interoperability
  instead of full-featured datetime API.

  For the actual date, time and datetime structures, see `Date`,
  `Time`, `NaiveDateTime` and `DateTime`.

  Note the year, month, day, etc designations are overspecified
  (i.e. an integer instead of `1..12` for months) because different
  calendars may have a different number of days per month, months per year and so on.
  """

  @type year :: integer
  @type month :: integer
  @type day :: integer
  @type hour :: integer
  @type minute :: integer

  @type second :: integer

  @typedoc """
  The internal time format is used when converting between calendars.

  It represents time as a fraction of a day (starting from midnight).
  `parts_in_day` specifies how much of the day is already passed,
  while `parts_per_day` signifies how many parts there fit in a day.
  """
  @type day_fraction :: {parts_in_day :: non_neg_integer, parts_per_day :: pos_integer}

  @typedoc """
  The internal date format that is used when converting between calendars.

  This is the amount of days including the fractional part that has passed of the last day,
  since midnight 1 January AD 1 of the Proleptic Gregorian Calendar.
  (In ISO8601 notation: 0000-01-01+00:00T00:00.00000).

  The `parts_per_day` represent how many subparts the current day is subdivided in.
  (For different calendars, picking a different `parts_per_day` might make sense).
  The `parts_in_day` represents how many of these `parts_per_day` have passed in the last day.

  Thus, a Rata Die like `{1234, {1, 2}}` should be read as `1234½`.
  """
  @type rata_die :: {days :: integer, day_fraction}

  @typedoc """
  Microseconds with stored precision.

  The precision represents the number of digits that must be used when
  representing the microseconds to external format. If the precision is 0,
  it means microseconds must be skipped.
  """
  @type microsecond :: {0..999_999, 0..6}

  @typedoc "A calendar implementation"
  @type calendar :: module

  @typedoc "The time zone ID according to the IANA tz database (e.g. Europe/Zurich)"
  @type time_zone :: String.t

  @typedoc "The time zone abbreviation (e.g. CET or CEST or BST etc.)"
  @type zone_abbr :: String.t

  @typedoc "The time zone UTC offset in seconds"
  @type utc_offset :: integer

  @typedoc "The time zone standard offset in seconds (not zero in summer times)"
  @type std_offset :: integer

  @typedoc "Any map/struct that contains the date fields"
  @type date :: %{optional(any) => any, calendar: calendar, year: year, month: month, day: day}

  @typedoc "Any map/struct that contains the time fields"
  @type time :: %{optional(any) => any, hour: hour, minute: minute, second: second, microsecond: microsecond}

  @typedoc "Any map/struct that contains the naive_datetime fields"
  @type naive_datetime :: %{optional(any) => any, calendar: calendar, year: year, month: month, day: day,
                            hour: hour, minute: minute, second: second, microsecond: microsecond}

  @typedoc "Any map/struct that contains the datetime fields"
  @type datetime :: %{optional(any) => any, calendar: calendar, year: year, month: month, day: day,
                      hour: hour, minute: minute, second: second, microsecond: microsecond,
                      time_zone: time_zone, zone_abbr: zone_abbr, utc_offset: utc_offset, std_offset: std_offset}

  @doc """
  Returns how many days there are in the given year-month.
  """
  @callback days_in_month(year, month) :: day

  @doc """
  Returns true if the given year is a leap year.

  A leap year is a year of a longer length than normal. The exact meaning
  is up to the calendar. A calendar must return `false` if it does not support
  the concept of leap years.
  """
  @callback leap_year?(year) :: boolean

  @doc """
  Calculates the day of the week from the given `year`, `month`, and `day`.
  """
  @callback day_of_week(year, month, day) :: non_neg_integer()

  @doc """
  Converts the date into a string according to the calendar.
  """
  @callback date_to_string(year, month, day) :: String.t

  @doc """
  Converts the datetime (without time zone) into a string according to the calendar.
  """
  @callback naive_datetime_to_string(year, month, day, hour, minute, second, microsecond) :: String.t

  @doc """
  Converts the datetime (with time zone) into a string according to the calendar.
  """
  @callback datetime_to_string(year, month, day, hour, minute, second, microsecond,
                               time_zone, zone_abbr, utc_offset, std_offset) :: String.t

  @doc """
  Converts the time into a string according to the calendar.
  """
  @callback time_to_string(hour, minute, second, microsecond) :: String.t

  @doc """
  Converts the given datetime (with time zone) into the `t:rata_die` format.
  """
  @callback naive_datetime_to_rata_die(year, month, day, hour, minute, second, microsecond) :: rata_die

  @doc """
  Converts `t:rata_die` to the Calendar's datetime format.
  """
  @callback naive_datetime_from_rata_die(rata_die) :: {year, month, day, hour, minute, second, microsecond}

  @doc """
  Converts the given time to the `t:day_fraction` format.
  """
  @callback time_to_day_fraction(hour, minute, second, microsecond) :: day_fraction

  @doc """
  Converts `t:day_fraction` to the Calendar's time format.
  """
  @callback time_from_day_fraction(day_fraction) :: {hour, minute, second, microsecond}

  @doc """
  Define the roll over period for the given calendar.

  The result of this function is used to check if two calendars roll over at
  the same time of day. If they do not, we can only convert datetimes and times
  between them. If they do, this means that we can also convert dates as well
  as naive datetimes.

  This day fraction should be in its most simplified form possible, to make comparisons fast.

  ## Examples

    * If, in your Calendar, a new day starts at midnight, return {0, 1}.
    * If, in your Calendar, a new day starts at sunrise, return {1, 4}.
    * If, in your Calendar, a new day starts at noon, return {1, 2}.
    * If, in your Calendar, a new day starts at sunset, return {3, 4}.
  """
  @callback day_rollover_relative_to_midnight_utc() :: day_fraction

  @doc """
  Should return `true` if the given date describes a proper date in the calendar.
  """
  @callback valid_date?(year, month, day) :: boolean

  @doc """
  Should return `true` if the given time describes a proper time in the calendar.
  """
  @callback valid_time?(hour, minute, second, microsecond) :: boolean

  # General Helpers

  @doc """
  Returns `true` if two calendars have the same moment of starting a new day,
  false otherwise.

  If two calendars are compatible, it is possible to convert not only
  `Time`s and `DateTime`s between them, but also Dates and NaiveDateTimes.
  """
  @spec compatible_calendars?(Calendar.calendar, Calendar.calendar) :: boolean
  def compatible_calendars?(calendar, calendar), do: true
  def compatible_calendars?(calendar1, calendar2) do
    calendar1.day_rollover_relative_to_midnight_utc == calendar2.day_rollover_relative_to_midnight_utc
  end
end

defmodule Date do
  @moduledoc """
  A Date struct and functions.

  The Date struct contains the fields year, month, day and calendar.
  New dates can be built with the `new/3` function or using the `~D`
  sigil:

      iex> ~D[2000-01-01]
      ~D[2000-01-01]

  Both `new/3` and sigil return a struct where the date fields can
  be accessed directly:

      iex> date = ~D[2000-01-01]
      iex> date.year
      2000
      iex> date.month
      1

  The functions on this module work with the `Date` struct as well
  as any struct that contains the same fields as the `Date` struct,
  such as `NaiveDateTime` and `DateTime`. Such functions expect
  `t:Calendar.date/0` in their typespecs (instead of `t:t/0`).

  Remember, comparisons in Elixir using `==`, `>`, `<` and friends
  are structural and based on the Date struct fields. For proper
  comparison between dates, use the `compare/2` function.

  Developers should avoid creating the Date struct directly and
  instead rely on the functions provided by this module as well as
  the ones in 3rd party calendar libraries.
  """

  @enforce_keys [:year, :month, :day]
  defstruct [:year, :month, :day, calendar: Calendar.ISO]

  @type t :: %Date{year: Calendar.year, month: Calendar.month,
                   day: Calendar.day, calendar: Calendar.calendar}

  @doc """
  Returns the current date in UTC.

  ## Examples

      iex> date = Date.utc_today()
      iex> date.year >= 2016
      true

  """
  @spec utc_today(Calendar.calendar) :: t
  def utc_today(calendar \\ Calendar.ISO)
  def utc_today(Calendar.ISO) do
    {:ok, {year, month, day}, _, _} = Calendar.ISO.from_unix(:os.system_time, :native)
    %Date{year: year, month: month, day: day}
  end
  def utc_today(calendar) do
    calendar
    |> DateTime.utc_now
    |> DateTime.to_date
  end

  @doc """
  Returns true if the year in `date` is a leap year.

  ## Examples

      iex> Date.leap_year?(~D[2000-01-01])
      true
      iex> Date.leap_year?(~D[2001-01-01])
      false
      iex> Date.leap_year?(~D[2004-01-01])
      true
      iex> Date.leap_year?(~D[1900-01-01])
      false
      iex> Date.leap_year?(~N[2004-01-01 01:23:45])
      true

  """
  @spec leap_year?(Calendar.date) :: boolean()
  def leap_year?(date)

  def leap_year?(%{calendar: calendar, year: year}) do
    calendar.leap_year?(year)
  end

  @doc """
  Returns the number of days in the given date month.

  ## Examples

      iex> Date.days_in_month(~D[1900-01-13])
      31
      iex> Date.days_in_month(~D[1900-02-09])
      28
      iex> Date.days_in_month(~N[2000-02-20 01:23:45])
      29

  """
  @spec days_in_month(Calendar.date) :: Calendar.day
  def days_in_month(date)

  def days_in_month(%{calendar: calendar, year: year, month: month}) do
    calendar.days_in_month(year, month)
  end

  @doc """
  Builds a new ISO date.

  Expects all values to be integers. Returns `{:ok, date}` if each
  entry fits its appropriate range, returns `{:error, reason}` otherwise.

  ## Examples

      iex> Date.new(2000, 1, 1)
      {:ok, ~D[2000-01-01]}
      iex> Date.new(2000, 13, 1)
      {:error, :invalid_date}
      iex> Date.new(2000, 2, 29)
      {:ok, ~D[2000-02-29]}

      iex> Date.new(2000, 2, 30)
      {:error, :invalid_date}
      iex> Date.new(2001, 2, 29)
      {:error, :invalid_date}

  """
  @spec new(Calendar.year, Calendar.month, Calendar.day) :: {:ok, t} | {:error, atom}
  def new(year, month, day, calendar \\ Calendar.ISO) do
    if calendar.valid_date?(year, month, day) do
      {:ok, %Date{year: year, month: month, day: day, calendar: calendar}}
    else
      {:error, :invalid_date}
    end
  end

  @doc """
  Converts the given date to a string according to its calendar.

  ### Examples

      iex> Date.to_string(~D[2000-02-28])
      "2000-02-28"
      iex> Date.to_string(~N[2000-02-28 01:23:45])
      "2000-02-28"

  """
  @spec to_string(Calendar.date) :: String.t
  def to_string(date)

  def to_string(%{calendar: calendar, year: year, month: month, day: day}) do
    calendar.date_to_string(year, month, day)
  end

  @doc """
  Parses the extended "Date and time of day" format described by
  [ISO 8601:2004](https://en.wikipedia.org/wiki/ISO_8601).

  Timezone offset may be included in the string but they will be
  simply discarded as such information is not included in naive date
  times.

  Time representations with reduced accuracy are not supported.

  ## Examples

      iex> Date.from_iso8601("2015-01-23")
      {:ok, ~D[2015-01-23]}

      iex> Date.from_iso8601("2015:01:23")
      {:error, :invalid_format}
      iex> Date.from_iso8601("2015-01-32")
      {:error, :invalid_date}

  """
  @spec from_iso8601(String.t) :: {:ok, t} | {:error, atom}
  def from_iso8601(string, calendar \\ Calendar.ISO)

  def from_iso8601(<<year::4-bytes, ?-, month::2-bytes, ?-, day::2-bytes>>, calendar) do
    with {year, ""} <- Integer.parse(year),
         {month, ""} <- Integer.parse(month),
         {day, ""} <- Integer.parse(day) do
         with {:ok, date} <- new(year, month, day, Calendar.ISO),
              do: convert(date, calendar)
    else
      _ -> {:error, :invalid_format}
    end
  end

  def from_iso8601(<<_::binary>>, _calendar) do
    {:error, :invalid_format}
  end

  @doc """
  Parses the extended "Date and time of day" format described by
  [ISO 8601:2004](https://en.wikipedia.org/wiki/ISO_8601).

  Raises if the format is invalid.

  ## Examples

      iex> Date.from_iso8601!("2015-01-23")
      ~D[2015-01-23]
      iex> Date.from_iso8601!("2015:01:23")
      ** (ArgumentError) cannot parse "2015:01:23" as date, reason: :invalid_format
  """
  @spec from_iso8601!(String.t) :: t | no_return
  def from_iso8601!(string, calendar \\ Calendar.ISO) do
    case from_iso8601(string, calendar) do
      {:ok, value} ->
        value
      {:error, reason} ->
        raise ArgumentError, "cannot parse #{inspect string} as date, reason: #{inspect reason}"
    end
  end

  @doc """
  Converts the given `Date` to
  [ISO 8601:2004](https://en.wikipedia.org/wiki/ISO_8601).

  Only supports converting dates which are in the ISO calendar,
  or other calendars in which the days also start at midnight.
  Attempting to convert dates from other calendars will raise an ArgumentError.

  ### Examples

      iex> Date.to_iso8601(~D[2000-02-28])
      "2000-02-28"

  """
  @spec to_iso8601(Date.t) :: String.t
  def to_iso8601(%Date{} = date) do
    %{year: year, month: month, day: day} = convert!(date, Calendar.ISO)
    Calendar.ISO.date_to_iso8601(year, month, day)
  end

  # TODO: Remove on 2.0
  def to_iso8601(%{calendar: Calendar.ISO, year: year, month: month, day: day}) do
    IO.warn "Calling Date.to_iso8601/1 using a %DateTime{} or %NaiveDateTime{} directly is deprecated, explicitly convert them into a %Date{} first by using DateTime.to_date/1 or NaiveDateTime.to_date/1 respectively"
    Calendar.ISO.date_to_iso8601(year, month, day)
  end

  @doc """
  Converts a `Date` struct to an Erlang date tuple.

  Only supports converting dates which are in the ISO calendar,
  or other calendars in which the days also start at midnight.
  Attempting to convert dates from other calendars will raise an ArgumentError.

  ## Examples

      iex> Date.to_erl(~D[2000-01-01])
      {2000, 1, 1}

  """
  @spec to_erl(Date.t) :: :calendar.date
  def to_erl(%Date{} = date) do
    %{year: year, month: month, day: day} = convert!(date, Calendar.ISO)
    {year, month, day}
  end

  # TODO: Remove on 2.0
  def to_erl(%{calendar: Calendar.ISO, year: year, month: month, day: day}) do
    IO.warn "Calling Date.to_erl/1 using a %DateTime{} or %NaiveDateTime{} directly is deprecated, explicitly convert them into a %Date{} first by using DateTime.to_date/1 or NaiveDateTime.to_date/1 respectively"
    {year, month, day}
  end

  @doc """
  Converts an Erlang date tuple to a `Date` struct.

  Only supports converting dates which are in the ISO calendar,
  or other calendars in which the days also start at midnight.
  Attempting to convert dates from other calendars will return an error tuple.

  ## Examples

      iex> Date.from_erl({2000, 1, 1})
      {:ok, ~D[2000-01-01]}
      iex> Date.from_erl({2000, 13, 1})
      {:error, :invalid_date}
  """
  @spec from_erl(:calendar.date) :: {:ok, t} | {:error, atom}
  def from_erl(tuple, calendar \\ Calendar.ISO)

  def from_erl({year, month, day}, calendar) do
    with {:ok, date} <- new(year, month, day, Calendar.ISO),
         do: convert(date, calendar)
  end

  @doc """
  Converts an Erlang date tuple but raises for invalid dates.

  ## Examples

      iex> Date.from_erl!({2000, 1, 1})
      ~D[2000-01-01]
      iex> Date.from_erl!({2000, 13, 1})
      ** (ArgumentError) cannot convert {2000, 13, 1} to date, reason: :invalid_date
  """
  @spec from_erl!(:calendar.date) :: t | no_return
  def from_erl!(tuple) do
    case from_erl(tuple) do
      {:ok, value} ->
        value
      {:error, reason} ->
        raise ArgumentError, "cannot convert #{inspect tuple} to date, reason: #{inspect reason}"
    end
  end

  @doc """
  Compares two `Date` structs.

  Returns `:gt` if first date is later than the second
  and `:lt` for vice versa. If the two dates are equal
  `:eq` is returned.

  ## Examples

      iex> Date.compare(~D[2016-04-16], ~D[2016-04-28])
      :lt

  This function can also be used to compare across more
  complex calendar types by considering only the date fields:

      iex> Date.compare(~D[2016-04-16], ~N[2016-04-28 01:23:45])
      :lt
      iex> Date.compare(~D[2016-04-16], ~N[2016-04-16 01:23:45])
      :eq
      iex> Date.compare(~N[2016-04-16 12:34:56], ~N[2016-04-16 01:23:45])
      :eq

  """
  @spec compare(Calendar.date, Calendar.date) :: :lt | :eq | :gt
  def compare(date1, date2) do
    if Calendar.compatible_calendars?(date1.calendar, date2.calendar) do
      case {to_rata_die(date1), to_rata_die(date2)} do
        {first, second} when first > second -> :gt
        {first, second} when first < second -> :lt
        _ -> :eq
      end
    else
      raise ArgumentError, """
      cannot compare #{inspect date1} with #{inspect date2}.

      This comparison would be ambiguous as their calendars have incompatible day rollover moments.
      Specify an exact time of day (using `DateTime`s) to resolve this ambiguity.
      """
    end
  end

  @doc """
  Converts a date from one calendar to another.

  Returns `{:ok, %Date{}}` if the calendars are compatible,
  or `{:error, :incompatible_calendars}` if they are not.

  See also: `Calendar.compatible_calendars?/2`.
  """
  @spec convert(Date.t, Calendar.calendar) :: {:ok, Date.t} | {:error, :incompatible_calendars}
  def convert(%Date{calendar: calendar} = date, calendar), do: {:ok, date}
  def convert(%Date{} = date, target_calendar) do
    if Calendar.compatible_calendars?(date.calendar, target_calendar) do
      result_date =
        date
        |> to_rata_die
        |> from_rata_die(target_calendar)
      {:ok, result_date}
    else
      {:error, :incompatible_calendars}
    end
  end

  @doc """
  Similar to `Date.convert/2`, but raises an `ArgumentError`
  if the conversion between the two calendars is not possible.
  """
  @spec convert!(Date.t, Calendar.calendar) :: Date.t
  def convert!(date, calendar) do
    case convert(date, calendar) do
      {:ok, value} ->
        value
      {:error, reason} ->
        raise ArgumentError, "cannot convert #{inspect date} to target calendar #{inspect calendar}, reason: #{inspect reason}"
    end
  end

  @doc """
  Calculates the difference between two dates,
  in a full number of days, returning `{:ok, difference}`.

  Note that only Date structs that follow the same or compatible calendars
  can be compared this way.
  If two calendars are not compatible,
  `{:error, :imcompatible_calendars}` is returned.

  ## Examples

      iex> Date.diff(~D[2000-01-03], ~D[2000-01-01])
      2
      iex> Date.diff(~D[2000-01-01], ~D[2000-01-03])
      -2

  """
  @spec diff(Date.t, Date.t) :: {:ok, integer} | {:error, :incompatible_calendars}
  def diff(%Date{} = date1, %Date{} = date2) do
    if Calendar.compatible_calendars?(date1.calendar, date2.calendar) do
      {days1, _} = to_rata_die(date1)
      {days2, _} = to_rata_die(date2)
      days1 - days2
    else
      raise ArgumentError, "cannot compute the different between #{inspect date1} and #{inspect date2}, reason: :incompatible_calendars"
    end
  end

  defp to_rata_die(%{calendar: calendar, year: year, month: month, day: day}) do
    calendar.naive_datetime_to_rata_die(year, month, day, 0, 0, 0, {0, 0})
  end

  defp from_rata_die(rata_die, target_calendar) do
    {year, month, day, _, _, _, _} = target_calendar.naive_datetime_from_rata_die(rata_die)
    %Date{year: year, month: month, day: day, calendar: target_calendar}
  end

  @doc """
  Calculates the day of the week of a given `Date` struct.

  Returns the day of the week as an integer. For the ISO 8601
  calendar (the default), it is an integer from 1 to 7, where
  1 is Monday and 7 is Sunday.

  ## Examples

      iex> Date.day_of_week(~D[2016-10-31])
      1
      iex> Date.day_of_week(~D[2016-11-01])
      2
      iex> Date.day_of_week(~N[2016-11-01 01:23:45])
      2
  """
  @spec day_of_week(Calendar.date) :: non_neg_integer()
  def day_of_week(date)

  def day_of_week(%{calendar: calendar, year: year, month: month, day: day}) do
    calendar.day_of_week(year, month, day)
  end

  ## Helpers

  defimpl String.Chars do
    def to_string(%{calendar: calendar, year: year, month: month, day: day}) do
      calendar.date_to_string(year, month, day)
    end
  end

  defimpl Inspect do
    def inspect(%{calendar: Calendar.ISO, year: year, month: month, day: day}, _) do
      "~D[" <> Calendar.ISO.date_to_string(year, month, day) <> "]"
    end

    def inspect(date, opts) do
      Inspect.Any.inspect(date, opts)
    end
  end
end

defmodule Time do
  @moduledoc """
  A Time struct and functions.

  The Time struct contains the fields hour, minute, second and microseconds.
  New times can be built with the `new/4` function or using the `~T`
  sigil:

      iex> ~T[23:00:07.001]
      ~T[23:00:07.001]

  Both `new/4` and sigil return a struct where the time fields can
  be accessed directly:

      iex> time = ~T[23:00:07.001]
      iex> time.hour
      23
      iex> time.microsecond
      {1000, 3}

  The functions on this module work with the `Time` struct as well
  as any struct that contains the same fields as the `Time` struct,
  such as `NaiveDateTime` and `DateTime`. Such functions expect
  `t:Calendar.time/0` in their typespecs (instead of `t:t/0`).

  Remember, comparisons in Elixir using `==`, `>`, `<` and friends
  are structural and based on the Time struct fields. For proper
  comparison between times, use the `compare/2` function.

  Developers should avoid creating the Time struct directly and
  instead rely on the functions provided by this module as well as
  the ones in 3rd party calendar libraries.
  """

  @enforce_keys [:hour, :minute, :second]
  defstruct [:hour, :minute, :second, microsecond: {0, 0}, calendar: Calendar.ISO]

  @type t :: %Time{hour: Calendar.hour, minute: Calendar.minute,
                   second: Calendar.second, microsecond: Calendar.microsecond, calendar: Calendar.calendar}

  @doc """
  Returns the current time in UTC.

  ## Examples

      iex> time = Time.utc_now()
      iex> time.hour >= 0
      true

  """
  @spec utc_now(Calendar.calendar) :: t
  def utc_now(calendar \\ Calendar.ISO) do
    {:ok, _, {hour, minute, second}, microsecond} = Calendar.ISO.from_unix(:os.system_time, :native)
    iso_time = %Time{hour: hour, minute: minute, second: second, microsecond: microsecond, calendar: Calendar.ISO}
    convert!(iso_time, calendar)
  end

  @doc """
  Builds a new time.

  Expects all values to be integers. Returns `{:ok, time}` if each
  entry fits its appropriate range, returns `{:error, reason}` otherwise.

  Note a time may have 60 seconds in case of leap seconds.

  ## Examples

      iex> Time.new(0, 0, 0, 0)
      {:ok, ~T[00:00:00.000000]}
      iex> Time.new(23, 59, 59, 999_999)
      {:ok, ~T[23:59:59.999999]}
      iex> Time.new(23, 59, 60, 999_999)
      {:ok, ~T[23:59:60.999999]}

      # Time with microseconds and their precision
      iex> Time.new(23, 59, 60, {10_000, 2})
      {:ok, ~T[23:59:60.01]}

      iex> Time.new(24, 59, 59, 999_999)
      {:error, :invalid_time}
      iex> Time.new(23, 60, 59, 999_999)
      {:error, :invalid_time}
      iex> Time.new(23, 59, 61, 999_999)
      {:error, :invalid_time}
      iex> Time.new(23, 59, 59, 1_000_000)
      {:error, :invalid_time}

  """
  @spec new(Calendar.hour, Calendar.minute, Calendar.second, Calendar.microsecond, Calendar.calendar) ::
        {:ok, Time.t} | {:error, atom}
  def new(hour, minute, second, microsecond \\ {0, 0}, calendar \\ Calendar.ISO)

  def new(hour, minute, second, microsecond, calendar) when is_integer(microsecond) do
    new(hour, minute, second, {microsecond, 6}, calendar)
  end

  def new(hour, minute, second, {microsecond, precision}, calendar)
      when is_integer(hour) and is_integer(minute) and is_integer(second) and
           is_integer(microsecond) and is_integer(precision) do
    case calendar.valid_time?(hour, minute, second, {microsecond, precision}) do
      true ->
        {:ok, %Time{hour: hour, minute: minute, second: second, microsecond: {microsecond, precision}, calendar: calendar}}
      false ->
        {:error, :invalid_time}
    end
  end

  @doc """
  Converts the given time to a string.

  ### Examples

      iex> Time.to_string(~T[23:00:00])
      "23:00:00"
      iex> Time.to_string(~T[23:00:00.001])
      "23:00:00.001"
      iex> Time.to_string(~T[23:00:00.123456])
      "23:00:00.123456"

      iex> Time.to_string(~N[2015-01-01 23:00:00.001])
      "23:00:00.001"
      iex> Time.to_string(~N[2015-01-01 23:00:00.123456])
      "23:00:00.123456"

  """
  @spec to_string(Calendar.time) :: String.t
  def to_string(time)

  def to_string(%{hour: hour, minute: minute, second: second, microsecond: microsecond, calendar: calendar}) do
    calendar.time_to_string(hour, minute, second, microsecond)
  end

  @doc """
  Parses the extended "Local time" format described by
  [ISO 8601:2004](https://en.wikipedia.org/wiki/ISO_8601).

  Timezone offset may be included in the string but they will be
  simply discarded as such information is not included in times.

  As specified in the standard, the separator "T" may be omitted if
  desired as there is no ambiguity within this function.

  Time representations with reduced accuracy are not supported.

  ## Examples

      iex> Time.from_iso8601("23:50:07")
      {:ok, ~T[23:50:07]}
      iex> Time.from_iso8601("23:50:07Z")
      {:ok, ~T[23:50:07]}
      iex> Time.from_iso8601("T23:50:07Z")
      {:ok, ~T[23:50:07]}

      iex> Time.from_iso8601("23:50:07,0123456")
      {:ok, ~T[23:50:07.012345]}
      iex> Time.from_iso8601("23:50:07.0123456")
      {:ok, ~T[23:50:07.012345]}
      iex> Time.from_iso8601("23:50:07.123Z")
      {:ok, ~T[23:50:07.123]}

      iex> Time.from_iso8601("2015:01:23 23-50-07")
      {:error, :invalid_format}
      iex> Time.from_iso8601("23:50:07A")
      {:error, :invalid_format}
      iex> Time.from_iso8601("23:50:07.")
      {:error, :invalid_format}
      iex> Time.from_iso8601("23:50:61")
      {:error, :invalid_time}

  """
  @spec from_iso8601(String.t) :: {:ok, t} | {:error, atom}
  def from_iso8601(string, calendar \\ Calendar.ISO)

  def from_iso8601(<<?T, h, rest::binary>>, calendar) when h in ?0..?9 do
    from_iso8601(<<h, rest::binary>>, calendar)
  end

  def from_iso8601(<<hour::2-bytes, ?:, min::2-bytes, ?:, sec::2-bytes, rest::binary>>, calendar) do
    with {hour, ""} <- Integer.parse(hour),
         {min, ""} <- Integer.parse(min),
         {sec, ""} <- Integer.parse(sec),
         {microsec, rest} <- Calendar.ISO.parse_microsecond(rest),
         {_offset, ""} <- Calendar.ISO.parse_offset(rest) do
      with {:ok, utc_time} <- new(hour, min, sec, microsec, Calendar.ISO),
           do: convert(utc_time, calendar)
    else
      _ -> {:error, :invalid_format}
    end
  end

  def from_iso8601(<<_::binary>>, _calendar) do
    {:error, :invalid_format}
  end

  @doc """
  Parses the extended "Local time" format described by
  [ISO 8601:2004](https://en.wikipedia.org/wiki/ISO_8601).

  Raises if the format is invalid.

  ## Examples

      iex> Time.from_iso8601!("23:50:07,123Z")
      ~T[23:50:07.123]
      iex> Time.from_iso8601!("23:50:07.123Z")
      ~T[23:50:07.123]
      iex> Time.from_iso8601!("2015:01:23 23-50-07")
      ** (ArgumentError) cannot parse "2015:01:23 23-50-07" as time, reason: :invalid_format
  """
  @spec from_iso8601!(String.t) :: t | no_return
  def from_iso8601!(string) do
    case from_iso8601(string) do
      {:ok, value} ->
        value
      {:error, reason} ->
        raise ArgumentError, "cannot parse #{inspect string} as time, reason: #{inspect reason}"
    end
  end

  @doc """
  Converts the given time to
  [ISO 8601:2004](https://en.wikipedia.org/wiki/ISO_8601).

  ### Examples

      iex> Time.to_iso8601(~T[23:00:13])
      "23:00:13"
      iex> Time.to_iso8601(~T[23:00:13.001])
      "23:00:13.001"

  """
  @spec to_iso8601(Time.t) :: String.t
  def to_iso8601(time)

  def to_iso8601(%Time{} = time) do
    %{hour: hour, minute: minute, second: second, microsecond: microsecond} = convert!(time, Calendar.ISO)
    Calendar.ISO.time_to_iso8601(hour, minute, second, microsecond)
  end

  def to_iso8601(%{hour: hour, minute: minute, second: second, microsecond: microsecond, calendar: Calendar.ISO}) do
    IO.warn "Calling Time.to_erl/1 using a %DateTime{} or %NaiveDateTime{} directly is deprecated, explicitly convert them into a %Time{} first by using DateTime.to_time/1 or NaiveDateTime.to_time/1 respectively"
    Calendar.ISO.time_to_iso8601(hour, minute, second, microsecond)
  end

  @doc """
  Converts a `Time` struct to an Erlang time tuple.

  WARNING: Loss of precision may occur, as Erlang time tuples
  only contain hours/minutes/seconds.

  ## Examples

      iex> Time.to_erl(~T[23:30:15.999])
      {23, 30, 15}

  """
  @spec to_erl(Time.t) :: :calendar.time

  def to_erl(%Time{} = time) do
    %{hour: hour, minute: minute, second: second} = convert!(time, Calendar.ISO)
    {hour, minute, second}
  end

  def to_erl(%{calendar: Calendar.ISO, hour: hour, minute: minute, second: second}) do
    IO.warn "Calling Time.to_erl/1 using a %DateTime{} or %NaiveDateTime{} directly is deprecated, explicitly convert them into a %Time{} first by using DateTime.to_time/1 or NaiveDateTime.to_time/1 respectively"
    {hour, minute, second}
  end

  @doc """
  Converts an Erlang time tuple to a `Time` struct.

  ## Examples

      iex> Time.from_erl({23, 30, 15}, {5000, 3})
      {:ok, ~T[23:30:15.005]}
      iex> Time.from_erl({24, 30, 15})
      {:error, :invalid_time}
  """
  @spec from_erl(:calendar.time, Calendar.microsecond, Calendar.calendar) :: {:ok, t} | {:error, atom}
  def from_erl(tuple, microsecond \\ {0, 0}, calendar \\ Calendar.ISO)

  def from_erl({hour, minute, second}, microsecond, calendar) do
    with {:ok, time} <- new(hour, minute, second, microsecond, Calendar.ISO),
         do: convert(time, calendar)
  end

  @doc """
  Converts an Erlang time tuple to a `Time` struct.

  ## Examples

      iex> Time.from_erl!({23, 30, 15})
      ~T[23:30:15]
      iex> Time.from_erl!({23, 30, 15}, {5000, 3})
      ~T[23:30:15.005]
      iex> Time.from_erl!({24, 30, 15})
      ** (ArgumentError) cannot convert {24, 30, 15} to time, reason: :invalid_time
  """
  @spec from_erl!(:calendar.time, Calendar.microsecond, Calendar.calendar) :: t | no_return
  def from_erl!(tuple, microsecond \\ {0, 0}, calendar \\ Calendar.ISO) do
    case from_erl(tuple, microsecond, calendar) do
      {:ok, value} ->
        value
      {:error, reason} ->
        raise ArgumentError, "cannot convert #{inspect tuple} to time, reason: #{inspect reason}"
    end
  end

  @doc """
  Compares two `Time` structs.

  Returns `:gt` if first time is later than the second
  and `:lt` for vice versa. If the two times are equal
  `:eq` is returned

  ## Examples

      iex> Time.compare(~T[16:04:16], ~T[16:04:28])
      :lt
      iex> Time.compare(~T[16:04:16.01], ~T[16:04:16.001])
      :gt

  This function can also be used to compare across more
  complex calendar types by considering only the time fields:

      iex> Time.compare(~N[2015-01-01 16:04:16], ~N[2015-01-01 16:04:28])
      :lt
      iex> Time.compare(~N[2015-01-01 16:04:16.01], ~N[2000-01-01 16:04:16.001])
      :gt

  """
  @spec compare(Calendar.time, Calendar.time) :: :lt | :eq | :gt
  def compare(time1, time2) do
    {parts1, ppd1} = to_day_fraction(time1)
    {parts2, ppd2} = to_day_fraction(time2)

    case {parts1 * ppd2, parts2 * ppd1} do
      {first, second} when first > second -> :gt
      {first, second} when first < second -> :lt
      _ -> :eq
    end
  end

  @doc """
  Converts the Time struct to a different calendar.
  Returns `{:ok, %Time{}}` if the conversion was successfull,
  or `{:error, reason}` if it was not, for some reason.
  """
<<<<<<< HEAD
  @spec convert(Calendar.time, Calendar.calendar) :: {:ok, Calendar.time} | {:error, any}
  def convert(%{calendar: calendar, hour: _, minute: _, second: _, microsecond: _} = time, calendar) do
=======
  @spec convert(Time.t, Calendar.calendar) :: Time.t
  def convert(%Time{calendar: calendar} = time, calendar) do
>>>>>>> 2d6e0fa4
    {:ok, time}
  end

  def convert(%Time{} = time, calendar) do
    result_time =
      time
      |> to_day_fraction
      |> calendar.time_from_day_fraction
    {:ok, result_time}
  end

  @doc """
  Similar to `Time.convert/2`, but raises an `ArgumentError`
  if the conversion between the two calendars is not possible.
  """
  @spec convert!(Calendar.time, Calendar.calendar) :: Calendar.time
  def convert!(time, calendar) do
    case convert(time, calendar) do
      {:ok, value} ->
        value
      {:error, reason} ->
        raise ArgumentError, "cannot convert #{inspect time} to target calendar #{inspect calendar}, reason: #{inspect reason}"
    end
  end

  @doc """
  Returns the difference between two time structs.
  """
  @spec diff(Time.t, Time.t, System.time_unit) :: integer
  def diff(%Time{} = time1, %Time{} = time2, unit \\ :second) do
    {parts1, ppd1} = to_day_fraction(time1)
    {parts2, ppd2} = to_day_fraction(time2)

    diff_ppd = ppd1 * ppd2
    diff_parts = parts1 * ppd2 - parts2 * ppd1

    # Keep integers in day fraction low.
    gcd = gcd(diff_parts, diff_ppd)
    diff_parts = div(diff_parts, gcd)
    diff_ppd = div(diff_ppd, gcd)

    microseconds =
      {diff_parts, diff_ppd}
      |> Calendar.ISO.time_from_day_fraction
      |> to_microsecond

    System.convert_time_unit(microseconds, unit, :microsecond)
  end

  ## Helpers

  defp to_day_fraction(%{hour: hour, minute: minute, second: second, microsecond: {_, _} = microsecond, calendar: calendar}) do
    calendar.time_to_day_fraction(hour, minute, second, microsecond)
  end

  defp to_day_fraction(%{hour: hour, minute: minute, second: second, microsecond: microsecond, calendar: calendar}) do
    calendar.time_to_day_fraction(hour, minute, second, {microsecond, 0})
  end

  defp to_microsecond({hour, minute, second, {microsecond, _}}) do
    seconds = hour * 3600 + minute * 60 + second
    seconds * 1_000_000 + microsecond
  end

  defp gcd(a, 0), do: abs(a)
  defp gcd(0, b), do: abs(b)
  defp gcd(a, b) when a < 0 or b < 0, do: gcd(abs(a), abs(b))
  defp gcd(a, b), do: gcd(b, rem(a,b))

  defimpl String.Chars do
    def to_string(%{hour: hour, minute: minute, second: second, microsecond: microsecond, calendar: calendar}) do
      calendar.time_to_string(hour, minute, second, microsecond)
    end
  end

  defimpl Inspect do
    def inspect(%{hour: hour, minute: minute, second: second, microsecond: microsecond, calendar: Calendar.ISO}, _) do
      "~T[" <> Calendar.ISO.time_to_string(hour, minute, second, microsecond) <> "]"
    end

    def inspect(time, opts) do
      Inspect.Any.inspect(time, opts)
    end
  end
end

defmodule NaiveDateTime do
  @moduledoc """
  A NaiveDateTime struct (without a time zone) and functions.

  The NaiveDateTime struct contains the fields year, month, day, hour,
  minute, second, microsecond and calendar. New naive datetimes can be
  built with the `new/7` function or using the `~N` sigil:

      iex> ~N[2000-01-01 23:00:07]
      ~N[2000-01-01 23:00:07]

  Both `new/7` and sigil return a struct where the date fields can
  be accessed directly:

      iex> naive = ~N[2000-01-01 23:00:07]
      iex> naive.year
      2000
      iex> naive.second
      7

  The naive bit implies this datetime representation does
  not have a time zone. This means the datetime may not
  actually exist in certain areas in the world even though
  it is valid.

  For example, when daylight saving changes are applied
  by a region, the clock typically moves forward or backward
  by one hour. This means certain datetimes never occur or
  may occur more than once. Since `NaiveDateTime` is not
  validated against a time zone, such errors would go unnoticed.

  Remember, comparisons in Elixir using `==`, `>`, `<` and friends
  are structural and based on the NaiveDateTime struct fields. For
  proper comparison between naive datetimes, use the `compare/2`
  function.

  Developers should avoid creating the NaiveDateTime struct directly
  and instead rely on the functions provided by this module as well
  as the ones in 3rd party calendar libraries.
  """

  @enforce_keys [:year, :month, :day, :hour, :minute, :second]
  defstruct [:year, :month, :day, :hour, :minute, :second, microsecond: {0, 0}, calendar: Calendar.ISO]

  @type t :: %NaiveDateTime{year: Calendar.year, month: Calendar.month, day: Calendar.day,
                            calendar: Calendar.calendar, hour: Calendar.hour, minute: Calendar.minute,
                            second: Calendar.second, microsecond: Calendar.microsecond}

  @doc """
  Returns the current naive datetime in UTC.

  Prefer using `DateTime.utc_now/0` when possible as, opposite
  to `NaiveDateTime`, it will keep the time zone information.

  ## Examples

      iex> naive_datetime = NaiveDateTime.utc_now()
      iex> naive_datetime.year >= 2016
      true

  """
  @spec utc_now(Calendar.calendar) :: t
  def utc_now(calendar \\ Calendar.ISO)
  def utc_now(Calendar.ISO) do
    {:ok, {year, month, day}, {hour, minute, second}, microsecond} =
      Calendar.ISO.from_unix(:os.system_time, :native)
    %NaiveDateTime{year: year, month: month, day: day,
                   hour: hour, minute: minute, second: second,
                   microsecond: microsecond, calendar: Calendar.ISO}
  end
  def utc_now(calendar) do
    DateTime.utc_now(calendar)
    |> DateTime.to_naive
  end

  @doc """
  Builds a new ISO naive datetime.

  Expects all values to be integers. Returns `{:ok, naive_datetime}`
  if each entry fits its appropriate range, returns `{:error, reason}`
  otherwise.

  ## Examples

      iex> NaiveDateTime.new(2000, 1, 1, 0, 0, 0)
      {:ok, ~N[2000-01-01 00:00:00]}
      iex> NaiveDateTime.new(2000, 13, 1, 0, 0, 0)
      {:error, :invalid_date}
      iex> NaiveDateTime.new(2000, 2, 29, 0, 0, 0)
      {:ok, ~N[2000-02-29 00:00:00]}
      iex> NaiveDateTime.new(2000, 2, 30, 0, 0, 0)
      {:error, :invalid_date}
      iex> NaiveDateTime.new(2001, 2, 29, 0, 0, 0)
      {:error, :invalid_date}

      iex> NaiveDateTime.new(2000, 1, 1, 23, 59, 59, {0, 1})
      {:ok, ~N[2000-01-01 23:59:59.0]}
      iex> NaiveDateTime.new(2000, 1, 1, 23, 59, 59, 999_999)
      {:ok, ~N[2000-01-01 23:59:59.999999]}
      iex> NaiveDateTime.new(2000, 1, 1, 23, 59, 60, 999_999)
      {:ok, ~N[2000-01-01 23:59:60.999999]}
      iex> NaiveDateTime.new(2000, 1, 1, 24, 59, 59, 999_999)
      {:error, :invalid_time}
      iex> NaiveDateTime.new(2000, 1, 1, 23, 60, 59, 999_999)
      {:error, :invalid_time}
      iex> NaiveDateTime.new(2000, 1, 1, 23, 59, 61, 999_999)
      {:error, :invalid_time}
      iex> NaiveDateTime.new(2000, 1, 1, 23, 59, 59, 1_000_000)
      {:error, :invalid_time}

  """
  @spec new(Calendar.year, Calendar.month, Calendar.day,
            Calendar.hour, Calendar.minute, Calendar.second, Calendar.microsecond, Calendar.calendar) ::
        {:ok, t} | {:error, atom}
  def new(year, month, day, hour, minute, second, microsecond \\ {0, 0}, calendar \\ Calendar.ISO) do
    with {:ok, date} <- Date.new(year, month, day, calendar),
         {:ok, time} <- Time.new(hour, minute, second, microsecond, calendar),
         do: new(date, time)
  end

  @doc """
  Builds a naive datetime from date and time structs.

  ## Examples

      iex> NaiveDateTime.new(~D[2010-01-13], ~T[23:00:07.005])
      {:ok, ~N[2010-01-13 23:00:07.005]}

  """
  @spec new(Date.t, Time.t) :: {:ok, t}
  def new(date, time)

  def new(%Date{calendar: calendar, year: year, month: month, day: day},
          %Time{hour: hour, minute: minute, second: second, microsecond: microsecond, calendar: calendar}) do
    {:ok, %NaiveDateTime{calendar: calendar, year: year, month: month, day: day,
                         hour: hour, minute: minute, second: second, microsecond: microsecond}}
  end

  @doc """
  Adds a specified amount of time to a `NaiveDateTime`.

  Accepts an `integer` in any `unit` available from `t:System.time_unit/0`.
  Negative values will be move backwards in time.

  This operation is only possible if both calendars are convertible to `Calendar.ISO`.

  ## Examples

      # adds seconds by default
      iex> NaiveDateTime.add(~N[2014-10-02 00:29:10], 2)
      ~N[2014-10-02 00:29:12]

      # accepts negative offsets
      iex> NaiveDateTime.add(~N[2014-10-02 00:29:10], -2)
      ~N[2014-10-02 00:29:08]

      # can work with other units
      iex> NaiveDateTime.add(~N[2014-10-02 00:29:10], 2_000, :millisecond)
      ~N[2014-10-02 00:29:12]

      # keeps the same precision
      iex> NaiveDateTime.add(~N[2014-10-02 00:29:10.021], 21, :second)
      ~N[2014-10-02 00:29:31.021]

      # changes below the precision will not be visible
      iex> hidden = NaiveDateTime.add(~N[2014-10-02 00:29:10], 21, :millisecond)
      iex> hidden.microsecond  # ~N[2014-10-02 00:29:10]
      {21000, 0}

      # from Gregorian seconds
      iex> NaiveDateTime.add(~N[0000-01-01 00:00:00], 63579428950)
      ~N[2014-10-02 00:29:10]
  """
  @spec add(t, integer, System.time_unit) :: t
  def add(%NaiveDateTime{microsecond: {_microsecond, precision}} = naive_datetime,
          integer, unit \\ :second) when is_integer(integer) do
    ndt_microsecond = to_microsecond(naive_datetime)
    added_microsecond = System.convert_time_unit(integer, unit, :microsecond)
    sum = ndt_microsecond + added_microsecond

    microsecond = rem(sum, 1_000_000)
    {{year, month, day}, {hour, minute, second}} =
      sum |> div(1_000_000) |> :calendar.gregorian_seconds_to_datetime
    %NaiveDateTime{year: year, month: month, day: day,
                   hour: hour, minute: minute, second: second,
                   microsecond: {microsecond, precision}}
  end

  @doc """
  Subtracts `naive_datetime2` from `naive_datetime1`.

  The answer can be returned in any `unit` available from `t:System.time_unit/0`.

  This operation is only possible if both calendars are convertible to `Calendar.ISO`.

  ## Examples

      iex> NaiveDateTime.diff(~N[2014-10-02 00:29:12], ~N[2014-10-02 00:29:10])
      2
      iex> NaiveDateTime.diff(~N[2014-10-02 00:29:12], ~N[2014-10-02 00:29:10], :microsecond)
      2_000_000
      iex> NaiveDateTime.diff(~N[2014-10-02 00:29:10.042], ~N[2014-10-02 00:29:10.021], :millisecond)
      21

      # to Gregorian seconds
      iex> NaiveDateTime.diff(~N[2014-10-02 00:29:10], ~N[0000-01-01 00:00:00])
      63579428950
  """
  @spec diff(t, t, System.time_unit) :: integer
  def diff(%NaiveDateTime{} = naive_datetime1,
           %NaiveDateTime{} = naive_datetime2,
           unit \\ :second) do
    ndt1_microsecond = to_microsecond(naive_datetime1)
    ndt2_microsecond = to_microsecond(naive_datetime2)
    difference = ndt1_microsecond - ndt2_microsecond
    System.convert_time_unit(difference, :microsecond, unit)
  end

  @doc """
  Converts a `NaiveDateTime` into a `Date`.

  Because `Date` does not hold time information,
  data will be lost during the conversion.

  ## Examples

      iex> NaiveDateTime.to_date(~N[2002-01-13 23:00:07])
      ~D[2002-01-13]

  """
  @spec to_date(t) :: Date.t
  def to_date(%NaiveDateTime{year: year, month: month, day: day, calendar: calendar}) do
    %Date{year: year, month: month, day: day, calendar: calendar}
  end

  @doc """
  Converts a `NaiveDateTime` into `Time`.

  Because `Time` does not hold date information,
  data will be lost during the conversion.

  ## Examples

      iex> NaiveDateTime.to_time(~N[2002-01-13 23:00:07])
      ~T[23:00:07]

  """
  @spec to_time(t) :: Time.t
  def to_time(%NaiveDateTime{hour: hour, minute: minute, second: second, microsecond: microsecond, calendar: calendar}) do
    %Time{hour: hour, minute: minute, second: second, microsecond: microsecond, calendar: calendar}
  end

  @doc """
  Converts the given naive datetime to a string according to its calendar.

  ### Examples

      iex> NaiveDateTime.to_string(~N[2000-02-28 23:00:13])
      "2000-02-28 23:00:13"
      iex> NaiveDateTime.to_string(~N[2000-02-28 23:00:13.001])
      "2000-02-28 23:00:13.001"

  This function can also be used to convert a DateTime to a string without
  the time zone information:

      iex> dt = %DateTime{year: 2000, month: 2, day: 29, zone_abbr: "CET",
      ...>                hour: 23, minute: 0, second: 7, microsecond: {0, 0},
      ...>                utc_offset: 3600, std_offset: 0, time_zone: "Europe/Warsaw"}
      iex> NaiveDateTime.to_string(dt)
      "2000-02-29 23:00:07"

  """
  @spec to_string(Calendar.naive_datetime) :: String.t
  def to_string(naive_datetime)

  def to_string(%{calendar: calendar, year: year, month: month, day: day,
                  hour: hour, minute: minute, second: second, microsecond: microsecond}) do
    calendar.naive_datetime_to_string(year, month, day, hour, minute, second, microsecond)
  end

  @doc """
  Parses the extended "Date and time of day" format described by
  [ISO 8601:2004](https://en.wikipedia.org/wiki/ISO_8601).

  Timezone offset may be included in the string but they will be
  simply discarded as such information is not included in naive date
  times.

  As specified in the standard, the separator "T" may be omitted if
  desired as there is no ambiguity within this function.

  Time representations with reduced accuracy are not supported.

  ## Examples

      iex> NaiveDateTime.from_iso8601("2015-01-23 23:50:07")
      {:ok, ~N[2015-01-23 23:50:07]}
      iex> NaiveDateTime.from_iso8601("2015-01-23T23:50:07")
      {:ok, ~N[2015-01-23 23:50:07]}
      iex> NaiveDateTime.from_iso8601("2015-01-23T23:50:07Z")
      {:ok, ~N[2015-01-23 23:50:07]}

      iex> NaiveDateTime.from_iso8601("2015-01-23 23:50:07.0")
      {:ok, ~N[2015-01-23 23:50:07.0]}
      iex> NaiveDateTime.from_iso8601("2015-01-23 23:50:07,0123456")
      {:ok, ~N[2015-01-23 23:50:07.012345]}
      iex> NaiveDateTime.from_iso8601("2015-01-23 23:50:07.0123456")
      {:ok, ~N[2015-01-23 23:50:07.012345]}
      iex> NaiveDateTime.from_iso8601("2015-01-23T23:50:07.123Z")
      {:ok, ~N[2015-01-23 23:50:07.123]}

      iex> NaiveDateTime.from_iso8601("2015-01-23P23:50:07")
      {:error, :invalid_format}
      iex> NaiveDateTime.from_iso8601("2015:01:23 23-50-07")
      {:error, :invalid_format}
      iex> NaiveDateTime.from_iso8601("2015-01-23 23:50:07A")
      {:error, :invalid_format}
      iex> NaiveDateTime.from_iso8601("2015-01-23 23:50:61")
      {:error, :invalid_time}
      iex> NaiveDateTime.from_iso8601("2015-01-32 23:50:07")
      {:error, :invalid_date}

      iex> NaiveDateTime.from_iso8601("2015-01-23T23:50:07.123+02:30")
      {:ok, ~N[2015-01-23 23:50:07.123]}
      iex> NaiveDateTime.from_iso8601("2015-01-23T23:50:07.123+00:00")
      {:ok, ~N[2015-01-23 23:50:07.123]}
      iex> NaiveDateTime.from_iso8601("2015-01-23T23:50:07.123-02:30")
      {:ok, ~N[2015-01-23 23:50:07.123]}
      iex> NaiveDateTime.from_iso8601("2015-01-23T23:50:07.123-00:00")
      {:error, :invalid_format}
      iex> NaiveDateTime.from_iso8601("2015-01-23T23:50:07.123-00:60")
      {:error, :invalid_format}
      iex> NaiveDateTime.from_iso8601("2015-01-23T23:50:07.123-24:00")
      {:error, :invalid_format}

  """
  @spec from_iso8601(String.t, Calendar.calendar) :: {:ok, t} | {:error, atom}
  def from_iso8601(string, calendar \\ Calendar.ISO)

  def from_iso8601(<<year::4-bytes, ?-, month::2-bytes, ?-, day::2-bytes, sep,
                     hour::2-bytes, ?:, min::2-bytes, ?:, sec::2-bytes, rest::binary>>, calendar) when sep in [?\s, ?T] do
    with {year, ""} <- Integer.parse(year),
         {month, ""} <- Integer.parse(month),
         {day, ""} <- Integer.parse(day),
         {hour, ""} <- Integer.parse(hour),
         {min, ""} <- Integer.parse(min),
         {sec, ""} <- Integer.parse(sec),
         {microsec, rest} <- Calendar.ISO.parse_microsecond(rest),
         {_offset, ""} <- Calendar.ISO.parse_offset(rest) do
      with {:ok, utc_date} <- new(year, month, day, hour, min, sec, microsec, Calendar.ISO),
       do: convert(utc_date, calendar)
    else
      _ -> {:error, :invalid_format}
    end
  end

  def from_iso8601(<<_::binary>>, _calendar) do
    {:error, :invalid_format}
  end

  @doc """
  Parses the extended "Date and time of day" format described by
  [ISO 8601:2004](https://en.wikipedia.org/wiki/ISO_8601).

  Raises if the format is invalid.

  ## Examples

      iex> NaiveDateTime.from_iso8601!("2015-01-23T23:50:07.123Z")
      ~N[2015-01-23 23:50:07.123]
      iex> NaiveDateTime.from_iso8601!("2015-01-23T23:50:07,123Z")
      ~N[2015-01-23 23:50:07.123]
      iex> NaiveDateTime.from_iso8601!("2015-01-23P23:50:07")
      ** (ArgumentError) cannot parse "2015-01-23P23:50:07" as naive datetime, reason: :invalid_format

  """
  @spec from_iso8601!(String.t, Calendar.calendar) :: t | no_return
  def from_iso8601!(string, calendar \\ Calendar.ISO) do
    case from_iso8601(string, calendar) do
      {:ok, value} ->
        value
      {:error, reason} ->
        raise ArgumentError, "cannot parse #{inspect string} as naive datetime, reason: #{inspect reason}"
    end
  end

  @doc """
  Converts the given naive datetime to
  [ISO 8601:2004](https://en.wikipedia.org/wiki/ISO_8601).

  Only supports converting naive datetimes which are in the ISO calendar,
  attempting to convert naive datetimes from other calendars will raise.

  ### Examples

      iex> NaiveDateTime.to_iso8601(~N[2000-02-28 23:00:13])
      "2000-02-28T23:00:13"

      iex> NaiveDateTime.to_iso8601(~N[2000-02-28 23:00:13.001])
      "2000-02-28T23:00:13.001"

  This function can also be used to convert a DateTime to ISO8601 without
  the time zone information:

      iex> dt = %DateTime{year: 2000, month: 2, day: 29, zone_abbr: "CET",
      ...>                hour: 23, minute: 0, second: 7, microsecond: {0, 0},
      ...>                utc_offset: 3600, std_offset: 0, time_zone: "Europe/Warsaw"}
      iex> NaiveDateTime.to_iso8601(dt)
      "2000-02-29T23:00:07"

  """
  @spec to_iso8601(Calendar.naive_datetime) :: String.t
  def to_iso8601(naive_datetime)
  def to_iso8601(%{year: year, month: month, day: day,
                   hour: hour, minute: minute, second: second, microsecond: microsecond, calendar: Calendar.ISO}) do
    Calendar.ISO.naive_datetime_to_iso8601(year, month, day, hour, minute, second, microsecond)
  end
  def to_iso8601(%{year: _, month: _, day: _,
                   hour: _, minute: _, second: _, microsecond: _, calendar: _} = naive_datetime) do
    naive_datetime
    |> convert!(Calendar.ISO)
    |> to_iso8601
  end

  @doc """
  Converts a `NaiveDateTime` struct to an Erlang datetime tuple.

  Only supports converting naive datetimes which are in the ISO calendar,
  attempting to convert naive datetimes from other calendars will raise.

  WARNING: Loss of precision may occur, as Erlang time tuples only store
  hour/minute/second.

  ## Examples

      iex> NaiveDateTime.to_erl(~N[2000-01-01 13:30:15])
      {{2000, 1, 1}, {13, 30, 15}}

  This function can also be used to convert a DateTime to a erl format
  without the time zone information:

      iex> dt = %DateTime{year: 2000, month: 2, day: 29, zone_abbr: "CET",
      ...>                hour: 23, minute: 0, second: 7, microsecond: {0, 0},
      ...>                utc_offset: 3600, std_offset: 0, time_zone: "Europe/Warsaw"}
      iex> NaiveDateTime.to_erl(dt)
      {{2000, 2, 29}, {23, 00, 07}}

  """
  @spec to_erl(t) :: :calendar.datetime
  def to_erl(naive_datetime)

  @spec to_erl(Calendar.time) :: :calendar.time
  def to_erl(%{calendar: _, year: _, month: _, day: _,
               hour: _, minute: _, second: _} = naive_datetime) do
    %{year: year, month: month, day: day,
      hour: hour, minute: minute, second: second} = convert!(naive_datetime, Calendar.ISO)
    {{year, month, day}, {hour, minute, second}}
  end

  @doc """
  Converts an Erlang datetime tuple to a `NaiveDateTime` struct.

  Attempting to convert an invalid ISO calendar date will produce an error tuple.

  ## Examples

      iex> NaiveDateTime.from_erl({{2000, 1, 1}, {13, 30, 15}})
      {:ok, ~N[2000-01-01 13:30:15]}
      iex> NaiveDateTime.from_erl({{2000, 1, 1}, {13, 30, 15}}, {5000, 3})
      {:ok, ~N[2000-01-01 13:30:15.005]}
      iex> NaiveDateTime.from_erl({{2000, 13, 1}, {13, 30, 15}})
      {:error, :invalid_date}
      iex> NaiveDateTime.from_erl({{2000, 13, 1},{13, 30, 15}})
      {:error, :invalid_date}
  """
  @spec from_erl(:calendar.datetime, Calendar.microsecond) :: {:ok, t} | {:error, atom}
  def from_erl(tuple, microsecond \\ {0, 0}, calendar \\ Calendar.ISO)

  def from_erl({{year, month, day}, {hour, minute, second}}, microsecond, calendar) do
    with {:ok, utc_date} <- new(year, month, day, hour, minute, second, microsecond),
         do: convert(utc_date, calendar)
  end

   @doc """
  Converts an Erlang datetime tuple to a `NaiveDateTime` struct.

  Raises if the datetime is invalid.
  Attempting to convert an invalid ISO calendar date will produce an error tuple.

  ## Examples

      iex> NaiveDateTime.from_erl!({{2000, 1, 1}, {13, 30, 15}})
      ~N[2000-01-01 13:30:15]
      iex> NaiveDateTime.from_erl!({{2000, 1, 1}, {13, 30, 15}}, {5000, 3})
      ~N[2000-01-01 13:30:15.005]
      iex> NaiveDateTime.from_erl!({{2000, 13, 1}, {13, 30, 15}})
      ** (ArgumentError) cannot convert {{2000, 13, 1}, {13, 30, 15}} to naive datetime, reason: :invalid_date
  """
  @spec from_erl!(:calendar.datetime, Calendar.microsecond) :: t | no_return
  def from_erl!(tuple, microsecond \\ {0, 0}) do
    case from_erl(tuple, microsecond) do
      {:ok, value} ->
        value
      {:error, reason} ->
        raise ArgumentError, "cannot convert #{inspect tuple} to naive datetime, reason: #{inspect reason}"
    end
  end

  @doc """
  Compares two `NaiveDateTime` structs.

  Returns `:gt` if first is later than the second
  and `:lt` for vice versa. If the two NaiveDateTime
  are equal `:eq` is returned

  ## Examples

      iex> NaiveDateTime.compare(~N[2016-04-16 13:30:15], ~N[2016-04-28 16:19:25])
      :lt
      iex> NaiveDateTime.compare(~N[2016-04-16 13:30:15.1], ~N[2016-04-16 13:30:15.01])
      :gt

  This function can also be used to compare a DateTime without
  the time zone information:

      iex> dt = %DateTime{year: 2000, month: 2, day: 29, zone_abbr: "CET",
      ...>                hour: 23, minute: 0, second: 7, microsecond: {0, 0},
      ...>                utc_offset: 3600, std_offset: 0, time_zone: "Europe/Warsaw"}
      iex> NaiveDateTime.compare(dt, ~N[2000-02-29 23:00:07])
      :eq
      iex> NaiveDateTime.compare(dt, ~N[2000-01-29 23:00:07])
      :gt
      iex> NaiveDateTime.compare(dt, ~N[2000-03-29 23:00:07])
      :lt

  """
  @spec compare(Calendar.naive_datetime, Calendar.naive_datetime) :: :lt | :eq | :gt
  def compare(%{calendar: calendar1} = naive_datetime1, %{calendar: calendar2} = naive_datetime2) do
    if Calendar.compatible_calendars?(calendar1, calendar2) do
      case {to_rata_die(naive_datetime1), to_rata_die(naive_datetime2)} do
        {first, second} when first > second -> :gt
        {first, second} when first < second -> :lt
        _ -> :eq
      end
    else
      raise ArgumentError, """
      cannot compare #{inspect naive_datetime1} with #{inspect naive_datetime2}.

      This comparison would be ambiguous as their calendars have incompatible day rollover moments.
      Specify an exact time of day (using `DateTime`s) to resolve this ambiguity.
      """
    end
  end

  
  @doc """
  Converts a NaiveDateTime from one calendar to another.
  If it is not possible to convert unambiguously between the calendars
  (see `Calendar.compatible_calendars?/2`), an `{:error, :incompatible_calendars}` tuple
  is returned.
  """
  @spec convert(NaiveDateTime.t, Calendar.calendar) :: {:ok, NaiveDateTime.t} | {:error, :incompatible_calendars}
  def convert(%{calendar: calendar} = naive_datetime, calendar) do
    {:ok, naive_datetime}
  end
  def convert(%{calendar: ndt_calendar} = naive_datetime, calendar) do
    if Calendar.compatible_calendars?(ndt_calendar, calendar) do
      result_naive_datetime =
        naive_datetime
        |> to_rata_die
        |> from_rata_die(calendar)
      {:ok, result_naive_datetime}
    else
      {:error, :incompatible_calendars}
    end
  end

  @doc """

  Converts a NaiveDateTime from one calendar to another.
  If it is not possible to convert unambiguously between the calendars
  (see `Calendar.compatible_calendars?/2`), an ArgumentError is raised.
  """
  @spec convert!(NaiveDateTime.t, Calendar.calendar) :: NaiveDateTime.t
  def convert!(naive_datetime, calendar) do
    case convert(naive_datetime, calendar) do
      {:ok, value} ->
        value
      {:error, :incompatible_calendars} ->
        raise ArgumentError, "cannot convert #{inspect naive_datetime} to target calendar #{inspect calendar}, reason: #{inspect naive_datetime.calendar} and #{inspect calendar} have different day rollover moments, making this conversion ambiguous"
      {:error, reason} ->
        raise ArgumentError, "cannot convert #{inspect naive_datetime} to target calendar #{inspect calendar}, reason: #{inspect reason}"
    end
  end

  ## Helpers

  defp to_microsecond(%{calendar: _, year: _, month: _, day: _,hour: _,
                        minute: _, second: _, microsecond: {_, _}} = naive_datetime) do
    %{year: year, month: month, day: day, hour: hour, minute: minute, second: second, microsecond: {microsecond, _}} = convert!(naive_datetime, Calendar.ISO)
    second = :calendar.datetime_to_gregorian_seconds(
      {{year, month, day}, {hour, minute, second}}
    )
    second * 1_000_000 + microsecond
  end

  defp to_rata_die(%{calendar: calendar, year: year, month: month, day: day,
                     hour: hour, minute: minute, second: second, microsecond: {microsecond, _precision}}) do
    calendar.naive_datetime_to_rata_die(year, month, day, hour, minute, second, microsecond)
  end

  defp from_rata_die(rata_die, calendar) do
    {year, month, day, hour, minute, second, microsecond} = calendar.naive_datetime_from_rata_die(rata_die)
    %NaiveDateTime{year: year, month: month, day: day, hour: hour, minute: minute, second: second, microsecond: microsecond, calendar: calendar}
  end

  defimpl String.Chars do
    def to_string(%{calendar: calendar, year: year, month: month, day: day,
                     hour: hour, minute: minute, second: second, microsecond: microsecond}) do
      calendar.naive_datetime_to_string(year, month, day, hour, minute, second, microsecond)
    end
  end

  defimpl Inspect do
    def inspect(%{calendar: Calendar.ISO, year: year, month: month, day: day,
                  hour: hour, minute: minute, second: second, microsecond: microsecond}, _) do
      formatted = Calendar.ISO.naive_datetime_to_string(year, month, day, hour, minute, second, microsecond)
      "~N[" <> formatted <> "]"
    end

    def inspect(naive, opts) do
      Inspect.Any.inspect(naive, opts)
    end
  end
end

defmodule DateTime do
  @moduledoc """
  A datetime implementation with a time zone.

  This datetime can be seen as an ephemeral snapshot
  of a datetime at a given time zone. For such purposes,
  it also includes both UTC and Standard offsets, as
  well as the zone abbreviation field used exclusively
  for formatting purposes.

  Remember, comparisons in Elixir using `==`, `>`, `<` and friends
  are structural and based on the DateTime struct fields. For proper
  comparison between datetimes, use the `compare/2` function.

  Developers should avoid creating the DateTime struct directly
  and instead rely on the functions provided by this module as
  well as the ones in 3rd party calendar libraries.

  ## Where are my functions?

  You will notice this module only contains conversion
  functions as well as functions that work on UTC. This
  is because a proper DateTime implementation requires a
  TimeZone database which currently is not provided as part
  of Elixir.

  Such may be addressed in upcoming versions, meanwhile,
  use 3rd party packages to provide DateTime building and
  similar functionality with time zone backing.
  """

  @enforce_keys [:year, :month, :day, :hour, :minute, :second,
                 :time_zone, :zone_abbr, :utc_offset, :std_offset]
  defstruct [:year, :month, :day, :hour, :minute, :second, :time_zone,
             :zone_abbr, :utc_offset, :std_offset, microsecond: {0, 0}, calendar: Calendar.ISO]

  @type t :: %__MODULE__{year: Calendar.year, month: Calendar.month, day: Calendar.day,
                         calendar: Calendar.calendar, hour: Calendar.hour, minute: Calendar.minute,
                         second: Calendar.second, microsecond: Calendar.microsecond,
                         time_zone: Calendar.time_zone, zone_abbr: Calendar.zone_abbr,
                         utc_offset: Calendar.utc_offset, std_offset: Calendar.std_offset}

  @unix_epoch :calendar.datetime_to_gregorian_seconds {{1970, 1, 1}, {0, 0, 0}}

  @doc """
  Returns the current datetime in UTC.

  ## Examples

      iex> datetime = DateTime.utc_now()
      iex> datetime.time_zone
      "Etc/UTC"

  """
  @spec utc_now(Calendar.calendar) :: DateTime.t
  def utc_now(calendar \\ Calendar.ISO) do
    :os.system_time |> from_unix!(:native, calendar)
  end

  @doc """
  Converts the given Unix time to DateTime.

  The integer can be given in different unit
  according to `System.convert_time_unit/3` and it will
  be converted to microseconds internally.

  Unix times are always in UTC and therefore the DateTime
  will be returned in UTC.

  ## Examples

      iex> DateTime.from_unix(1464096368)
      {:ok, %DateTime{calendar: Calendar.ISO, day: 24, hour: 13, microsecond: {0, 0}, minute: 26,
                      month: 5, second: 8, std_offset: 0, time_zone: "Etc/UTC", utc_offset: 0,
                      year: 2016, zone_abbr: "UTC"}}

      iex> DateTime.from_unix(1432560368868569, :microsecond)
      {:ok, %DateTime{calendar: Calendar.ISO, day: 25, hour: 13, microsecond: {868569, 6}, minute: 26,
                      month: 5, second: 8, std_offset: 0, time_zone: "Etc/UTC", utc_offset: 0,
                      year: 2015, zone_abbr: "UTC"}}

  The unit can also be an integer as in `t:System.time_unit/0`:

      iex> DateTime.from_unix(143256036886856, 1024)
      {:ok, %DateTime{calendar: Calendar.ISO, day: 17, hour: 7, microsecond: {320312, 3},
        minute: 5, month: 3, second: 22, std_offset: 0, time_zone: "Etc/UTC",
        utc_offset: 0, year: 6403, zone_abbr: "UTC"}}


  Negative Unix times are supported, up to -#{@unix_epoch} seconds,
  which is equivalent to "0000-01-01T00:00:00Z" or 0 Gregorian seconds.

      iex> DateTime.from_unix(-12345678910)
      {:ok, %DateTime{calendar: Calendar.ISO, day: 13, hour: 4, microsecond: {0, 0}, minute: 44,
                      month: 10, second: 50, std_offset: 0, time_zone: "Etc/UTC", utc_offset: 0,
                      year: 1578, zone_abbr: "UTC"}}

  When a Unix time before that moment is passed to `from_unix/2`, `:error` will be returned.
  """
  @spec from_unix(integer, :native | System.time_unit, Calendar.calendar) :: {:ok, DateTime.t} | {:error, atom}
  def from_unix(integer, unit \\ :second, calendar \\ Calendar.ISO) when is_integer(integer) do
    case Calendar.ISO.from_unix(integer, unit) do
      {:ok, {year, month, day}, {hour, minute, second}, microsecond} ->
        iso_datetime = %DateTime{year: year, month: month, day: day,
                                 hour: hour, minute: minute, second: second, microsecond: microsecond,
                                 std_offset: 0, utc_offset: 0, zone_abbr: "UTC", time_zone: "Etc/UTC"}
        convert(iso_datetime, calendar)
      {:error, _} = error ->
        error
    end
  end

  @doc """
  Converts the given Unix time to DateTime.

  The integer can be given in different unit
  according to `System.convert_time_unit/3` and it will
  be converted to microseconds internally.

  Unix times are always in UTC and therefore the DateTime
  will be returned in UTC.

  ## Examples

      iex> DateTime.from_unix!(1464096368)
      %DateTime{calendar: Calendar.ISO, day: 24, hour: 13, microsecond: {0, 0}, minute: 26,
                month: 5, second: 8, std_offset: 0, time_zone: "Etc/UTC", utc_offset: 0,
                year: 2016, zone_abbr: "UTC"}

      iex> DateTime.from_unix!(1432560368868569, :microsecond)
      %DateTime{calendar: Calendar.ISO, day: 25, hour: 13, microsecond: {868569, 6}, minute: 26,
                month: 5, second: 8, std_offset: 0, time_zone: "Etc/UTC", utc_offset: 0,
                year: 2015, zone_abbr: "UTC"}

  Negative Unix times are supported, up to -#{@unix_epoch} seconds,
  which is equivalent to "0000-01-01T00:00:00Z" or 0 Gregorian seconds.

      iex> DateTime.from_unix(-12345678910)
      {:ok, %DateTime{calendar: Calendar.ISO, day: 13, hour: 4, microsecond: {0, 0}, minute: 44,
                      month: 10, second: 50, std_offset: 0, time_zone: "Etc/UTC", utc_offset: 0,
                      year: 1578, zone_abbr: "UTC"}}

  When a Unix time before that moment is passed to `from_unix!/2`, an ArgumentError will be raised.
  """
  @spec from_unix!(integer, :native | System.time_unit, Calendar.calendar) :: DateTime.t
  def from_unix!(integer, unit \\ :second, calendar \\ Calendar.ISO) when is_atom(unit) do
    case from_unix(integer, unit, calendar) do
      {:ok, datetime} ->
        datetime
      {:error, :invalid_unix_time} ->
        raise ArgumentError, "invalid Unix time #{integer}"
    end
  end

  @doc """
  Converts the given NaiveDateTime to DateTime.

  It expects a time zone to put the NaiveDateTime in.
  Currently it only supports "Etc/UTC" as time zone.

  ## Examples

      iex> DateTime.from_naive(~N[2016-05-24 13:26:08.003], "Etc/UTC")
      {:ok, %DateTime{calendar: Calendar.ISO, day: 24, hour: 13, microsecond: {3000, 3}, minute: 26,
                      month: 5, second: 8, std_offset: 0, time_zone: "Etc/UTC", utc_offset: 0,
                      year: 2016, zone_abbr: "UTC"}}
  """
  @spec from_naive(NaiveDateTime.t, Calendar.time_zone) :: {:ok, DateTime.t}
  def from_naive(naive_datetime, time_zone)

  def from_naive(%NaiveDateTime{calendar: calendar,
                                hour: hour, minute: minute, second: second, microsecond: microsecond,
                                year: year, month: month, day: day}, "Etc/UTC") do
    {:ok, %DateTime{calendar: calendar, year: year, month: month, day: day,
                    hour: hour, minute: minute, second: second, microsecond: microsecond,
                    std_offset: 0, utc_offset: 0, zone_abbr: "UTC", time_zone: "Etc/UTC"}}
  end

  @doc """
  Converts the given NaiveDateTime to DateTime.

  It expects a time zone to put the NaiveDateTime in.
  Currently it only supports "Etc/UTC" as time zone.

  ## Examples

      iex> DateTime.from_naive!(~N[2016-05-24 13:26:08.003], "Etc/UTC")
      %DateTime{calendar: Calendar.ISO, day: 24, hour: 13, microsecond: {3000, 3}, minute: 26,
                month: 5, second: 8, std_offset: 0, time_zone: "Etc/UTC", utc_offset: 0,
                year: 2016, zone_abbr: "UTC"}

  """
  @spec from_naive!(non_neg_integer, :native | System.time_unit) :: DateTime.t
  def from_naive!(naive_datetime, time_zone) do
    case from_naive(naive_datetime, time_zone) do
      {:ok, datetime} ->
        datetime
      {:error, reason} ->
        raise ArgumentError, "cannot parse #{inspect naive_datetime} to datetime, reason: #{inspect reason}"
    end
  end

  @doc """
  Converts the given DateTime to Unix time.

  The DateTime is expected to be using the ISO calendar
  with a year greater than or equal to 0.

  It will return the integer with the given unit,
  according to `System.convert_time_unit/3`.

  ## Examples

      iex> 1464096368 |> DateTime.from_unix!() |> DateTime.to_unix()
      1464096368

      iex> dt = %DateTime{calendar: Calendar.ISO, day: 20, hour: 18, microsecond: {273806, 6},
      ...>                minute: 58, month: 11, second: 19, time_zone: "America/Montevideo",
      ...>                utc_offset: -10800, std_offset: 3600, year: 2014, zone_abbr: "UYST"}
      iex> DateTime.to_unix(dt)
      1416517099

      iex> flamel = %DateTime{calendar: Calendar.ISO, day: 22, hour: 8, microsecond: {527771, 6},
      ...>                minute: 2, month: 3, second: 25, std_offset: 0, time_zone: "Etc/UTC",
      ...>                utc_offset: 0, year: 1418, zone_abbr: "UTC"}
      iex> DateTime.to_unix(flamel)
      -17412508655

  """
  @spec to_unix(DateTime.t, System.time_unit) :: non_neg_integer
  def to_unix(datetime, unit \\ :second)

  def to_unix(%DateTime{calendar: Calendar.ISO, std_offset: std_offset, utc_offset: utc_offset,
                        hour: hour, minute: minute, second: second, microsecond: {microsecond, _},
                        year: year, month: month, day: day}, unit) when year >= 0 do
    seconds =
      :calendar.datetime_to_gregorian_seconds({{year, month, day}, {hour, minute, second}})
      |> Kernel.-(utc_offset)
      |> Kernel.-(std_offset)
    System.convert_time_unit((seconds - @unix_epoch) * 1_000_000 + microsecond, :microsecond, unit)
  end

  def to_unix(%DateTime{calendar: Calendar.ISO, year: year}, _unit) when year < 0 do
    raise ArgumentError, "Cannot convert DateTimes before the ISO year 0 to a UNIX timestamp"
  end

  def to_unix(%DateTime{calendar: _, std_offset: _, utc_offset: _,
                        hour: _, minute: _, second: _, microsecond: {_, _},
                        year: _, month: _, day: _} = datetime, unit) do
    datetime
    |> convert!(Calendar.ISO)
    |> to_unix(unit)
  end

  @doc """
  Converts a `DateTime` into a `NaiveDateTime`.

  Because `NaiveDateTime` does not hold time zone information,
  any time zone related data will be lost during the conversion.

  ## Examples

      iex> dt = %DateTime{year: 2000, month: 2, day: 29, zone_abbr: "CET",
      ...>                hour: 23, minute: 0, second: 7, microsecond: {0, 1},
      ...>                utc_offset: 3600, std_offset: 0, time_zone: "Europe/Warsaw"}
      iex> DateTime.to_naive(dt)
      ~N[2000-02-29 23:00:07.0]

  """
  def to_naive(%DateTime{year: year, month: month, day: day, calendar: calendar,
                         hour: hour, minute: minute, second: second, microsecond: microsecond}) do
    %NaiveDateTime{year: year, month: month, day: day, calendar: calendar,
                   hour: hour, minute: minute, second: second, microsecond: microsecond}
  end

  @doc """
  Converts a `DateTime` into a `Date`.

  Because `Date` does not hold time nor time zone information,
  data will be lost during the conversion.

  ## Examples

      iex> dt = %DateTime{year: 2000, month: 2, day: 29, zone_abbr: "CET",
      ...>                hour: 23, minute: 0, second: 7, microsecond: {0, 0},
      ...>                utc_offset: 3600, std_offset: 0, time_zone: "Europe/Warsaw"}
      iex> DateTime.to_date(dt)
      ~D[2000-02-29]

  """
  def to_date(%DateTime{year: year, month: month, day: day, calendar: calendar}) do
    %Date{year: year, month: month, day: day, calendar: calendar}
  end

  @doc """
  Converts a `DateTime` into `Time`.

  Because `Time` does not hold date nor time zone information,
  data will be lost during the conversion.

  ## Examples

      iex> dt = %DateTime{year: 2000, month: 2, day: 29, zone_abbr: "CET",
      ...>                hour: 23, minute: 0, second: 7, microsecond: {0, 1},
      ...>                utc_offset: 3600, std_offset: 0, time_zone: "Europe/Warsaw"}
      iex> DateTime.to_time(dt)
      ~T[23:00:07.0]

  """
  def to_time(%DateTime{hour: hour, minute: minute, second: second, microsecond: microsecond, calendar: calendar}) do
    %Time{hour: hour, minute: minute, second: second, microsecond: microsecond, calendar: calendar}
  end

  @doc """
  Converts the given datetime to
  [ISO 8601:2004](https://en.wikipedia.org/wiki/ISO_8601) format.

  Only supports converting datetimes which are in the ISO calendar,
  attempting to convert datetimes from other calendars will raise.

  WARNING: the ISO 8601 datetime format does not contain the time zone nor
  its abbreviation, which means information is lost when converting to such
  format.

  ### Examples

      iex> dt = %DateTime{year: 2000, month: 2, day: 29, zone_abbr: "CET",
      ...>                hour: 23, minute: 0, second: 7, microsecond: {0, 0},
      ...>                utc_offset: 3600, std_offset: 0, time_zone: "Europe/Warsaw"}
      iex> DateTime.to_iso8601(dt)
      "2000-02-29T23:00:07+01:00"

      iex> dt = %DateTime{year: 2000, month: 2, day: 29, zone_abbr: "UTC",
      ...>                hour: 23, minute: 0, second: 7, microsecond: {0, 0},
      ...>                utc_offset: 0, std_offset: 0, time_zone: "Etc/UTC"}
      iex> DateTime.to_iso8601(dt)
      "2000-02-29T23:00:07Z"

      iex> dt = %DateTime{year: 2000, month: 2, day: 29, zone_abbr: "AMT",
      ...>                hour: 23, minute: 0, second: 7, microsecond: {0, 0},
      ...>                utc_offset: -14400, std_offset: 0, time_zone: "America/Manaus"}
      iex> DateTime.to_iso8601(dt)
      "2000-02-29T23:00:07-04:00"
  """
  @spec to_iso8601(Calendar.datetime) :: String.t
  def to_iso8601(datetime)

  def to_iso8601(%{calendar: Calendar.ISO, year: year, month: month, day: day,
                  hour: hour, minute: minute, second: second, microsecond: microsecond,
                  time_zone: time_zone, zone_abbr: zone_abbr, utc_offset: utc_offset, std_offset: std_offset}) do
    Calendar.ISO.datetime_to_iso8601(year, month, day, hour, minute, second, microsecond,
                                     time_zone, zone_abbr, utc_offset, std_offset)
  end

  def to_iso8601(%{calendar: _, year: _, month: _, day: _,
                   hour: _, minute: _, second: _, microsecond: _,
                   time_zone: _, zone_abbr: _, utc_offset: _, std_offset: _} = datetime) do
    datetime
    |> convert!(Calendar.ISO)
    |> to_iso8601
  end

  @doc """
  Parses the extended "Date and time of day" format described by
  [ISO 8601:2004](https://en.wikipedia.org/wiki/ISO_8601).

  Since ISO8601 does not include the proper time zone, the given
  string will be converted to UTC and its offset in seconds will be
  returned as part of this function. Therefore offset information
  must be present in the string.

  As specified in the standard, the separator "T" may be omitted if
  desired as there is no ambiguity within this function.

  Time representations with reduced accuracy are not supported.

  ## Examples

      iex> DateTime.from_iso8601("2015-01-23T23:50:07Z")
      {:ok, %DateTime{calendar: Calendar.ISO, day: 23, hour: 23, microsecond: {0, 0}, minute: 50, month: 1, second: 7, std_offset: 0,
                      time_zone: "Etc/UTC", utc_offset: 0, year: 2015, zone_abbr: "UTC"}, 0}
      iex> DateTime.from_iso8601("2015-01-23T23:50:07.123+02:30")
      {:ok, %DateTime{calendar: Calendar.ISO, day: 23, hour: 21, microsecond: {123000, 3}, minute: 20, month: 1, second: 7, std_offset: 0,
                      time_zone: "Etc/UTC", utc_offset: 0, year: 2015, zone_abbr: "UTC"}, 9000}
      iex> DateTime.from_iso8601("2015-01-23T23:50:07,123+02:30")
      {:ok, %DateTime{calendar: Calendar.ISO, day: 23, hour: 21, microsecond: {123000, 3}, minute: 20, month: 1, second: 7, std_offset: 0,
                      time_zone: "Etc/UTC", utc_offset: 0, year: 2015, zone_abbr: "UTC"}, 9000}

      iex> DateTime.from_iso8601("2015-01-23P23:50:07")
      {:error, :invalid_format}
      iex> DateTime.from_iso8601("2015-01-23 23:50:07A")
      {:error, :invalid_format}
      iex> DateTime.from_iso8601("2015-01-23T23:50:07")
      {:error, :missing_offset}
      iex> DateTime.from_iso8601("2015-01-23 23:50:61")
      {:error, :invalid_time}
      iex> DateTime.from_iso8601("2015-01-32 23:50:07")
      {:error, :invalid_date}

      iex> DateTime.from_iso8601("2015-01-23T23:50:07.123-00:00")
      {:error, :invalid_format}
      iex> DateTime.from_iso8601("2015-01-23T23:50:07.123-00:60")
      {:error, :invalid_format}

  """
  @spec from_iso8601(String.t, Calendar.calendar) :: {:ok, t, Calendar.utc_offset} | {:error, atom}
  def from_iso8601(string, calendar \\ Calendar.ISO)

  def from_iso8601(<<year::4-bytes, ?-, month::2-bytes, ?-, day::2-bytes, sep,
                     hour::2-bytes, ?:, min::2-bytes, ?:, sec::2-bytes, rest::binary>>, calendar) when sep in [?\s, ?T] do
    with {year, ""} <- Integer.parse(year),
         {month, ""} <- Integer.parse(month),
         {day, ""} <- Integer.parse(day),
         {hour, ""} <- Integer.parse(hour),
         {min, ""} <- Integer.parse(min),
         {sec, ""} <- Integer.parse(sec),
         {microsec, rest} <- Calendar.ISO.parse_microsecond(rest),
         {:ok, date} <- Calendar.ISO.date(year, month, day),
         {:ok, time} <- Time.new(hour, min, sec, microsec),
         {:ok, offset} <- parse_offset(rest) do
      %{year: year, month: month, day: day} = date
      %{hour: hour, minute: minute, second: second, microsecond: microsecond} = time

      erl = {{year, month, day}, {hour, minute, second}}
      seconds = :calendar.datetime_to_gregorian_seconds(erl)
      {{year, month, day}, {hour, minute, second}} =
        :calendar.gregorian_seconds_to_datetime(seconds - offset)
      iso_datetime = %DateTime{year: year, month: month, day: day,
                      hour: hour, minute: minute, second: second, microsecond: microsecond,
                               std_offset: 0, utc_offset: 0, zone_abbr: "UTC", time_zone: "Etc/UTC"}
      with {:ok, datetime} <- convert(iso_datetime, calendar),
           do: {:ok, datetime, offset}
    else
      {:error, reason} -> {:error, reason}
      _ -> {:error, :invalid_format}
    end
  end


  def from_iso8601(_, _) do
    {:error, :invalid_format}
  end

  defp parse_offset(rest) do
    case Calendar.ISO.parse_offset(rest) do
      {offset, ""} when is_integer(offset) -> {:ok, offset}
      {nil, ""} -> {:error, :missing_offset}
      _ -> {:error, :invalid_format}
    end
  end

  @doc """
  Converts the given datetime to a string according to its calendar.

  ### Examples

      iex> dt = %DateTime{year: 2000, month: 2, day: 29, zone_abbr: "CET",
      ...>                hour: 23, minute: 0, second: 7, microsecond: {0, 0},
      ...>                utc_offset: 3600, std_offset: 0, time_zone: "Europe/Warsaw"}
      iex> DateTime.to_string(dt)
      "2000-02-29 23:00:07+01:00 CET Europe/Warsaw"

      iex> dt = %DateTime{year: 2000, month: 2, day: 29, zone_abbr: "UTC",
      ...>                hour: 23, minute: 0, second: 7, microsecond: {0, 0},
      ...>                utc_offset: 0, std_offset: 0, time_zone: "Etc/UTC"}
      iex> DateTime.to_string(dt)
      "2000-02-29 23:00:07Z"

      iex> dt = %DateTime{year: 2000, month: 2, day: 29, zone_abbr: "AMT",
      ...>                hour: 23, minute: 0, second: 7, microsecond: {0, 0},
      ...>                utc_offset: -14400, std_offset: 0, time_zone: "America/Manaus"}
      iex> DateTime.to_string(dt)
      "2000-02-29 23:00:07-04:00 AMT America/Manaus"
  """
  @spec to_string(Calendar.datetime) :: String.t
  def to_string(datetime)

  def to_string(%{calendar: calendar, year: year, month: month, day: day,
                  hour: hour, minute: minute, second: second, microsecond: microsecond,
                  time_zone: time_zone, zone_abbr: zone_abbr, utc_offset: utc_offset, std_offset: std_offset}) do
    calendar.datetime_to_string(year, month, day, hour, minute, second, microsecond,
                                time_zone, zone_abbr, utc_offset, std_offset)
  end

  defimpl String.Chars do
    def to_string(%{calendar: calendar, year: year, month: month, day: day,
                    hour: hour, minute: minute, second: second, microsecond: microsecond,
                    time_zone: time_zone, zone_abbr: zone_abbr, utc_offset: utc_offset, std_offset: std_offset}) do
      calendar.datetime_to_string(year, month, day, hour, minute, second, microsecond,
                                  time_zone, zone_abbr, utc_offset, std_offset)
    end
  end

  @doc """
  Compares two `DateTime` structs.

  Returns `:gt` if first datetime is later than the second
  and `:lt` for vice versa. If the two datetimes are equal
  `:eq` is returned.

  Note that both utc and stc offsets will be taken into
  account when comparison is done.

  ## Examples

      iex> dt1 = %DateTime{year: 2000, month: 2, day: 29, zone_abbr: "AMT",
      ...>                 hour: 23, minute: 0, second: 7, microsecond: {0, 0},
      ...>                 utc_offset: -14400, std_offset: 0, time_zone: "America/Manaus"}
      iex> dt2 = %DateTime{year: 2000, month: 2, day: 29, zone_abbr: "CET",
      ...>                 hour: 23, minute: 0, second: 7, microsecond: {0, 0},
      ...>                 utc_offset: 3600, std_offset: 0, time_zone: "Europe/Warsaw"}
      iex> DateTime.compare(dt1, dt2)
      :gt
  """
  @spec compare(DateTime.t, DateTime.t) :: :lt | :eq | :gt
  def compare(%DateTime{utc_offset: utc_offset1, std_offset: std_offset1} = datetime1, %DateTime{utc_offset: utc_offset2, std_offset: std_offset2} = datetime2) do
    {days1, {parts1, ppd1}} =
      to_rata_die(datetime1)
      |> apply_tz_offset(utc_offset1)
      |> apply_tz_offset(std_offset1)
    {days2, {parts2, ppd2}} =
      to_rata_die(datetime2)
      |> apply_tz_offset(utc_offset2)
      |> apply_tz_offset(std_offset2)

    # Ensure fraction tuples have same denominator.
    rata_die1 = {days1, parts1 * ppd2}
    rata_die2 = {days2, parts2 * ppd1}

    case {rata_die1, rata_die2}  do
      {first, second} when first > second -> :gt
      {first, second} when first < second -> :lt
      _ -> :eq
    end
  end

  @doc """
  Returns the difference between two `DateTime` structs,
  in the Calendar.rata_die format: {days, day_fraction}

  ## Examples

      iex> dt1 = %DateTime{year: 2000, month: 2, day: 29, zone_abbr: "AMT",
      ...>                 hour: 23, minute: 0, second: 7, microsecond: {0, 0},
      ...>                 utc_offset: -14400, std_offset: 0, time_zone: "America/Manaus"}
      iex> dt2 = %DateTime{year: 2000, month: 2, day: 29, zone_abbr: "CET",
      ...>                 hour: 23, minute: 0, second: 7, microsecond: {0, 0},
      ...>                 utc_offset: 3600, std_offset: 0, time_zone: "Europe/Warsaw"}
      iex> DateTime.diff(dt1, dt2)
      18000000000000000
  """
  @spec diff(DateTime.t, DateTime.t) :: Calendar.rata_die
  def diff(%DateTime{utc_offset: utc_offset1, std_offset: std_offset1} = datetime1,
           %DateTime{utc_offset: utc_offset2, std_offset: std_offset2} = datetime2, unit \\ :seconds) do
    {days1, {parts1, ppd1}} =
      to_rata_die(datetime1)
      |> apply_tz_offset(utc_offset1)
      |> apply_tz_offset(std_offset1)
    {days2, {parts2, ppd2}} =
      to_rata_die(datetime2)
      |> apply_tz_offset(utc_offset2)
      |> apply_tz_offset(std_offset2)

    diff_days = days1 - days2
    diff_ppd = ppd1 * ppd2
    diff_parts = parts1 * ppd2 - parts2 * ppd1

    # Keep integers in day fraction low.
    gcd = gcd(diff_parts, diff_ppd)
    diff_parts = div(diff_parts, gcd)
    diff_ppd = div(diff_ppd, gcd)

    {days, {parts, ppd}} = normalize_rata_die({diff_days, {diff_parts, diff_ppd}})
    day_seconds = days * 86400
    seconds = div(parts * 86400, ppd)
    microseconds = 1_000_000 * (day_seconds + seconds)
    System.convert_time_unit(microseconds, unit, :microseconds)
  end

  @doc """
  Converts a DateTime from one calendar to another.
  If this conversion fails for some reason, an `{:error, reason}` tuple is returned.

  ## Examples

      iex> dt1 = %DateTime{year: 2000, month: 2, day: 29, zone_abbr: "AMT",
      ...>                 hour: 23, minute: 0, second: 7, microsecond: {0, 0},
      ...>                 utc_offset: -14400, std_offset: 0, time_zone: "America/Manaus"}
      iex> DateTime.convert(dt1, Calendar.ISO)
      {:ok, %DateTime{year: 2000, month: 2, day: 29, zone_abbr: "AMT",
<<<<<<< HEAD
                      hour: 23, minute: 0, second: 7, microsecond: {0, 0},
                      utc_offset: -14400, std_offset: 0, time_zone: "America/Manaus"}}
  """
  @spec convert(DateTime.t, Calendar.calendar) :: {:ok, DateTime.t} | {:error, atom}
=======
                       hour: 23, minute: 0, second: 7, microsecond: {0, 0},
                       utc_offset: -14400, std_offset: 0, time_zone: "America/Manaus"}}
  """
  @spec convert(DateTime.t, Calendar.calendar) :: DateTime.t
>>>>>>> 2d6e0fa4
  def convert(%DateTime{calendar: calendar} = datetime, calendar) do
    {:ok, datetime}
  end

  def convert(%DateTime{} = datetime, calendar) do
    result_datetime =
      datetime
      |> to_rata_die
      |> from_rata_die(datetime, calendar)
    {:ok, result_datetime}
  end

<<<<<<< HEAD
  @doc """
  Converts a DateTime from one calendar to another.
  If this conversion fails for some reason, an ArgumentError is raised.

  ## Examples


      iex> dt1 = %DateTime{year: 2000, month: 2, day: 29, zone_abbr: "AMT",
      ...>                 hour: 23, minute: 0, second: 7, microsecond: {0, 0},
      ...>                 utc_offset: -14400, std_offset: 0, time_zone: "America/Manaus"}
      iex> DateTime.convert!(dt1, Calendar.ISO)
      %DateTime{year: 2000, month: 2, day: 29, zone_abbr: "AMT",
                hour: 23, minute: 0, second: 7, microsecond: {0, 0},
                utc_offset: -14400, std_offset: 0, time_zone: "America/Manaus"}
  """
=======
>>>>>>> 2d6e0fa4
  @spec convert!(DateTime.t, Calendar.calendar) :: DateTime.t
  def convert!(datetime, calendar) do
    case convert(datetime, calendar) do
      {:ok, value} ->
        value
      {:error, reason} ->
        raise ArgumentError, "cannot convert #{inspect datetime} to target calendar #{inspect calendar}, reason: #{inspect reason}"
    end
  end

<<<<<<< HEAD
  defp to_rata_die(
    %DateTime{calendar: calendar,year: year, month: month, day: day,
              hour: hour, minute: minute, second: second, microsecond: microsecond}
  ) do
=======
  @spec to_rata_die(DateTime.t) :: Calendar.rata_die
  defp to_rata_die(%DateTime{calendar: calendar,year: year, month: month, day: day,
                             hour: hour, minute: minute, second: second, microsecond: microsecond}) do
>>>>>>> 2d6e0fa4
    calendar.naive_datetime_to_rata_die(year, month, day, hour, minute, second, microsecond)
  end

  defp from_rata_die(rata_die, datetime, calendar) do
    %{time_zone: time_zone, zone_abbr: zone_abbr, utc_offset: utc_offset, std_offset: std_offset} = datetime
    {year, month, day, hour, minute, second, microsecond} = calendar.naive_datetime_from_rata_die(rata_die)
    %DateTime{year: year, month: month, day: day,
              hour: hour, minute: minute, second: second, microsecond: microsecond,
              time_zone: time_zone, zone_abbr: zone_abbr, utc_offset: utc_offset, std_offset: std_offset}
  end

  defp apply_tz_offset({days, {parts, ppd}}, offset) do
    # At this time, only offsets in seconds (of which there are 86400 in an ISO 8601 day) are allowed.
    offset_ppd = 86400

    parts = parts * offset_ppd
    offset = offset * ppd
    gcd = gcd(ppd, offset_ppd)
    result_parts = div(parts - offset, gcd)
    result_ppd = div(ppd * offset_ppd, gcd)
    days_offset = div(result_parts, result_ppd)
    final_parts = rem(result_parts, result_ppd)
    {days + days_offset, {final_parts, result_ppd}}
  end

  defp normalize_rata_die({diff_days, {diff_parts, diff_ppd}}) when diff_parts < 0 do
    {diff_days - 1, {diff_ppd + diff_parts, diff_ppd}}
  end
  defp normalize_rata_die({diff_days, {diff_parts, diff_ppd}}) do
    {diff_days, {diff_parts, diff_ppd}}
  end

  defp gcd(a, 0), do: abs(a)
  defp gcd(0, b), do: abs(b)
  defp gcd(a, b) when a < 0 or b < 0, do: gcd(abs(a), abs(b))
  defp gcd(a, b), do: gcd(b, rem(a,b))
end<|MERGE_RESOLUTION|>--- conflicted
+++ resolved
@@ -1005,13 +1005,8 @@
   Returns `{:ok, %Time{}}` if the conversion was successfull,
   or `{:error, reason}` if it was not, for some reason.
   """
-<<<<<<< HEAD
-  @spec convert(Calendar.time, Calendar.calendar) :: {:ok, Calendar.time} | {:error, any}
-  def convert(%{calendar: calendar, hour: _, minute: _, second: _, microsecond: _} = time, calendar) do
-=======
-  @spec convert(Time.t, Calendar.calendar) :: Time.t
+  @spec convert(Time.t, Calendar.calendar) :: {:ok, Calendar.time} | {:error, any}
   def convert(%Time{calendar: calendar} = time, calendar) do
->>>>>>> 2d6e0fa4
     {:ok, time}
   end
 
@@ -2324,17 +2319,11 @@
       ...>                 utc_offset: -14400, std_offset: 0, time_zone: "America/Manaus"}
       iex> DateTime.convert(dt1, Calendar.ISO)
       {:ok, %DateTime{year: 2000, month: 2, day: 29, zone_abbr: "AMT",
-<<<<<<< HEAD
-                      hour: 23, minute: 0, second: 7, microsecond: {0, 0},
-                      utc_offset: -14400, std_offset: 0, time_zone: "America/Manaus"}}
-  """
-  @spec convert(DateTime.t, Calendar.calendar) :: {:ok, DateTime.t} | {:error, atom}
-=======
                        hour: 23, minute: 0, second: 7, microsecond: {0, 0},
                        utc_offset: -14400, std_offset: 0, time_zone: "America/Manaus"}}
-  """
-  @spec convert(DateTime.t, Calendar.calendar) :: DateTime.t
->>>>>>> 2d6e0fa4
+
+  """
+  @spec convert(DateTime.t, Calendar.calendar) :: {:ok, DateTime.t} | {:error, atom}
   def convert(%DateTime{calendar: calendar} = datetime, calendar) do
     {:ok, datetime}
   end
@@ -2347,7 +2336,6 @@
     {:ok, result_datetime}
   end
 
-<<<<<<< HEAD
   @doc """
   Converts a DateTime from one calendar to another.
   If this conversion fails for some reason, an ArgumentError is raised.
@@ -2363,8 +2351,6 @@
                 hour: 23, minute: 0, second: 7, microsecond: {0, 0},
                 utc_offset: -14400, std_offset: 0, time_zone: "America/Manaus"}
   """
-=======
->>>>>>> 2d6e0fa4
   @spec convert!(DateTime.t, Calendar.calendar) :: DateTime.t
   def convert!(datetime, calendar) do
     case convert(datetime, calendar) do
@@ -2375,16 +2361,8 @@
     end
   end
 
-<<<<<<< HEAD
-  defp to_rata_die(
-    %DateTime{calendar: calendar,year: year, month: month, day: day,
-              hour: hour, minute: minute, second: second, microsecond: microsecond}
-  ) do
-=======
-  @spec to_rata_die(DateTime.t) :: Calendar.rata_die
   defp to_rata_die(%DateTime{calendar: calendar,year: year, month: month, day: day,
                              hour: hour, minute: minute, second: second, microsecond: microsecond}) do
->>>>>>> 2d6e0fa4
     calendar.naive_datetime_to_rata_die(year, month, day, hour, minute, second, microsecond)
   end
 
