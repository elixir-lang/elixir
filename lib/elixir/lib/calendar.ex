defmodule Calendar do
  @moduledoc """
  This module defines the responsibilities for working with
  calendars, dates, times and datetimes in Elixir.

  Currently it defines types and the minimal implementation
  for a calendar behaviour in Elixir. The goal of the Calendar
  features in Elixir is to provide a base for interoperability
  instead of full-featured datetime API.

  For the actual date, time and datetime structures, see `Date`,
  `Time`, `NaiveDateTime` and `DateTime`.

  Note designations for year, month, day, and the like, are overspecified
  (i.e. an integer instead of `1..12` for months) because different
  calendars may have a different number of days per month, months per year and so on.
  """

  @type year :: integer
  @type month :: pos_integer
  @type day :: pos_integer
  @type week :: pos_integer
  @type day_of_week :: non_neg_integer
  @type era :: non_neg_integer

  @typedoc """
  A tuple representing the `day` and the `era`.
  """
  @type day_of_era :: {day :: non_neg_integer(), era}

  @type hour :: non_neg_integer
  @type minute :: non_neg_integer
  @type second :: non_neg_integer

  @typedoc """
  The internal time format is used when converting between calendars.

  It represents time as a fraction of a day (starting from midnight).
  `parts_in_day` specifies how much of the day is already passed,
  while `parts_per_day` signifies how many parts there fit in a day.
  """
  @type day_fraction :: {parts_in_day :: non_neg_integer, parts_per_day :: pos_integer}

  @typedoc """
  The internal date format that is used when converting between calendars.

  This is the number of days including the fractional part that has passed of
  the last day since 0000-01-01+00:00T00:00.000000 in ISO 8601 notation (also
  known as midnight 1 January BC 1 of the proleptic Gregorian calendar).
  """
  @type iso_days :: {days :: integer, day_fraction}

  @typedoc """
  Microseconds with stored precision.

  The precision represents the number of digits that must be used when
  representing the microseconds to external format. If the precision is 0,
  it means microseconds must be skipped.
  """
  @type microsecond :: {non_neg_integer, non_neg_integer}

  @typedoc "A calendar implementation"
  @type calendar :: module

  @typedoc "The time zone ID according to the IANA tz database (for example, Europe/Zurich)"
  @type time_zone :: String.t()

<<<<<<< HEAD
  @typedoc "The time zone abbreviation (e.g. CET, CEST, BST, and such)."
=======
  @typedoc "The time zone abbreviation (for example, CET or CEST or BST etc.)"
>>>>>>> 54ea2b87
  @type zone_abbr :: String.t()

  @typedoc "The time zone UTC offset in seconds"
  @type utc_offset :: integer

  @typedoc "The time zone standard offset in seconds (not zero in summer times)"
  @type std_offset :: integer

  @typedoc "Any map/struct that contains the date fields"
  @type date :: %{optional(any) => any, calendar: calendar, year: year, month: month, day: day}

  @typedoc "Any map/struct that contains the time fields"
  @type time :: %{
          optional(any) => any,
          hour: hour,
          minute: minute,
          second: second,
          microsecond: microsecond
        }

  @typedoc "Any map/struct that contains the naive_datetime fields"
  @type naive_datetime :: %{
          optional(any) => any,
          calendar: calendar,
          year: year,
          month: month,
          day: day,
          hour: hour,
          minute: minute,
          second: second,
          microsecond: microsecond
        }

  @typedoc "Any map/struct that contains the datetime fields"
  @type datetime :: %{
          optional(any) => any,
          calendar: calendar,
          year: year,
          month: month,
          day: day,
          hour: hour,
          minute: minute,
          second: second,
          microsecond: microsecond,
          time_zone: time_zone,
          zone_abbr: zone_abbr,
          utc_offset: utc_offset,
          std_offset: std_offset
        }

  @typedoc """
  Specifies the time zone database for calendar operations.

  Many functions in the `DateTime` module require a time zone database.
  By default, it uses the default time zone database returned by
  `Calendar.get_time_zone_database/0`, which defaults to
  `Calendar.UTCOnlyTimeZoneDatabase` which only handles "Etc/UTC"
  datetimes and returns `{:error, :utc_only_time_zone_database}`
  for any other time zone.

  Other time zone databases (including ones provided by packages)
  can be configured as default either via configuration:

      config :elixir, :time_zone_database, CustomTimeZoneDatabase

  or by calling `Calendar.put_time_zone_database/1`.

  See `Calendar.TimeZoneDatabase` for more information on custom
  time zone databases.
  """
  @type time_zone_database :: module()

  @doc """
  Returns how many days there are in the given year-month.
  """
  @callback days_in_month(year, month) :: day

  @doc """
  Returns how many months there are in the given year.
  """
  @callback months_in_year(year) :: month

  @doc """
  Returns `true` if the given year is a leap year.

  A leap year is a year of a longer length than normal. The exact meaning
  is up to the calendar. A calendar must return `false` if it does not support
  the concept of leap years.
  """
  @callback leap_year?(year) :: boolean

  @doc """
  Calculates the day of the week from the given `year`, `month`, and `day`.
  """
  @callback day_of_week(year, month, day) :: day_of_week()

  @doc """
  Calculates the day of the year from the given `year`, `month`, and `day`.
  """
  @callback day_of_year(year, month, day) :: non_neg_integer()

  @doc """
  Calculates the quarter of the year from the given `year`, `month`, and `day`.
  """
  @callback quarter_of_year(year, month, day) :: non_neg_integer()

  @doc """
  Calculates the year and era from the given `year`.
  """
  @callback year_of_era(year) :: {year, era}

  @doc """
  Calculates the day and era from the given `year`, `month`, and `day`.
  """
  @callback day_of_era(year, month, day) :: day_of_era()

  @doc """
  Converts the date into a string according to the calendar.
  """
  @callback date_to_string(year, month, day) :: String.t()

  @doc """
  Converts the datetime (without time zone) into a string according to the calendar.
  """
  @callback naive_datetime_to_string(year, month, day, hour, minute, second, microsecond) ::
              String.t()

  @doc """
  Converts the datetime (with time zone) into a string according to the calendar.
  """
  @callback datetime_to_string(
              year,
              month,
              day,
              hour,
              minute,
              second,
              microsecond,
              time_zone,
              zone_abbr,
              utc_offset,
              std_offset
            ) :: String.t()

  @doc """
  Converts the time into a string according to the calendar.
  """
  @callback time_to_string(hour, minute, second, microsecond) :: String.t()

  @doc """
  Converts the given datetime (without time zone) into the `t:iso_days/0` format.
  """
  @callback naive_datetime_to_iso_days(year, month, day, hour, minute, second, microsecond) ::
              iso_days

  @doc """
  Converts `t:iso_days/0` to the Calendar's datetime format.
  """
  @callback naive_datetime_from_iso_days(iso_days) ::
              {year, month, day, hour, minute, second, microsecond}

  @doc """
  Converts the given time to the `t:day_fraction/0` format.
  """
  @callback time_to_day_fraction(hour, minute, second, microsecond) :: day_fraction

  @doc """
  Converts `t:day_fraction/0` to the Calendar's time format.
  """
  @callback time_from_day_fraction(day_fraction) :: {hour, minute, second, microsecond}

  @doc """
  Define the rollover moment for the given calendar.

  This is the moment, in your calendar, when the current day ends
  and the next day starts.

  The result of this function is used to check if two calendars rollover at
  the same time of day. If they do not, we can only convert datetimes and times
  between them. If they do, this means that we can also convert dates as well
  as naive datetimes between them.

  This day fraction should be in its most simplified form possible, to make comparisons fast.

  ## Examples

    * If, in your Calendar, a new day starts at midnight, return {0, 1}.
    * If, in your Calendar, a new day starts at sunrise, return {1, 4}.
    * If, in your Calendar, a new day starts at noon, return {1, 2}.
    * If, in your Calendar, a new day starts at sunset, return {3, 4}.

  """
  @callback day_rollover_relative_to_midnight_utc() :: day_fraction

  @doc """
  Should return `true` if the given date describes a proper date in the calendar.
  """
  @callback valid_date?(year, month, day) :: boolean

  @doc """
  Should return `true` if the given time describes a proper time in the calendar.
  """
  @callback valid_time?(hour, minute, second, microsecond) :: boolean

  @doc """
  Parses the string representation for a time returned by `c:time_to_string/4`
  into a time-tuple.
  """
  @doc since: "1.10.0"
  @callback parse_time(String.t()) ::
              {:ok, {hour, minute, second, microsecond}}
              | {:error, atom}

  @doc """
  Parses the string representation for a date returned by `c:date_to_string/3`
  into a date-tuple.
  """
  @doc since: "1.10.0"
  @callback parse_date(String.t()) ::
              {:ok, {year, month, day}}
              | {:error, atom}

  @doc """
  Parses the string representation for a naive datetime returned by
  `c:naive_datetime_to_string/7` into a naive-datetime-tuple.

  The given string may contain a timezone offset but it is ignored.
  """
  @doc since: "1.10.0"
  @callback parse_naive_datetime(String.t()) ::
              {:ok, {year, month, day, hour, minute, second, microsecond}}
              | {:error, atom}

  @doc """
  Parses the string representation for a datetime returned by
  `c:datetime_to_string/11` into a datetime-tuple.

  The returned datetime must be in UTC. The original `utc_offset`
  it was written in must be returned in the result.
  """
  @doc since: "1.10.0"
  @callback parse_utc_datetime(String.t()) ::
              {:ok, {year, month, day, hour, minute, second, microsecond}, utc_offset}
              | {:error, atom}

  # General Helpers

  @doc """
  Returns `true` if two calendars have the same moment of starting a new day,
  `false` otherwise.

  If two calendars are not compatible, we can only convert datetimes and times
  between them. If they are compatible, this means that we can also convert
  dates as well as naive datetimes between them.
  """
  @doc since: "1.5.0"
  @spec compatible_calendars?(Calendar.calendar(), Calendar.calendar()) :: boolean
  def compatible_calendars?(calendar, calendar), do: true

  def compatible_calendars?(calendar1, calendar2) do
    calendar1.day_rollover_relative_to_midnight_utc() ==
      calendar2.day_rollover_relative_to_midnight_utc()
  end

  @doc """
  Returns a microsecond tuple truncated to a given precision (`:microsecond`,
  `:millisecond` or `:second`).
  """
  @doc since: "1.6.0"
  @spec truncate(Calendar.microsecond(), :microsecond | :millisecond | :second) ::
          Calendar.microsecond()
  def truncate(microsecond_tuple, :microsecond), do: microsecond_tuple

  def truncate({microsecond, precision}, :millisecond) do
    output_precision = min(precision, 3)
    {div(microsecond, 1000) * 1000, output_precision}
  end

  def truncate(_, :second), do: {0, 0}

  @doc """
  Sets the current time zone database.
  """
  @doc since: "1.8.0"
  @spec put_time_zone_database(time_zone_database()) :: :ok
  def put_time_zone_database(database) do
    Application.put_env(:elixir, :time_zone_database, database)
  end

  @doc """
  Gets the current time zone database.
  """
  @doc since: "1.8.0"
  @spec get_time_zone_database() :: time_zone_database()
  def get_time_zone_database() do
    Application.get_env(:elixir, :time_zone_database, Calendar.UTCOnlyTimeZoneDatabase)
  end
end<|MERGE_RESOLUTION|>--- conflicted
+++ resolved
@@ -65,11 +65,7 @@
   @typedoc "The time zone ID according to the IANA tz database (for example, Europe/Zurich)"
   @type time_zone :: String.t()
 
-<<<<<<< HEAD
-  @typedoc "The time zone abbreviation (e.g. CET, CEST, BST, and such)."
-=======
-  @typedoc "The time zone abbreviation (for example, CET or CEST or BST etc.)"
->>>>>>> 54ea2b87
+  @typedoc "The time zone abbreviation (for example, CET or CEST or BST, and such)"
   @type zone_abbr :: String.t()
 
   @typedoc "The time zone UTC offset in seconds"
