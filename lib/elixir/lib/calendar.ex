defmodule Calendar do
  @moduledoc """
  This module defines the responsibilities for working with
  calendars, dates, times and datetimes in Elixir.

  Currently it defines types and the minimal implementation
  for a calendar behaviour in Elixir. The goal of the Calendar
  features in Elixir is to provide a base for interoperability
  instead of full-featured datetime API.

  For the actual date, time and datetime structures, see `Date`,
  `Time`, `NaiveDateTime` and `DateTime`.

  Note the year, month, day, etc designations are overspecified
  (i.e. an integer instead of `1..12` for months) because different
  calendars may have a different number of days per month, months per year and so on.
  """

  @type year :: integer
  @type month :: integer
  @type day :: integer
  @type hour :: integer
  @type minute :: integer

  @type second :: integer

  @typedoc """
  The internal time format is used when converting between calendars.

  It represents time as a fraction of a day (starting from midnight).
  `parts_in_day` specifies how much of the day is already passed,
  while `parts_per_day` signifies how many parts there fit in a day.
  """
  @type day_fraction :: {parts_in_day :: non_neg_integer, parts_per_day :: pos_integer}

  @typedoc """
  The internal date format that is used when converting between calendars.

  This is the amount of days including the fractional part that has passed of the last day,
  since midnight 1 January AD 1 of the Proleptic Gregorian Calendar.
  (In ISO8601 notation: 0000-01-01+00:00T00:00.00000).

  The `parts_per_day` represent how many subparts the current day is subdivided in.
  (For different calendars, picking a different `parts_per_day` might make sense).
  The `parts_in_day` represents how many of these `parts_per_day` have passed in the last day.

  Thus, a Rata Die like `{1234, {1, 2}}` should be read as `1234½`.
  """
  @type rata_die :: {days :: integer, day_fraction}

  @typedoc """
  Microseconds with stored precision.

  The precision represents the number of digits that must be used when
  representing the microseconds to external format. If the precision is 0,
  it means microseconds must be skipped.
  """
  @type microsecond :: {0..999_999, 0..6}

  @typedoc "A calendar implementation"
  @type calendar :: module

  @typedoc "The time zone ID according to the IANA tz database (e.g. Europe/Zurich)"
  @type time_zone :: String.t

  @typedoc "The time zone abbreviation (e.g. CET or CEST or BST etc.)"
  @type zone_abbr :: String.t

  @typedoc "The time zone UTC offset in seconds"
  @type utc_offset :: integer

  @typedoc "The time zone standard offset in seconds (not zero in summer times)"
  @type std_offset :: integer

  @typedoc "Any map/struct that contains the date fields"
  @type date :: %{optional(any) => any, calendar: calendar, year: year, month: month, day: day}

  @typedoc "Any map/struct that contains the time fields"
  @type time :: %{optional(any) => any, hour: hour, minute: minute, second: second, microsecond: microsecond}

  @typedoc "Any map/struct that contains the naive_datetime fields"
  @type naive_datetime :: %{optional(any) => any, calendar: calendar, year: year, month: month, day: day,
                            hour: hour, minute: minute, second: second, microsecond: microsecond}

  @typedoc "Any map/struct that contains the datetime fields"
  @type datetime :: %{optional(any) => any, calendar: calendar, year: year, month: month, day: day,
                      hour: hour, minute: minute, second: second, microsecond: microsecond,
                      time_zone: time_zone, zone_abbr: zone_abbr, utc_offset: utc_offset, std_offset: std_offset}

  @doc """
  Returns how many days there are in the given year-month.
  """
  @callback days_in_month(year, month) :: day

  @doc """
  Returns true if the given year is a leap year.

  A leap year is a year of a longer length than normal. The exact meaning
  is up to the calendar. A calendar must return `false` if it does not support
  the concept of leap years.
  """
  @callback leap_year?(year) :: boolean

  @doc """
  Calculates the day of the week from the given `year`, `month`, and `day`.
  """
  @callback day_of_week(year, month, day) :: non_neg_integer()

  @doc """
  Converts the date into a string according to the calendar.
  """
  @callback date_to_string(year, month, day) :: String.t

  @doc """
  Converts the datetime (without time zone) into a string according to the calendar.
  """
  @callback naive_datetime_to_string(year, month, day, hour, minute, second, microsecond) :: String.t

  @doc """
  Converts the datetime (with time zone) into a string according to the calendar.
  """
  @callback datetime_to_string(year, month, day, hour, minute, second, microsecond,
                               time_zone, zone_abbr, utc_offset, std_offset) :: String.t

  @doc """
  Converts the time into a string according to the calendar.
  """
  @callback time_to_string(hour, minute, second, microsecond) :: String.t

  @doc """
  Converts the given datetime (with time zone) into the `t:rata_die` format.
  """
  @callback naive_datetime_to_rata_die(year, month, day, hour, minute, second, microsecond) :: rata_die

  @doc """
  Converts `t:rata_die` to the Calendar's datetime format.
  """
  @callback naive_datetime_from_rata_die(rata_die) :: {year, month, day, hour, minute, second, microsecond}

  @doc """
  Converts the given time to the `t:day_fraction` format.
  """
  @callback time_to_day_fraction(hour, minute, second, microsecond) :: day_fraction

  @doc """
  Converts `t:day_fraction` to the Calendar's time format.
  """
  @callback time_from_day_fraction(day_fraction) :: {hour, minute, second, microsecond}

  @doc """
  Define the roll over period for the given calendar.

  The result of this function is used to check if two calendars roll over at
  the same time of day. If they do not, we can only convert datetimes and times
  between them. If they do, this means that we can also convert dates as well
  as naive datetimes.

  This day fraction should be in its most simplified form possible, to make comparisons fast.

  ## Examples

    * If, in your Calendar, a new day starts at midnight, return {0, 1}.
    * If, in your Calendar, a new day starts at sunrise, return {1, 4}.
    * If, in your Calendar, a new day starts at noon, return {1, 2}.
    * If, in your Calendar, a new day starts at sunset, return {3, 4}.
  """
  @callback day_rollover_relative_to_midnight_utc() :: day_fraction

  @doc """
  Should return `true` if the given date describes a proper date in the calendar.
  """
  @callback valid_date?(year, month, day) :: boolean

  @doc """
  Should return `true` if the given time describes a proper time in the calendar.
  """
  @callback valid_time?(hour, minute, second, microsecond) :: boolean

  # General Helpers

  @doc """
  Returns `true` if two calendars have the same moment of starting a new day,
  false otherwise.

  If two calendars are compatible, it is possible to convert not only
  `Time`s and `DateTime`s between them, but also Dates and NaiveDateTimes.
  """
  @spec compatible_calendars?(Calendar.calendar, Calendar.calendar) :: boolean
  def compatible_calendars?(calendar, calendar), do: true
  def compatible_calendars?(calendar1, calendar2) do
    calendar1.day_rollover_relative_to_midnight_utc == calendar2.day_rollover_relative_to_midnight_utc
  end
end

defmodule Date do
  @moduledoc """
  A Date struct and functions.

  The Date struct contains the fields year, month, day and calendar.
  New dates can be built with the `new/3` function or using the `~D`
  sigil:

      iex> ~D[2000-01-01]
      ~D[2000-01-01]

  Both `new/3` and sigil return a struct where the date fields can
  be accessed directly:

      iex> date = ~D[2000-01-01]
      iex> date.year
      2000
      iex> date.month
      1

  The functions on this module work with the `Date` struct as well
  as any struct that contains the same fields as the `Date` struct,
  such as `NaiveDateTime` and `DateTime`. Such functions expect
  `t:Calendar.date/0` in their typespecs (instead of `t:t/0`).

  Remember, comparisons in Elixir using `==`, `>`, `<` and friends
  are structural and based on the Date struct fields. For proper
  comparison between dates, use the `compare/2` function.

  Developers should avoid creating the Date struct directly and
  instead rely on the functions provided by this module as well as
  the ones in 3rd party calendar libraries.
  """

  @enforce_keys [:year, :month, :day]
  defstruct [:year, :month, :day, calendar: Calendar.ISO]

  @type t :: %Date{year: Calendar.year, month: Calendar.month,
                   day: Calendar.day, calendar: Calendar.calendar}

  @doc """
  Returns the current date in UTC.

  ## Examples

      iex> date = Date.utc_today()
      iex> date.year >= 2016
      true

  """
  @spec utc_today(Calendar.calendar) :: t
  def utc_today(calendar \\ Calendar.ISO)
  def utc_today(Calendar.ISO) do
    {:ok, {year, month, day}, _, _} = Calendar.ISO.from_unix(:os.system_time, :native)
    %Date{year: year, month: month, day: day}
  end
  def utc_today(calendar) do
    calendar
    |> DateTime.utc_now
    |> DateTime.to_date
  end

  @doc """
  Returns true if the year in `date` is a leap year.

  ## Examples

      iex> Date.leap_year?(~D[2000-01-01])
      true
      iex> Date.leap_year?(~D[2001-01-01])
      false
      iex> Date.leap_year?(~D[2004-01-01])
      true
      iex> Date.leap_year?(~D[1900-01-01])
      false
      iex> Date.leap_year?(~N[2004-01-01 01:23:45])
      true

  """
  @spec leap_year?(Calendar.date) :: boolean()
  def leap_year?(date)

  def leap_year?(%{calendar: calendar, year: year}) do
    calendar.leap_year?(year)
  end

  @doc """
  Returns the number of days in the given date month.

  ## Examples

      iex> Date.days_in_month(~D[1900-01-13])
      31
      iex> Date.days_in_month(~D[1900-02-09])
      28
      iex> Date.days_in_month(~N[2000-02-20 01:23:45])
      29

  """
  @spec days_in_month(Calendar.date) :: Calendar.day
  def days_in_month(date)

  def days_in_month(%{calendar: calendar, year: year, month: month}) do
    calendar.days_in_month(year, month)
  end

  @doc """
  Builds a new ISO date.

  Expects all values to be integers. Returns `{:ok, date}` if each
  entry fits its appropriate range, returns `{:error, reason}` otherwise.

  ## Examples

      iex> Date.new(2000, 1, 1)
      {:ok, ~D[2000-01-01]}
      iex> Date.new(2000, 13, 1)
      {:error, :invalid_date}
      iex> Date.new(2000, 2, 29)
      {:ok, ~D[2000-02-29]}

      iex> Date.new(2000, 2, 30)
      {:error, :invalid_date}
      iex> Date.new(2001, 2, 29)
      {:error, :invalid_date}

  """
  @spec new(Calendar.year, Calendar.month, Calendar.day) :: {:ok, t} | {:error, atom}
  def new(year, month, day, calendar \\ Calendar.ISO) do
    if calendar.valid_date?(year, month, day) do
      {:ok, %Date{year: year, month: month, day: day, calendar: calendar}}
    else
      {:error, :invalid_date}
    end
  end

  @doc """
  Converts the given date to a string according to its calendar.

  ### Examples

      iex> Date.to_string(~D[2000-02-28])
      "2000-02-28"
      iex> Date.to_string(~N[2000-02-28 01:23:45])
      "2000-02-28"

  """
  @spec to_string(Calendar.date) :: String.t
  def to_string(date)

  def to_string(%{calendar: calendar, year: year, month: month, day: day}) do
    calendar.date_to_string(year, month, day)
  end

  @doc """
  Parses the extended "Date and time of day" format described by
  [ISO 8601:2004](https://en.wikipedia.org/wiki/ISO_8601).

  Timezone offset may be included in the string but they will be
  simply discarded as such information is not included in naive date
  times.

  Time representations with reduced accuracy are not supported.

  ## Examples

      iex> Date.from_iso8601("2015-01-23")
      {:ok, ~D[2015-01-23]}

      iex> Date.from_iso8601("2015:01:23")
      {:error, :invalid_format}
      iex> Date.from_iso8601("2015-01-32")
      {:error, :invalid_date}

  """
  @spec from_iso8601(String.t) :: {:ok, t} | {:error, atom}
  def from_iso8601(string, calendar \\ Calendar.ISO)

  def from_iso8601(<<year::4-bytes, ?-, month::2-bytes, ?-, day::2-bytes>>, calendar) do
    with {year, ""} <- Integer.parse(year),
         {month, ""} <- Integer.parse(month),
         {day, ""} <- Integer.parse(day) do
         with {:ok, date} <- new(year, month, day, Calendar.ISO),
              do: convert(date, calendar)
    else
      _ -> {:error, :invalid_format}
    end
  end

  def from_iso8601(<<_::binary>>, _calendar) do
    {:error, :invalid_format}
  end

  @doc """
  Parses the extended "Date and time of day" format described by
  [ISO 8601:2004](https://en.wikipedia.org/wiki/ISO_8601).

  Raises if the format is invalid.

  ## Examples

      iex> Date.from_iso8601!("2015-01-23")
      ~D[2015-01-23]
      iex> Date.from_iso8601!("2015:01:23")
      ** (ArgumentError) cannot parse "2015:01:23" as date, reason: :invalid_format
  """
  @spec from_iso8601!(String.t) :: t | no_return
  def from_iso8601!(string, calendar \\ Calendar.ISO) do
    case from_iso8601(string, calendar) do
      {:ok, value} ->
        value
      {:error, reason} ->
        raise ArgumentError, "cannot parse #{inspect string} as date, reason: #{inspect reason}"
    end
  end

  @doc """
  Converts the given `Date` to
  [ISO 8601:2004](https://en.wikipedia.org/wiki/ISO_8601).

  Only supports converting dates which are in the ISO calendar,
  or other calendars in which the days also start at midnight.
  Attempting to convert dates from other calendars will raise an ArgumentError.

  ### Examples

      iex> Date.to_iso8601(~D[2000-02-28])
      "2000-02-28"

  """
  @spec to_iso8601(Date.t) :: String.t
  def to_iso8601(%Date{} = date) do
    %{year: year, month: month, day: day} = convert!(date, Calendar.ISO)
    Calendar.ISO.date_to_iso8601(year, month, day)
  end

  # TODO: Remove on 2.0
  def to_iso8601(%{calendar: Calendar.ISO, year: year, month: month, day: day}) do
    IO.warn "Calling Date.to_iso8601/1 using a %DateTime{} or %NaiveDateTime{} directly is deprecated, explicitly convert them into a %Date{} first by using DateTime.to_date/1 or NaiveDateTime.to_date/1 respectively"
    Calendar.ISO.date_to_iso8601(year, month, day)
  end

  @doc """
  Converts a `Date` struct to an Erlang date tuple.

  Only supports converting dates which are in the ISO calendar,
  or other calendars in which the days also start at midnight.
  Attempting to convert dates from other calendars will raise an ArgumentError.

  ## Examples

      iex> Date.to_erl(~D[2000-01-01])
      {2000, 1, 1}

  """
  @spec to_erl(Date.t) :: :calendar.date
  def to_erl(%Date{} = date) do
    %{year: year, month: month, day: day} = convert!(date, Calendar.ISO)
    {year, month, day}
  end

  # TODO: Remove on 2.0
  def to_erl(%{calendar: Calendar.ISO, year: year, month: month, day: day}) do
    IO.warn "Calling Date.to_erl/1 using a %DateTime{} or %NaiveDateTime{} directly is deprecated, explicitly convert them into a %Date{} first by using DateTime.to_date/1 or NaiveDateTime.to_date/1 respectively"
    {year, month, day}
  end

  @doc """
  Converts an Erlang date tuple to a `Date` struct.

  Only supports converting dates which are in the ISO calendar,
  or other calendars in which the days also start at midnight.
  Attempting to convert dates from other calendars will return an error tuple.

  ## Examples

      iex> Date.from_erl({2000, 1, 1})
      {:ok, ~D[2000-01-01]}
      iex> Date.from_erl({2000, 13, 1})
      {:error, :invalid_date}
  """
  @spec from_erl(:calendar.date) :: {:ok, t} | {:error, atom}
  def from_erl(tuple, calendar \\ Calendar.ISO)

  def from_erl({year, month, day}, calendar) do
    with {:ok, date} <- new(year, month, day, Calendar.ISO),
         do: convert(date, calendar)
  end

  @doc """
  Converts an Erlang date tuple but raises for invalid dates.

  ## Examples

      iex> Date.from_erl!({2000, 1, 1})
      ~D[2000-01-01]
      iex> Date.from_erl!({2000, 13, 1})
      ** (ArgumentError) cannot convert {2000, 13, 1} to date, reason: :invalid_date
  """
  @spec from_erl!(:calendar.date) :: t | no_return
  def from_erl!(tuple) do
    case from_erl(tuple) do
      {:ok, value} ->
        value
      {:error, reason} ->
        raise ArgumentError, "cannot convert #{inspect tuple} to date, reason: #{inspect reason}"
    end
  end

  @doc """
  Compares two `Date` structs.

  Returns `:gt` if first date is later than the second
  and `:lt` for vice versa. If the two dates are equal
  `:eq` is returned.

  ## Examples

      iex> Date.compare(~D[2016-04-16], ~D[2016-04-28])
      :lt

  This function can also be used to compare across more
  complex calendar types by considering only the date fields:

      iex> Date.compare(~D[2016-04-16], ~N[2016-04-28 01:23:45])
      :lt
      iex> Date.compare(~D[2016-04-16], ~N[2016-04-16 01:23:45])
      :eq
      iex> Date.compare(~N[2016-04-16 12:34:56], ~N[2016-04-16 01:23:45])
      :eq

  """
  @spec compare(Calendar.date, Calendar.date) :: :lt | :eq | :gt
  def compare(date1, date2) do
    if Calendar.compatible_calendars?(date1.calendar, date2.calendar) do
      case {to_rata_die(date1), to_rata_die(date2)} do
        {first, second} when first > second -> :gt
        {first, second} when first < second -> :lt
        _ -> :eq
      end
    else
      raise ArgumentError, """
      cannot compare #{inspect date1} with #{inspect date2}.

      This comparison would be ambiguous as their calendars have incompatible day rollover moments.
      Specify an exact time of day (using `DateTime`s) to resolve this ambiguity.
      """
    end
  end

  @doc """
  Converts a date from one calendar to another.

  Returns `{:ok, %Date{}}` if the calendars are compatible,
  or `{:error, :incompatible_calendars}` if they are not.

  See also: `Calendar.compatible_calendars?/2`.
  """
  @spec convert(Date.t, Calendar.calendar) :: {:ok, Date.t} | {:error, :incompatible_calendars}
  def convert(%Date{calendar: calendar} = date, calendar), do: {:ok, date}
  def convert(%Date{} = date, target_calendar) do
    if Calendar.compatible_calendars?(date.calendar, target_calendar) do
      result_date =
        date
        |> to_rata_die
        |> from_rata_die(target_calendar)
      {:ok, result_date}
    else
      {:error, :incompatible_calendars}
    end
  end

  @doc """
  Similar to `Date.convert/2`, but raises an `ArgumentError`
  if the conversion between the two calendars is not possible.
  """
  @spec convert!(Date.t, Calendar.calendar) :: Date.t
  def convert!(date, calendar) do
    case convert(date, calendar) do
      {:ok, value} ->
        value
      {:error, reason} ->
        raise ArgumentError, "cannot convert #{inspect date} to target calendar #{inspect calendar}, reason: #{inspect reason}"
    end
  end

  @doc """
  Calculates the difference between two dates,
  in a full number of days, returning `{:ok, difference}`.

  Note that only Date structs that follow the same or compatible calendars
  can be compared this way.
  If two calendars are not compatible,
  `{:error, :imcompatible_calendars}` is returned.

  ## Examples

      iex> Date.diff(~D[2000-01-03], ~D[2000-01-01])
      2
      iex> Date.diff(~D[2000-01-01], ~D[2000-01-03])
      -2

  """
  @spec diff(Date.t, Date.t) :: {:ok, integer} | {:error, :incompatible_calendars}
  def diff(%Date{} = date1, %Date{} = date2) do
    if Calendar.compatible_calendars?(date1.calendar, date2.calendar) do
      {days1, _} = to_rata_die(date1)
      {days2, _} = to_rata_die(date2)
      days1 - days2
    else
      raise ArgumentError, "cannot compute the different between #{inspect date1} and #{inspect date2}, reason: :incompatible_calendars"
    end
  end

  defp to_rata_die(%{calendar: calendar, year: year, month: month, day: day}) do
    calendar.naive_datetime_to_rata_die(year, month, day, 0, 0, 0, {0, 0})
  end

  defp from_rata_die(rata_die, target_calendar) do
    {year, month, day, _, _, _, _} = target_calendar.naive_datetime_from_rata_die(rata_die)
    %Date{year: year, month: month, day: day, calendar: target_calendar}
  end

  @doc """
  Calculates the day of the week of a given `Date` struct.

  Returns the day of the week as an integer. For the ISO 8601
  calendar (the default), it is an integer from 1 to 7, where
  1 is Monday and 7 is Sunday.

  ## Examples

      iex> Date.day_of_week(~D[2016-10-31])
      1
      iex> Date.day_of_week(~D[2016-11-01])
      2
      iex> Date.day_of_week(~N[2016-11-01 01:23:45])
      2
  """
  @spec day_of_week(Calendar.date) :: non_neg_integer()
  def day_of_week(date)

  def day_of_week(%{calendar: calendar, year: year, month: month, day: day}) do
    calendar.day_of_week(year, month, day)
  end

  ## Helpers

  defimpl String.Chars do
    def to_string(%{calendar: calendar, year: year, month: month, day: day}) do
      calendar.date_to_string(year, month, day)
    end
  end

  defimpl Inspect do
    def inspect(%{calendar: Calendar.ISO, year: year, month: month, day: day}, _) do
      "~D[" <> Calendar.ISO.date_to_string(year, month, day) <> "]"
    end

    def inspect(date, opts) do
      Inspect.Any.inspect(date, opts)
    end
  end
end

defmodule Time do
  @moduledoc """
  A Time struct and functions.

  The Time struct contains the fields hour, minute, second and microseconds.
  New times can be built with the `new/4` function or using the `~T`
  sigil:

      iex> ~T[23:00:07.001]
      ~T[23:00:07.001]

  Both `new/4` and sigil return a struct where the time fields can
  be accessed directly:

      iex> time = ~T[23:00:07.001]
      iex> time.hour
      23
      iex> time.microsecond
      {1000, 3}

  The functions on this module work with the `Time` struct as well
  as any struct that contains the same fields as the `Time` struct,
  such as `NaiveDateTime` and `DateTime`. Such functions expect
  `t:Calendar.time/0` in their typespecs (instead of `t:t/0`).

  Remember, comparisons in Elixir using `==`, `>`, `<` and friends
  are structural and based on the Time struct fields. For proper
  comparison between times, use the `compare/2` function.

  Developers should avoid creating the Time struct directly and
  instead rely on the functions provided by this module as well as
  the ones in 3rd party calendar libraries.
  """

  @enforce_keys [:hour, :minute, :second]
  defstruct [:hour, :minute, :second, microsecond: {0, 0}, calendar: Calendar.ISO]

  @type t :: %Time{hour: Calendar.hour, minute: Calendar.minute,
                   second: Calendar.second, microsecond: Calendar.microsecond, calendar: Calendar.calendar}

  @doc """
  Returns the current time in UTC.

  ## Examples

      iex> time = Time.utc_now()
      iex> time.hour >= 0
      true

  """
  @spec utc_now(Calendar.calendar) :: t
  def utc_now(calendar \\ Calendar.ISO) do
    {:ok, _, {hour, minute, second}, microsecond} = Calendar.ISO.from_unix(:os.system_time, :native)
    iso_time = %Time{hour: hour, minute: minute, second: second, microsecond: microsecond, calendar: Calendar.ISO}
    convert!(iso_time, calendar)
  end

  @doc """
  Builds a new time.

  Expects all values to be integers. Returns `{:ok, time}` if each
  entry fits its appropriate range, returns `{:error, reason}` otherwise.

  Note a time may have 60 seconds in case of leap seconds.

  ## Examples

      iex> Time.new(0, 0, 0, 0)
      {:ok, ~T[00:00:00.000000]}
      iex> Time.new(23, 59, 59, 999_999)
      {:ok, ~T[23:59:59.999999]}
      iex> Time.new(23, 59, 60, 999_999)
      {:ok, ~T[23:59:60.999999]}

      # Time with microseconds and their precision
      iex> Time.new(23, 59, 60, {10_000, 2})
      {:ok, ~T[23:59:60.01]}

      iex> Time.new(24, 59, 59, 999_999)
      {:error, :invalid_time}
      iex> Time.new(23, 60, 59, 999_999)
      {:error, :invalid_time}
      iex> Time.new(23, 59, 61, 999_999)
      {:error, :invalid_time}
      iex> Time.new(23, 59, 59, 1_000_000)
      {:error, :invalid_time}

  """
  @spec new(Calendar.hour, Calendar.minute, Calendar.second, Calendar.microsecond, Calendar.calendar) ::
        {:ok, Time.t} | {:error, atom}
  def new(hour, minute, second, microsecond \\ {0, 0}, calendar \\ Calendar.ISO)

  def new(hour, minute, second, microsecond, calendar) when is_integer(microsecond) do
    new(hour, minute, second, {microsecond, 6}, calendar)
  end

  def new(hour, minute, second, {microsecond, precision}, calendar)
      when is_integer(hour) and is_integer(minute) and is_integer(second) and
           is_integer(microsecond) and is_integer(precision) do
    case calendar.valid_time?(hour, minute, second, {microsecond, precision}) do
      true ->
        {:ok, %Time{hour: hour, minute: minute, second: second, microsecond: {microsecond, precision}, calendar: calendar}}
      false ->
        {:error, :invalid_time}
    end
  end

  @doc """
  Converts the given time to a string.

  ### Examples

      iex> Time.to_string(~T[23:00:00])
      "23:00:00"
      iex> Time.to_string(~T[23:00:00.001])
      "23:00:00.001"
      iex> Time.to_string(~T[23:00:00.123456])
      "23:00:00.123456"

      iex> Time.to_string(~N[2015-01-01 23:00:00.001])
      "23:00:00.001"
      iex> Time.to_string(~N[2015-01-01 23:00:00.123456])
      "23:00:00.123456"

  """
  @spec to_string(Calendar.time) :: String.t
  def to_string(time)

  def to_string(%{hour: hour, minute: minute, second: second, microsecond: microsecond, calendar: calendar}) do
    calendar.time_to_string(hour, minute, second, microsecond)
  end

  @doc """
  Parses the extended "Local time" format described by
  [ISO 8601:2004](https://en.wikipedia.org/wiki/ISO_8601).

  Timezone offset may be included in the string but they will be
  simply discarded as such information is not included in times.

  As specified in the standard, the separator "T" may be omitted if
  desired as there is no ambiguity within this function.

  Time representations with reduced accuracy are not supported.

  ## Examples

      iex> Time.from_iso8601("23:50:07")
      {:ok, ~T[23:50:07]}
      iex> Time.from_iso8601("23:50:07Z")
      {:ok, ~T[23:50:07]}
      iex> Time.from_iso8601("T23:50:07Z")
      {:ok, ~T[23:50:07]}

      iex> Time.from_iso8601("23:50:07,0123456")
      {:ok, ~T[23:50:07.012345]}
      iex> Time.from_iso8601("23:50:07.0123456")
      {:ok, ~T[23:50:07.012345]}
      iex> Time.from_iso8601("23:50:07.123Z")
      {:ok, ~T[23:50:07.123]}

      iex> Time.from_iso8601("2015:01:23 23-50-07")
      {:error, :invalid_format}
      iex> Time.from_iso8601("23:50:07A")
      {:error, :invalid_format}
      iex> Time.from_iso8601("23:50:07.")
      {:error, :invalid_format}
      iex> Time.from_iso8601("23:50:61")
      {:error, :invalid_time}

  """
  @spec from_iso8601(String.t) :: {:ok, t} | {:error, atom}
  def from_iso8601(string, calendar \\ Calendar.ISO)

  def from_iso8601(<<?T, h, rest::binary>>, calendar) when h in ?0..?9 do
    from_iso8601(<<h, rest::binary>>, calendar)
  end

  def from_iso8601(<<hour::2-bytes, ?:, min::2-bytes, ?:, sec::2-bytes, rest::binary>>, calendar) do
    with {hour, ""} <- Integer.parse(hour),
         {min, ""} <- Integer.parse(min),
         {sec, ""} <- Integer.parse(sec),
         {microsec, rest} <- Calendar.ISO.parse_microsecond(rest),
         {_offset, ""} <- Calendar.ISO.parse_offset(rest) do
      with {:ok, utc_time} <- new(hour, min, sec, microsec, Calendar.ISO),
           do: convert(utc_time, calendar)
    else
      _ -> {:error, :invalid_format}
    end
  end

  def from_iso8601(<<_::binary>>, _calendar) do
    {:error, :invalid_format}
  end

  @doc """
  Parses the extended "Local time" format described by
  [ISO 8601:2004](https://en.wikipedia.org/wiki/ISO_8601).

  Raises if the format is invalid.

  ## Examples

      iex> Time.from_iso8601!("23:50:07,123Z")
      ~T[23:50:07.123]
      iex> Time.from_iso8601!("23:50:07.123Z")
      ~T[23:50:07.123]
      iex> Time.from_iso8601!("2015:01:23 23-50-07")
      ** (ArgumentError) cannot parse "2015:01:23 23-50-07" as time, reason: :invalid_format
  """
  @spec from_iso8601!(String.t) :: t | no_return
  def from_iso8601!(string) do
    case from_iso8601(string) do
      {:ok, value} ->
        value
      {:error, reason} ->
        raise ArgumentError, "cannot parse #{inspect string} as time, reason: #{inspect reason}"
    end
  end

  @doc """
  Converts the given time to
  [ISO 8601:2004](https://en.wikipedia.org/wiki/ISO_8601).

  ### Examples

      iex> Time.to_iso8601(~T[23:00:13])
      "23:00:13"
      iex> Time.to_iso8601(~T[23:00:13.001])
      "23:00:13.001"

  """
  @spec to_iso8601(Time.t) :: String.t
  def to_iso8601(time)

  def to_iso8601(%Time{} = time) do
    %{hour: hour, minute: minute, second: second, microsecond: microsecond} = convert!(time, Calendar.ISO)
    Calendar.ISO.time_to_iso8601(hour, minute, second, microsecond)
  end

  def to_iso8601(%{hour: hour, minute: minute, second: second, microsecond: microsecond, calendar: Calendar.ISO}) do
    IO.warn "Calling Time.to_erl/1 using a %DateTime{} or %NaiveDateTime{} directly is deprecated, explicitly convert them into a %Time{} first by using DateTime.to_time/1 or NaiveDateTime.to_time/1 respectively"
    Calendar.ISO.time_to_iso8601(hour, minute, second, microsecond)
  end

  @doc """
  Converts a `Time` struct to an Erlang time tuple.

  WARNING: Loss of precision may occur, as Erlang time tuples
  only contain hours/minutes/seconds.

  ## Examples

      iex> Time.to_erl(~T[23:30:15.999])
      {23, 30, 15}

  """
  @spec to_erl(Time.t) :: :calendar.time

  def to_erl(%Time{} = time) do
    %{hour: hour, minute: minute, second: second} = convert!(time, Calendar.ISO)
    {hour, minute, second}
  end

  def to_erl(%{calendar: Calendar.ISO, hour: hour, minute: minute, second: second}) do
    IO.warn "Calling Time.to_erl/1 using a %DateTime{} or %NaiveDateTime{} directly is deprecated, explicitly convert them into a %Time{} first by using DateTime.to_time/1 or NaiveDateTime.to_time/1 respectively"
    {hour, minute, second}
  end

  @doc """
  Converts an Erlang time tuple to a `Time` struct.

  ## Examples

      iex> Time.from_erl({23, 30, 15}, {5000, 3})
      {:ok, ~T[23:30:15.005]}
      iex> Time.from_erl({24, 30, 15})
      {:error, :invalid_time}
  """
  @spec from_erl(:calendar.time, Calendar.microsecond, Calendar.calendar) :: {:ok, t} | {:error, atom}
  def from_erl(tuple, microsecond \\ {0, 0}, calendar \\ Calendar.ISO)

  def from_erl({hour, minute, second}, microsecond, calendar) do
    with {:ok, time} <- new(hour, minute, second, microsecond, Calendar.ISO),
         do: convert(time, calendar)
  end

  @doc """
  Converts an Erlang time tuple to a `Time` struct.

  ## Examples

      iex> Time.from_erl!({23, 30, 15})
      ~T[23:30:15]
      iex> Time.from_erl!({23, 30, 15}, {5000, 3})
      ~T[23:30:15.005]
      iex> Time.from_erl!({24, 30, 15})
      ** (ArgumentError) cannot convert {24, 30, 15} to time, reason: :invalid_time
  """
  @spec from_erl!(:calendar.time, Calendar.microsecond, Calendar.calendar) :: t | no_return
  def from_erl!(tuple, microsecond \\ {0, 0}, calendar \\ Calendar.ISO) do
    case from_erl(tuple, microsecond, calendar) do
      {:ok, value} ->
        value
      {:error, reason} ->
        raise ArgumentError, "cannot convert #{inspect tuple} to time, reason: #{inspect reason}"
    end
  end

  @doc """
  Compares two `Time` structs.

  Returns `:gt` if first time is later than the second
  and `:lt` for vice versa. If the two times are equal
  `:eq` is returned

  ## Examples

      iex> Time.compare(~T[16:04:16], ~T[16:04:28])
      :lt
      iex> Time.compare(~T[16:04:16.01], ~T[16:04:16.001])
      :gt

  This function can also be used to compare across more
  complex calendar types by considering only the time fields:

      iex> Time.compare(~N[2015-01-01 16:04:16], ~N[2015-01-01 16:04:28])
      :lt
      iex> Time.compare(~N[2015-01-01 16:04:16.01], ~N[2000-01-01 16:04:16.001])
      :gt

  """
  @spec compare(Calendar.time, Calendar.time) :: :lt | :eq | :gt
  def compare(time1, time2) do
    {parts1, ppd1} = to_day_fraction(time1)
    {parts2, ppd2} = to_day_fraction(time2)

    case {parts1 * ppd2, parts2 * ppd1} do
      {first, second} when first > second -> :gt
      {first, second} when first < second -> :lt
      _ -> :eq
    end
  end

  @doc """
  Converts the Time struct to a different calendar.

  Returns `{:ok, %Time{}}` if the conversion was successful,
  or `{:error, reason}` if it was not, for some reason.
  """
  @spec convert(Time.t, Calendar.calendar) :: {:ok, Calendar.time} | {:error, any}
  def convert(%Time{calendar: calendar} = time, calendar) do
    {:ok, time}
  end

  def convert(%Time{} = time, calendar) do
    result_time =
      time
      |> to_day_fraction
      |> calendar.time_from_day_fraction
    {:ok, result_time}
  end

  @doc """
  Similar to `Time.convert/2`, but raises an `ArgumentError`
  if the conversion between the two calendars is not possible.
  """
  @spec convert!(Calendar.time, Calendar.calendar) :: Calendar.time
  def convert!(time, calendar) do
    case convert(time, calendar) do
      {:ok, value} ->
        value
      {:error, reason} ->
        raise ArgumentError, "cannot convert #{inspect time} to target calendar #{inspect calendar}, reason: #{inspect reason}"
    end
  end

  @doc """
  Returns the difference between two time structs.
  """
  @spec diff(Time.t, Time.t, System.time_unit) :: integer
  def diff(%Time{} = time1, %Time{} = time2, unit \\ :second) do
    {parts1, ppd1} = to_day_fraction(time1)
    {parts2, ppd2} = to_day_fraction(time2)

    diff_ppd = ppd1 * ppd2
    diff_parts = parts1 * ppd2 - parts2 * ppd1

    # Keep integers in day fraction low.
    gcd = gcd(diff_parts, diff_ppd)
    diff_parts = div(diff_parts, gcd)
    diff_ppd = div(diff_ppd, gcd)

    microseconds =
      {diff_parts, diff_ppd}
      |> Calendar.ISO.time_from_day_fraction
      |> to_microsecond

    System.convert_time_unit(microseconds, unit, :microsecond)
  end

  ## Helpers

  defp to_day_fraction(%{hour: hour, minute: minute, second: second, microsecond: {_, _} = microsecond, calendar: calendar}) do
    calendar.time_to_day_fraction(hour, minute, second, microsecond)
  end

  defp to_day_fraction(%{hour: hour, minute: minute, second: second, microsecond: microsecond, calendar: calendar}) do
    calendar.time_to_day_fraction(hour, minute, second, {microsecond, 0})
  end

  defp to_microsecond({hour, minute, second, {microsecond, _}}) do
    seconds = hour * 3600 + minute * 60 + second
    seconds * 1_000_000 + microsecond
  end

  defp gcd(a, 0), do: abs(a)
  defp gcd(0, b), do: abs(b)
  defp gcd(a, b) when a < 0 or b < 0, do: gcd(abs(a), abs(b))
  defp gcd(a, b), do: gcd(b, rem(a,b))

  defimpl String.Chars do
    def to_string(%{hour: hour, minute: minute, second: second, microsecond: microsecond, calendar: calendar}) do
      calendar.time_to_string(hour, minute, second, microsecond)
    end
  end

  defimpl Inspect do
    def inspect(%{hour: hour, minute: minute, second: second, microsecond: microsecond, calendar: Calendar.ISO}, _) do
      "~T[" <> Calendar.ISO.time_to_string(hour, minute, second, microsecond) <> "]"
    end

    def inspect(time, opts) do
      Inspect.Any.inspect(time, opts)
    end
  end
end

defmodule NaiveDateTime do
  @moduledoc """
  A NaiveDateTime struct (without a time zone) and functions.

  The NaiveDateTime struct contains the fields year, month, day, hour,
  minute, second, microsecond and calendar. New naive datetimes can be
  built with the `new/7` function or using the `~N` sigil:

      iex> ~N[2000-01-01 23:00:07]
      ~N[2000-01-01 23:00:07]

  Both `new/7` and sigil return a struct where the date fields can
  be accessed directly:

      iex> naive = ~N[2000-01-01 23:00:07]
      iex> naive.year
      2000
      iex> naive.second
      7

  The naive bit implies this datetime representation does
  not have a time zone. This means the datetime may not
  actually exist in certain areas in the world even though
  it is valid.

  For example, when daylight saving changes are applied
  by a region, the clock typically moves forward or backward
  by one hour. This means certain datetimes never occur or
  may occur more than once. Since `NaiveDateTime` is not
  validated against a time zone, such errors would go unnoticed.

  Remember, comparisons in Elixir using `==`, `>`, `<` and friends
  are structural and based on the NaiveDateTime struct fields. For
  proper comparison between naive datetimes, use the `compare/2`
  function.

  Developers should avoid creating the NaiveDateTime struct directly
  and instead rely on the functions provided by this module as well
  as the ones in 3rd party calendar libraries.
  """

  @enforce_keys [:year, :month, :day, :hour, :minute, :second]
  defstruct [:year, :month, :day, :hour, :minute, :second, microsecond: {0, 0}, calendar: Calendar.ISO]

  @type t :: %NaiveDateTime{year: Calendar.year, month: Calendar.month, day: Calendar.day,
                            calendar: Calendar.calendar, hour: Calendar.hour, minute: Calendar.minute,
                            second: Calendar.second, microsecond: Calendar.microsecond}

  @doc """
  Returns the current naive datetime in UTC.

  Prefer using `DateTime.utc_now/0` when possible as, opposite
  to `NaiveDateTime`, it will keep the time zone information.

  ## Examples

      iex> naive_datetime = NaiveDateTime.utc_now()
      iex> naive_datetime.year >= 2016
      true

  """
  @spec utc_now(Calendar.calendar) :: t
  def utc_now(calendar \\ Calendar.ISO)
  def utc_now(Calendar.ISO) do
    {:ok, {year, month, day}, {hour, minute, second}, microsecond} =
      Calendar.ISO.from_unix(:os.system_time, :native)
    %NaiveDateTime{year: year, month: month, day: day,
                   hour: hour, minute: minute, second: second,
                   microsecond: microsecond, calendar: Calendar.ISO}
  end
  def utc_now(calendar) do
    DateTime.utc_now(calendar)
    |> DateTime.to_naive
  end

  @doc """
  Builds a new ISO naive datetime.

  Expects all values to be integers. Returns `{:ok, naive_datetime}`
  if each entry fits its appropriate range, returns `{:error, reason}`
  otherwise.

  ## Examples

      iex> NaiveDateTime.new(2000, 1, 1, 0, 0, 0)
      {:ok, ~N[2000-01-01 00:00:00]}
      iex> NaiveDateTime.new(2000, 13, 1, 0, 0, 0)
      {:error, :invalid_date}
      iex> NaiveDateTime.new(2000, 2, 29, 0, 0, 0)
      {:ok, ~N[2000-02-29 00:00:00]}
      iex> NaiveDateTime.new(2000, 2, 30, 0, 0, 0)
      {:error, :invalid_date}
      iex> NaiveDateTime.new(2001, 2, 29, 0, 0, 0)
      {:error, :invalid_date}

      iex> NaiveDateTime.new(2000, 1, 1, 23, 59, 59, {0, 1})
      {:ok, ~N[2000-01-01 23:59:59.0]}
      iex> NaiveDateTime.new(2000, 1, 1, 23, 59, 59, 999_999)
      {:ok, ~N[2000-01-01 23:59:59.999999]}
      iex> NaiveDateTime.new(2000, 1, 1, 23, 59, 60, 999_999)
      {:ok, ~N[2000-01-01 23:59:60.999999]}
      iex> NaiveDateTime.new(2000, 1, 1, 24, 59, 59, 999_999)
      {:error, :invalid_time}
      iex> NaiveDateTime.new(2000, 1, 1, 23, 60, 59, 999_999)
      {:error, :invalid_time}
      iex> NaiveDateTime.new(2000, 1, 1, 23, 59, 61, 999_999)
      {:error, :invalid_time}
      iex> NaiveDateTime.new(2000, 1, 1, 23, 59, 59, 1_000_000)
      {:error, :invalid_time}

  """
  @spec new(Calendar.year, Calendar.month, Calendar.day,
            Calendar.hour, Calendar.minute, Calendar.second, Calendar.microsecond, Calendar.calendar) ::
        {:ok, t} | {:error, atom}
  def new(year, month, day, hour, minute, second, microsecond \\ {0, 0}, calendar \\ Calendar.ISO) do
    with {:ok, date} <- Date.new(year, month, day, calendar),
         {:ok, time} <- Time.new(hour, minute, second, microsecond, calendar),
         do: new(date, time)
  end

  @doc """
  Builds a naive datetime from date and time structs.

  ## Examples

      iex> NaiveDateTime.new(~D[2010-01-13], ~T[23:00:07.005])
      {:ok, ~N[2010-01-13 23:00:07.005]}

  """
  @spec new(Date.t, Time.t) :: {:ok, t}
  def new(date, time)

  def new(%Date{calendar: calendar, year: year, month: month, day: day},
          %Time{hour: hour, minute: minute, second: second, microsecond: microsecond, calendar: calendar}) do
    {:ok, %NaiveDateTime{calendar: calendar, year: year, month: month, day: day,
                         hour: hour, minute: minute, second: second, microsecond: microsecond}}
  end

  @doc """
  Adds a specified amount of time to a `NaiveDateTime`.

  Accepts an `integer` in any `unit` available from `t:System.time_unit/0`.
  Negative values will be move backwards in time.

  This operation is only possible if both calendars are convertible to `Calendar.ISO`.

  ## Examples

      # adds seconds by default
      iex> NaiveDateTime.add(~N[2014-10-02 00:29:10], 2)
      ~N[2014-10-02 00:29:12]

      # accepts negative offsets
      iex> NaiveDateTime.add(~N[2014-10-02 00:29:10], -2)
      ~N[2014-10-02 00:29:08]

      # can work with other units
      iex> NaiveDateTime.add(~N[2014-10-02 00:29:10], 2_000, :millisecond)
      ~N[2014-10-02 00:29:12]

      # keeps the same precision
      iex> NaiveDateTime.add(~N[2014-10-02 00:29:10.021], 21, :second)
      ~N[2014-10-02 00:29:31.021]

      # changes below the precision will not be visible
      iex> hidden = NaiveDateTime.add(~N[2014-10-02 00:29:10], 21, :millisecond)
      iex> hidden.microsecond  # ~N[2014-10-02 00:29:10]
      {21000, 0}

      # from Gregorian seconds
      iex> NaiveDateTime.add(~N[0000-01-01 00:00:00], 63579428950)
      ~N[2014-10-02 00:29:10]
  """
  @spec add(t, integer, System.time_unit) :: t
  def add(%NaiveDateTime{microsecond: {_microsecond, precision}} = naive_datetime,
          integer, unit \\ :second) when is_integer(integer) do
    ndt_microsecond = to_microsecond(naive_datetime)
    added_microsecond = System.convert_time_unit(integer, unit, :microsecond)
    sum = ndt_microsecond + added_microsecond

    microsecond = rem(sum, 1_000_000)
    {{year, month, day}, {hour, minute, second}} =
      sum |> div(1_000_000) |> :calendar.gregorian_seconds_to_datetime
    %NaiveDateTime{year: year, month: month, day: day,
                   hour: hour, minute: minute, second: second,
                   microsecond: {microsecond, precision}}
  end

  @doc """
  Subtracts `naive_datetime2` from `naive_datetime1`.

  The answer can be returned in any `unit` available from `t:System.time_unit/0`.

  This operation is only possible if both calendars are convertible to `Calendar.ISO`.

  ## Examples

      iex> NaiveDateTime.diff(~N[2014-10-02 00:29:12], ~N[2014-10-02 00:29:10])
      2
      iex> NaiveDateTime.diff(~N[2014-10-02 00:29:12], ~N[2014-10-02 00:29:10], :microsecond)
      2_000_000
      iex> NaiveDateTime.diff(~N[2014-10-02 00:29:10.042], ~N[2014-10-02 00:29:10.021], :millisecond)
      21

      # to Gregorian seconds
      iex> NaiveDateTime.diff(~N[2014-10-02 00:29:10], ~N[0000-01-01 00:00:00])
      63579428950
  """
  @spec diff(t, t, System.time_unit) :: integer
  def diff(%NaiveDateTime{} = naive_datetime1,
           %NaiveDateTime{} = naive_datetime2,
           unit \\ :second) do
    ndt1_microsecond = to_microsecond(naive_datetime1)
    ndt2_microsecond = to_microsecond(naive_datetime2)
    difference = ndt1_microsecond - ndt2_microsecond
    System.convert_time_unit(difference, :microsecond, unit)
  end

  @doc """
  Converts a `NaiveDateTime` into a `Date`.

  Because `Date` does not hold time information,
  data will be lost during the conversion.

  ## Examples

      iex> NaiveDateTime.to_date(~N[2002-01-13 23:00:07])
      ~D[2002-01-13]

  """
  @spec to_date(t) :: Date.t
  def to_date(%NaiveDateTime{year: year, month: month, day: day, calendar: calendar}) do
    %Date{year: year, month: month, day: day, calendar: calendar}
  end

  @doc """
  Converts a `NaiveDateTime` into `Time`.

  Because `Time` does not hold date information,
  data will be lost during the conversion.

  ## Examples

      iex> NaiveDateTime.to_time(~N[2002-01-13 23:00:07])
      ~T[23:00:07]

  """
  @spec to_time(t) :: Time.t
  def to_time(%NaiveDateTime{hour: hour, minute: minute, second: second, microsecond: microsecond, calendar: calendar}) do
    %Time{hour: hour, minute: minute, second: second, microsecond: microsecond, calendar: calendar}
  end

  @doc """
  Converts the given naive datetime to a string according to its calendar.

  ### Examples

      iex> NaiveDateTime.to_string(~N[2000-02-28 23:00:13])
      "2000-02-28 23:00:13"
      iex> NaiveDateTime.to_string(~N[2000-02-28 23:00:13.001])
      "2000-02-28 23:00:13.001"

  This function can also be used to convert a DateTime to a string without
  the time zone information:

      iex> dt = %DateTime{year: 2000, month: 2, day: 29, zone_abbr: "CET",
      ...>                hour: 23, minute: 0, second: 7, microsecond: {0, 0},
      ...>                utc_offset: 3600, std_offset: 0, time_zone: "Europe/Warsaw"}
      iex> NaiveDateTime.to_string(dt)
      "2000-02-29 23:00:07"

  """
  @spec to_string(Calendar.naive_datetime) :: String.t
  def to_string(naive_datetime)

  def to_string(%{calendar: calendar, year: year, month: month, day: day,
                  hour: hour, minute: minute, second: second, microsecond: microsecond}) do
    calendar.naive_datetime_to_string(year, month, day, hour, minute, second, microsecond)
  end

  @doc """
  Parses the extended "Date and time of day" format described by
  [ISO 8601:2004](https://en.wikipedia.org/wiki/ISO_8601).

  Timezone offset may be included in the string but they will be
  simply discarded as such information is not included in naive date
  times.

  As specified in the standard, the separator "T" may be omitted if
  desired as there is no ambiguity within this function.

  Time representations with reduced accuracy are not supported.

  ## Examples

      iex> NaiveDateTime.from_iso8601("2015-01-23 23:50:07")
      {:ok, ~N[2015-01-23 23:50:07]}
      iex> NaiveDateTime.from_iso8601("2015-01-23T23:50:07")
      {:ok, ~N[2015-01-23 23:50:07]}
      iex> NaiveDateTime.from_iso8601("2015-01-23T23:50:07Z")
      {:ok, ~N[2015-01-23 23:50:07]}

      iex> NaiveDateTime.from_iso8601("2015-01-23 23:50:07.0")
      {:ok, ~N[2015-01-23 23:50:07.0]}
      iex> NaiveDateTime.from_iso8601("2015-01-23 23:50:07,0123456")
      {:ok, ~N[2015-01-23 23:50:07.012345]}
      iex> NaiveDateTime.from_iso8601("2015-01-23 23:50:07.0123456")
      {:ok, ~N[2015-01-23 23:50:07.012345]}
      iex> NaiveDateTime.from_iso8601("2015-01-23T23:50:07.123Z")
      {:ok, ~N[2015-01-23 23:50:07.123]}

      iex> NaiveDateTime.from_iso8601("2015-01-23P23:50:07")
      {:error, :invalid_format}
      iex> NaiveDateTime.from_iso8601("2015:01:23 23-50-07")
      {:error, :invalid_format}
      iex> NaiveDateTime.from_iso8601("2015-01-23 23:50:07A")
      {:error, :invalid_format}
      iex> NaiveDateTime.from_iso8601("2015-01-23 23:50:61")
      {:error, :invalid_time}
      iex> NaiveDateTime.from_iso8601("2015-01-32 23:50:07")
      {:error, :invalid_date}

      iex> NaiveDateTime.from_iso8601("2015-01-23T23:50:07.123+02:30")
      {:ok, ~N[2015-01-23 23:50:07.123]}
      iex> NaiveDateTime.from_iso8601("2015-01-23T23:50:07.123+00:00")
      {:ok, ~N[2015-01-23 23:50:07.123]}
      iex> NaiveDateTime.from_iso8601("2015-01-23T23:50:07.123-02:30")
      {:ok, ~N[2015-01-23 23:50:07.123]}
      iex> NaiveDateTime.from_iso8601("2015-01-23T23:50:07.123-00:00")
      {:error, :invalid_format}
      iex> NaiveDateTime.from_iso8601("2015-01-23T23:50:07.123-00:60")
      {:error, :invalid_format}
      iex> NaiveDateTime.from_iso8601("2015-01-23T23:50:07.123-24:00")
      {:error, :invalid_format}

  """
  @spec from_iso8601(String.t, Calendar.calendar) :: {:ok, t} | {:error, atom}
  def from_iso8601(string, calendar \\ Calendar.ISO)

  def from_iso8601(<<year::4-bytes, ?-, month::2-bytes, ?-, day::2-bytes, sep,
                     hour::2-bytes, ?:, min::2-bytes, ?:, sec::2-bytes, rest::binary>>, calendar) when sep in [?\s, ?T] do
    with {year, ""} <- Integer.parse(year),
         {month, ""} <- Integer.parse(month),
         {day, ""} <- Integer.parse(day),
         {hour, ""} <- Integer.parse(hour),
         {min, ""} <- Integer.parse(min),
         {sec, ""} <- Integer.parse(sec),
         {microsec, rest} <- Calendar.ISO.parse_microsecond(rest),
         {_offset, ""} <- Calendar.ISO.parse_offset(rest) do
      with {:ok, utc_date} <- new(year, month, day, hour, min, sec, microsec, Calendar.ISO),
       do: convert(utc_date, calendar)
    else
      _ -> {:error, :invalid_format}
    end
  end

  def from_iso8601(<<_::binary>>, _calendar) do
    {:error, :invalid_format}
  end

  @doc """
  Parses the extended "Date and time of day" format described by
  [ISO 8601:2004](https://en.wikipedia.org/wiki/ISO_8601).

  Raises if the format is invalid.

  ## Examples

      iex> NaiveDateTime.from_iso8601!("2015-01-23T23:50:07.123Z")
      ~N[2015-01-23 23:50:07.123]
      iex> NaiveDateTime.from_iso8601!("2015-01-23T23:50:07,123Z")
      ~N[2015-01-23 23:50:07.123]
      iex> NaiveDateTime.from_iso8601!("2015-01-23P23:50:07")
      ** (ArgumentError) cannot parse "2015-01-23P23:50:07" as naive datetime, reason: :invalid_format

  """
  @spec from_iso8601!(String.t, Calendar.calendar) :: t | no_return
  def from_iso8601!(string, calendar \\ Calendar.ISO) do
    case from_iso8601(string, calendar) do
      {:ok, value} ->
        value
      {:error, reason} ->
        raise ArgumentError, "cannot parse #{inspect string} as naive datetime, reason: #{inspect reason}"
    end
  end

  @doc """
  Converts the given naive datetime to
  [ISO 8601:2004](https://en.wikipedia.org/wiki/ISO_8601).

  Only supports converting naive datetimes which are in the ISO calendar,
  attempting to convert naive datetimes from other calendars will raise.

  ### Examples

      iex> NaiveDateTime.to_iso8601(~N[2000-02-28 23:00:13])
      "2000-02-28T23:00:13"

      iex> NaiveDateTime.to_iso8601(~N[2000-02-28 23:00:13.001])
      "2000-02-28T23:00:13.001"

  This function can also be used to convert a DateTime to ISO8601 without
  the time zone information:

      iex> dt = %DateTime{year: 2000, month: 2, day: 29, zone_abbr: "CET",
      ...>                hour: 23, minute: 0, second: 7, microsecond: {0, 0},
      ...>                utc_offset: 3600, std_offset: 0, time_zone: "Europe/Warsaw"}
      iex> NaiveDateTime.to_iso8601(dt)
      "2000-02-29T23:00:07"

  """
  @spec to_iso8601(Calendar.naive_datetime) :: String.t
  def to_iso8601(naive_datetime)
  def to_iso8601(%{year: year, month: month, day: day,
                   hour: hour, minute: minute, second: second, microsecond: microsecond, calendar: Calendar.ISO}) do
    Calendar.ISO.naive_datetime_to_iso8601(year, month, day, hour, minute, second, microsecond)
  end
  def to_iso8601(%{year: _, month: _, day: _,
                   hour: _, minute: _, second: _, microsecond: _, calendar: _} = naive_datetime) do
    naive_datetime
    |> convert!(Calendar.ISO)
    |> to_iso8601
  end

  @doc """
  Converts a `NaiveDateTime` struct to an Erlang datetime tuple.

  Only supports converting naive datetimes which are in the ISO calendar,
  attempting to convert naive datetimes from other calendars will raise.

  WARNING: Loss of precision may occur, as Erlang time tuples only store
  hour/minute/second.

  ## Examples

      iex> NaiveDateTime.to_erl(~N[2000-01-01 13:30:15])
      {{2000, 1, 1}, {13, 30, 15}}

  This function can also be used to convert a DateTime to a erl format
  without the time zone information:

      iex> dt = %DateTime{year: 2000, month: 2, day: 29, zone_abbr: "CET",
      ...>                hour: 23, minute: 0, second: 7, microsecond: {0, 0},
      ...>                utc_offset: 3600, std_offset: 0, time_zone: "Europe/Warsaw"}
      iex> NaiveDateTime.to_erl(dt)
      {{2000, 2, 29}, {23, 00, 07}}

  """
  @spec to_erl(t) :: :calendar.datetime
  def to_erl(naive_datetime)

  @spec to_erl(Calendar.time) :: :calendar.time
  def to_erl(%{calendar: _, year: _, month: _, day: _,
               hour: _, minute: _, second: _} = naive_datetime) do
    %{year: year, month: month, day: day,
      hour: hour, minute: minute, second: second} = convert!(naive_datetime, Calendar.ISO)
    {{year, month, day}, {hour, minute, second}}
  end

  @doc """
  Converts an Erlang datetime tuple to a `NaiveDateTime` struct.

  Attempting to convert an invalid ISO calendar date will produce an error tuple.

  ## Examples

      iex> NaiveDateTime.from_erl({{2000, 1, 1}, {13, 30, 15}})
      {:ok, ~N[2000-01-01 13:30:15]}
      iex> NaiveDateTime.from_erl({{2000, 1, 1}, {13, 30, 15}}, {5000, 3})
      {:ok, ~N[2000-01-01 13:30:15.005]}
      iex> NaiveDateTime.from_erl({{2000, 13, 1}, {13, 30, 15}})
      {:error, :invalid_date}
      iex> NaiveDateTime.from_erl({{2000, 13, 1},{13, 30, 15}})
      {:error, :invalid_date}
  """
  @spec from_erl(:calendar.datetime, Calendar.microsecond) :: {:ok, t} | {:error, atom}
  def from_erl(tuple, microsecond \\ {0, 0}, calendar \\ Calendar.ISO)

  def from_erl({{year, month, day}, {hour, minute, second}}, microsecond, calendar) do
    with {:ok, utc_date} <- new(year, month, day, hour, minute, second, microsecond),
         do: convert(utc_date, calendar)
  end

   @doc """
  Converts an Erlang datetime tuple to a `NaiveDateTime` struct.

  Raises if the datetime is invalid.
  Attempting to convert an invalid ISO calendar date will produce an error tuple.

  ## Examples

      iex> NaiveDateTime.from_erl!({{2000, 1, 1}, {13, 30, 15}})
      ~N[2000-01-01 13:30:15]
      iex> NaiveDateTime.from_erl!({{2000, 1, 1}, {13, 30, 15}}, {5000, 3})
      ~N[2000-01-01 13:30:15.005]
      iex> NaiveDateTime.from_erl!({{2000, 13, 1}, {13, 30, 15}})
      ** (ArgumentError) cannot convert {{2000, 13, 1}, {13, 30, 15}} to naive datetime, reason: :invalid_date
  """
  @spec from_erl!(:calendar.datetime, Calendar.microsecond) :: t | no_return
  def from_erl!(tuple, microsecond \\ {0, 0}) do
    case from_erl(tuple, microsecond) do
      {:ok, value} ->
        value
      {:error, reason} ->
        raise ArgumentError, "cannot convert #{inspect tuple} to naive datetime, reason: #{inspect reason}"
    end
  end

  @doc """
  Compares two `NaiveDateTime` structs.

  Returns `:gt` if first is later than the second
  and `:lt` for vice versa. If the two NaiveDateTime
  are equal `:eq` is returned

  ## Examples

      iex> NaiveDateTime.compare(~N[2016-04-16 13:30:15], ~N[2016-04-28 16:19:25])
      :lt
      iex> NaiveDateTime.compare(~N[2016-04-16 13:30:15.1], ~N[2016-04-16 13:30:15.01])
      :gt

  This function can also be used to compare a DateTime without
  the time zone information:

      iex> dt = %DateTime{year: 2000, month: 2, day: 29, zone_abbr: "CET",
      ...>                hour: 23, minute: 0, second: 7, microsecond: {0, 0},
      ...>                utc_offset: 3600, std_offset: 0, time_zone: "Europe/Warsaw"}
      iex> NaiveDateTime.compare(dt, ~N[2000-02-29 23:00:07])
      :eq
      iex> NaiveDateTime.compare(dt, ~N[2000-01-29 23:00:07])
      :gt
      iex> NaiveDateTime.compare(dt, ~N[2000-03-29 23:00:07])
      :lt

  """
  @spec compare(Calendar.naive_datetime, Calendar.naive_datetime) :: :lt | :eq | :gt
  def compare(%{calendar: calendar1} = naive_datetime1, %{calendar: calendar2} = naive_datetime2) do
    if Calendar.compatible_calendars?(calendar1, calendar2) do
      case {to_rata_die(naive_datetime1), to_rata_die(naive_datetime2)} do
        {first, second} when first > second -> :gt
        {first, second} when first < second -> :lt
        _ -> :eq
      end
    else
      raise ArgumentError, """
      cannot compare #{inspect naive_datetime1} with #{inspect naive_datetime2}.

      This comparison would be ambiguous as their calendars have incompatible day rollover moments.
      Specify an exact time of day (using `DateTime`s) to resolve this ambiguity.
      """
    end
  end

  @doc """
  Converts a NaiveDateTime from one calendar to another.

  If it is not possible to convert unambiguously between the calendars
  (see `Calendar.compatible_calendars?/2`), an `{:error, :incompatible_calendars}` tuple
  is returned.
  """
  @spec convert(NaiveDateTime.t, Calendar.calendar) :: {:ok, NaiveDateTime.t} | {:error, :incompatible_calendars}
  def convert(%{calendar: calendar} = naive_datetime, calendar) do
    {:ok, naive_datetime}
  end
  def convert(%{calendar: ndt_calendar} = naive_datetime, calendar) do
    if Calendar.compatible_calendars?(ndt_calendar, calendar) do
      result_naive_datetime =
        naive_datetime
        |> to_rata_die
        |> from_rata_die(calendar)
      {:ok, result_naive_datetime}
    else
      {:error, :incompatible_calendars}
    end
  end

  @doc """
  Converts a NaiveDateTime from one calendar to another.

  If it is not possible to convert unambiguously between the calendars
  (see `Calendar.compatible_calendars?/2`), an ArgumentError is raised.
  """
  @spec convert!(NaiveDateTime.t, Calendar.calendar) :: NaiveDateTime.t
  def convert!(naive_datetime, calendar) do
    case convert(naive_datetime, calendar) do
      {:ok, value} ->
        value
      {:error, :incompatible_calendars} ->
        raise ArgumentError, "cannot convert #{inspect naive_datetime} to target calendar #{inspect calendar}, reason: #{inspect naive_datetime.calendar} and #{inspect calendar} have different day rollover moments, making this conversion ambiguous"
      {:error, reason} ->
        raise ArgumentError, "cannot convert #{inspect naive_datetime} to target calendar #{inspect calendar}, reason: #{inspect reason}"
    end
  end

  ## Helpers

  defp to_microsecond(%{calendar: _, year: _, month: _, day: _,hour: _,
                        minute: _, second: _, microsecond: {_, _}} = naive_datetime) do
    %{year: year, month: month, day: day, hour: hour, minute: minute, second: second, microsecond: {microsecond, _}} = convert!(naive_datetime, Calendar.ISO)
    second = :calendar.datetime_to_gregorian_seconds(
      {{year, month, day}, {hour, minute, second}}
    )
    second * 1_000_000 + microsecond
  end

  defp to_rata_die(%{calendar: calendar, year: year, month: month, day: day,
                     hour: hour, minute: minute, second: second, microsecond: {microsecond, _precision}}) do
    calendar.naive_datetime_to_rata_die(year, month, day, hour, minute, second, microsecond)
  end

  defp from_rata_die(rata_die, calendar) do
    {year, month, day, hour, minute, second, microsecond} = calendar.naive_datetime_from_rata_die(rata_die)
    %NaiveDateTime{year: year, month: month, day: day, hour: hour, minute: minute, second: second, microsecond: microsecond, calendar: calendar}
  end

  defimpl String.Chars do
    def to_string(%{calendar: calendar, year: year, month: month, day: day,
                     hour: hour, minute: minute, second: second, microsecond: microsecond}) do
      calendar.naive_datetime_to_string(year, month, day, hour, minute, second, microsecond)
    end
  end

  defimpl Inspect do
    def inspect(%{calendar: Calendar.ISO, year: year, month: month, day: day,
                  hour: hour, minute: minute, second: second, microsecond: microsecond}, _) do
      formatted = Calendar.ISO.naive_datetime_to_string(year, month, day, hour, minute, second, microsecond)
      "~N[" <> formatted <> "]"
    end

    def inspect(naive, opts) do
      Inspect.Any.inspect(naive, opts)
    end
  end
end

defmodule DateTime do
  @moduledoc """
  A datetime implementation with a time zone.

  This datetime can be seen as an ephemeral snapshot
  of a datetime at a given time zone. For such purposes,
  it also includes both UTC and Standard offsets, as
  well as the zone abbreviation field used exclusively
  for formatting purposes.

  Remember, comparisons in Elixir using `==`, `>`, `<` and friends
  are structural and based on the DateTime struct fields. For proper
  comparison between datetimes, use the `compare/2` function.

  Developers should avoid creating the DateTime struct directly
  and instead rely on the functions provided by this module as
  well as the ones in 3rd party calendar libraries.

  ## Where are my functions?

  You will notice this module only contains conversion
  functions as well as functions that work on UTC. This
  is because a proper DateTime implementation requires a
  TimeZone database which currently is not provided as part
  of Elixir.

  Such may be addressed in upcoming versions, meanwhile,
  use 3rd party packages to provide DateTime building and
  similar functionality with time zone backing.
  """

  @enforce_keys [:year, :month, :day, :hour, :minute, :second,
                 :time_zone, :zone_abbr, :utc_offset, :std_offset]
  defstruct [:year, :month, :day, :hour, :minute, :second, :time_zone,
             :zone_abbr, :utc_offset, :std_offset, microsecond: {0, 0}, calendar: Calendar.ISO]

  @type t :: %__MODULE__{year: Calendar.year, month: Calendar.month, day: Calendar.day,
                         calendar: Calendar.calendar, hour: Calendar.hour, minute: Calendar.minute,
                         second: Calendar.second, microsecond: Calendar.microsecond,
                         time_zone: Calendar.time_zone, zone_abbr: Calendar.zone_abbr,
                         utc_offset: Calendar.utc_offset, std_offset: Calendar.std_offset}

  @unix_epoch :calendar.datetime_to_gregorian_seconds {{1970, 1, 1}, {0, 0, 0}}

  @doc """
  Returns the current datetime in UTC.

  ## Examples

      iex> datetime = DateTime.utc_now()
      iex> datetime.time_zone
      "Etc/UTC"

  """
  @spec utc_now(Calendar.calendar) :: DateTime.t
  def utc_now(calendar \\ Calendar.ISO) do
    :os.system_time |> from_unix!(:native, calendar)
  end

  @doc """
  Converts the given Unix time to DateTime.

  The integer can be given in different unit
  according to `System.convert_time_unit/3` and it will
  be converted to microseconds internally.

  Unix times are always in UTC and therefore the DateTime
  will be returned in UTC.

  ## Examples

      iex> DateTime.from_unix(1464096368)
      {:ok, %DateTime{calendar: Calendar.ISO, day: 24, hour: 13, microsecond: {0, 0}, minute: 26,
                      month: 5, second: 8, std_offset: 0, time_zone: "Etc/UTC", utc_offset: 0,
                      year: 2016, zone_abbr: "UTC"}}

      iex> DateTime.from_unix(1432560368868569, :microsecond)
      {:ok, %DateTime{calendar: Calendar.ISO, day: 25, hour: 13, microsecond: {868569, 6}, minute: 26,
                      month: 5, second: 8, std_offset: 0, time_zone: "Etc/UTC", utc_offset: 0,
                      year: 2015, zone_abbr: "UTC"}}

  The unit can also be an integer as in `t:System.time_unit/0`:

      iex> DateTime.from_unix(143256036886856, 1024)
      {:ok, %DateTime{calendar: Calendar.ISO, day: 17, hour: 7, microsecond: {320312, 3},
        minute: 5, month: 3, second: 22, std_offset: 0, time_zone: "Etc/UTC",
        utc_offset: 0, year: 6403, zone_abbr: "UTC"}}


  Negative Unix times are supported, up to -#{@unix_epoch} seconds,
  which is equivalent to "0000-01-01T00:00:00Z" or 0 Gregorian seconds.

      iex> DateTime.from_unix(-12345678910)
      {:ok, %DateTime{calendar: Calendar.ISO, day: 13, hour: 4, microsecond: {0, 0}, minute: 44,
                      month: 10, second: 50, std_offset: 0, time_zone: "Etc/UTC", utc_offset: 0,
                      year: 1578, zone_abbr: "UTC"}}

  When a Unix time before that moment is passed to `from_unix/2`, `:error` will be returned.
  """
  @spec from_unix(integer, :native | System.time_unit, Calendar.calendar) :: {:ok, DateTime.t} | {:error, atom}
  def from_unix(integer, unit \\ :second, calendar \\ Calendar.ISO) when is_integer(integer) do
    case Calendar.ISO.from_unix(integer, unit) do
      {:ok, {year, month, day}, {hour, minute, second}, microsecond} ->
        iso_datetime = %DateTime{year: year, month: month, day: day,
                                 hour: hour, minute: minute, second: second, microsecond: microsecond,
                                 std_offset: 0, utc_offset: 0, zone_abbr: "UTC", time_zone: "Etc/UTC"}
        convert(iso_datetime, calendar)
      {:error, _} = error ->
        error
    end
  end

  @doc """
  Converts the given Unix time to DateTime.

  The integer can be given in different unit
  according to `System.convert_time_unit/3` and it will
  be converted to microseconds internally.

  Unix times are always in UTC and therefore the DateTime
  will be returned in UTC.

  ## Examples

      iex> DateTime.from_unix!(1464096368)
      %DateTime{calendar: Calendar.ISO, day: 24, hour: 13, microsecond: {0, 0}, minute: 26,
                month: 5, second: 8, std_offset: 0, time_zone: "Etc/UTC", utc_offset: 0,
                year: 2016, zone_abbr: "UTC"}

      iex> DateTime.from_unix!(1432560368868569, :microsecond)
      %DateTime{calendar: Calendar.ISO, day: 25, hour: 13, microsecond: {868569, 6}, minute: 26,
                month: 5, second: 8, std_offset: 0, time_zone: "Etc/UTC", utc_offset: 0,
                year: 2015, zone_abbr: "UTC"}

  Negative Unix times are supported, up to -#{@unix_epoch} seconds,
  which is equivalent to "0000-01-01T00:00:00Z" or 0 Gregorian seconds.

      iex> DateTime.from_unix(-12345678910)
      {:ok, %DateTime{calendar: Calendar.ISO, day: 13, hour: 4, microsecond: {0, 0}, minute: 44,
                      month: 10, second: 50, std_offset: 0, time_zone: "Etc/UTC", utc_offset: 0,
                      year: 1578, zone_abbr: "UTC"}}

  When a Unix time before that moment is passed to `from_unix!/2`, an ArgumentError will be raised.
  """
  @spec from_unix!(integer, :native | System.time_unit, Calendar.calendar) :: DateTime.t
  def from_unix!(integer, unit \\ :second, calendar \\ Calendar.ISO) when is_atom(unit) do
    case from_unix(integer, unit, calendar) do
      {:ok, datetime} ->
        datetime
      {:error, :invalid_unix_time} ->
        raise ArgumentError, "invalid Unix time #{integer}"
    end
  end

  @doc """
  Converts the given NaiveDateTime to DateTime.

  It expects a time zone to put the NaiveDateTime in.
  Currently it only supports "Etc/UTC" as time zone.

  ## Examples

      iex> DateTime.from_naive(~N[2016-05-24 13:26:08.003], "Etc/UTC")
      {:ok, %DateTime{calendar: Calendar.ISO, day: 24, hour: 13, microsecond: {3000, 3}, minute: 26,
                      month: 5, second: 8, std_offset: 0, time_zone: "Etc/UTC", utc_offset: 0,
                      year: 2016, zone_abbr: "UTC"}}
  """
  @spec from_naive(NaiveDateTime.t, Calendar.time_zone) :: {:ok, DateTime.t}
  def from_naive(naive_datetime, time_zone)

  def from_naive(%NaiveDateTime{calendar: calendar,
                                hour: hour, minute: minute, second: second, microsecond: microsecond,
                                year: year, month: month, day: day}, "Etc/UTC") do
    {:ok, %DateTime{calendar: calendar, year: year, month: month, day: day,
                    hour: hour, minute: minute, second: second, microsecond: microsecond,
                    std_offset: 0, utc_offset: 0, zone_abbr: "UTC", time_zone: "Etc/UTC"}}
  end

  @doc """
  Converts the given NaiveDateTime to DateTime.

  It expects a time zone to put the NaiveDateTime in.
  Currently it only supports "Etc/UTC" as time zone.

  ## Examples

      iex> DateTime.from_naive!(~N[2016-05-24 13:26:08.003], "Etc/UTC")
      %DateTime{calendar: Calendar.ISO, day: 24, hour: 13, microsecond: {3000, 3}, minute: 26,
                month: 5, second: 8, std_offset: 0, time_zone: "Etc/UTC", utc_offset: 0,
                year: 2016, zone_abbr: "UTC"}

  """
  @spec from_naive!(non_neg_integer, :native | System.time_unit) :: DateTime.t
  def from_naive!(naive_datetime, time_zone) do
    case from_naive(naive_datetime, time_zone) do
      {:ok, datetime} ->
        datetime
      {:error, reason} ->
        raise ArgumentError, "cannot parse #{inspect naive_datetime} to datetime, reason: #{inspect reason}"
    end
  end

  @doc """
  Converts the given DateTime to Unix time.

  The DateTime is expected to be using the ISO calendar
  with a year greater than or equal to 0.

  It will return the integer with the given unit,
  according to `System.convert_time_unit/3`.

  ## Examples

      iex> 1464096368 |> DateTime.from_unix!() |> DateTime.to_unix()
      1464096368

      iex> dt = %DateTime{calendar: Calendar.ISO, day: 20, hour: 18, microsecond: {273806, 6},
      ...>                minute: 58, month: 11, second: 19, time_zone: "America/Montevideo",
      ...>                utc_offset: -10800, std_offset: 3600, year: 2014, zone_abbr: "UYST"}
      iex> DateTime.to_unix(dt)
      1416517099

      iex> flamel = %DateTime{calendar: Calendar.ISO, day: 22, hour: 8, microsecond: {527771, 6},
      ...>                minute: 2, month: 3, second: 25, std_offset: 0, time_zone: "Etc/UTC",
      ...>                utc_offset: 0, year: 1418, zone_abbr: "UTC"}
      iex> DateTime.to_unix(flamel)
      -17412508655

  """
  @spec to_unix(DateTime.t, System.time_unit) :: non_neg_integer
  def to_unix(datetime, unit \\ :second)

  def to_unix(%DateTime{calendar: Calendar.ISO, std_offset: std_offset, utc_offset: utc_offset,
                        hour: hour, minute: minute, second: second, microsecond: {microsecond, _},
                        year: year, month: month, day: day}, unit) when year >= 0 do
    seconds =
      :calendar.datetime_to_gregorian_seconds({{year, month, day}, {hour, minute, second}})
      |> Kernel.-(utc_offset)
      |> Kernel.-(std_offset)
    System.convert_time_unit((seconds - @unix_epoch) * 1_000_000 + microsecond, :microsecond, unit)
  end

  def to_unix(%DateTime{calendar: Calendar.ISO, year: year}, _unit) when year < 0 do
    raise ArgumentError, "Cannot convert DateTimes before the ISO year 0 to a UNIX timestamp"
  end

  def to_unix(%DateTime{calendar: _, std_offset: _, utc_offset: _,
                        hour: _, minute: _, second: _, microsecond: {_, _},
                        year: _, month: _, day: _} = datetime, unit) do
    datetime
    |> convert!(Calendar.ISO)
    |> to_unix(unit)
  end

  @doc """
  Converts a `DateTime` into a `NaiveDateTime`.

  Because `NaiveDateTime` does not hold time zone information,
  any time zone related data will be lost during the conversion.

  ## Examples

      iex> dt = %DateTime{year: 2000, month: 2, day: 29, zone_abbr: "CET",
      ...>                hour: 23, minute: 0, second: 7, microsecond: {0, 1},
      ...>                utc_offset: 3600, std_offset: 0, time_zone: "Europe/Warsaw"}
      iex> DateTime.to_naive(dt)
      ~N[2000-02-29 23:00:07.0]

  """
  def to_naive(%DateTime{year: year, month: month, day: day, calendar: calendar,
                         hour: hour, minute: minute, second: second, microsecond: microsecond}) do
    %NaiveDateTime{year: year, month: month, day: day, calendar: calendar,
                   hour: hour, minute: minute, second: second, microsecond: microsecond}
  end

  @doc """
  Converts a `DateTime` into a `Date`.

  Because `Date` does not hold time nor time zone information,
  data will be lost during the conversion.

  ## Examples

      iex> dt = %DateTime{year: 2000, month: 2, day: 29, zone_abbr: "CET",
      ...>                hour: 23, minute: 0, second: 7, microsecond: {0, 0},
      ...>                utc_offset: 3600, std_offset: 0, time_zone: "Europe/Warsaw"}
      iex> DateTime.to_date(dt)
      ~D[2000-02-29]

  """
  def to_date(%DateTime{year: year, month: month, day: day, calendar: calendar}) do
    %Date{year: year, month: month, day: day, calendar: calendar}
  end

  @doc """
  Converts a `DateTime` into `Time`.

  Because `Time` does not hold date nor time zone information,
  data will be lost during the conversion.

  ## Examples

      iex> dt = %DateTime{year: 2000, month: 2, day: 29, zone_abbr: "CET",
      ...>                hour: 23, minute: 0, second: 7, microsecond: {0, 1},
      ...>                utc_offset: 3600, std_offset: 0, time_zone: "Europe/Warsaw"}
      iex> DateTime.to_time(dt)
      ~T[23:00:07.0]

  """
  def to_time(%DateTime{hour: hour, minute: minute, second: second, microsecond: microsecond, calendar: calendar}) do
    %Time{hour: hour, minute: minute, second: second, microsecond: microsecond, calendar: calendar}
  end

  @doc """
  Converts the given datetime to
  [ISO 8601:2004](https://en.wikipedia.org/wiki/ISO_8601) format.

  Only supports converting datetimes which are in the ISO calendar,
  attempting to convert datetimes from other calendars will raise.

  WARNING: the ISO 8601 datetime format does not contain the time zone nor
  its abbreviation, which means information is lost when converting to such
  format.

  ### Examples

      iex> dt = %DateTime{year: 2000, month: 2, day: 29, zone_abbr: "CET",
      ...>                hour: 23, minute: 0, second: 7, microsecond: {0, 0},
      ...>                utc_offset: 3600, std_offset: 0, time_zone: "Europe/Warsaw"}
      iex> DateTime.to_iso8601(dt)
      "2000-02-29T23:00:07+01:00"

      iex> dt = %DateTime{year: 2000, month: 2, day: 29, zone_abbr: "UTC",
      ...>                hour: 23, minute: 0, second: 7, microsecond: {0, 0},
      ...>                utc_offset: 0, std_offset: 0, time_zone: "Etc/UTC"}
      iex> DateTime.to_iso8601(dt)
      "2000-02-29T23:00:07Z"

      iex> dt = %DateTime{year: 2000, month: 2, day: 29, zone_abbr: "AMT",
      ...>                hour: 23, minute: 0, second: 7, microsecond: {0, 0},
      ...>                utc_offset: -14400, std_offset: 0, time_zone: "America/Manaus"}
      iex> DateTime.to_iso8601(dt)
      "2000-02-29T23:00:07-04:00"
  """
  @spec to_iso8601(Calendar.datetime) :: String.t
  def to_iso8601(datetime)

  def to_iso8601(%{calendar: Calendar.ISO, year: year, month: month, day: day,
                  hour: hour, minute: minute, second: second, microsecond: microsecond,
                  time_zone: time_zone, zone_abbr: zone_abbr, utc_offset: utc_offset, std_offset: std_offset}) do
    Calendar.ISO.datetime_to_iso8601(year, month, day, hour, minute, second, microsecond,
                                     time_zone, zone_abbr, utc_offset, std_offset)
  end

  def to_iso8601(%{calendar: _, year: _, month: _, day: _,
                   hour: _, minute: _, second: _, microsecond: _,
                   time_zone: _, zone_abbr: _, utc_offset: _, std_offset: _} = datetime) do
    datetime
    |> convert!(Calendar.ISO)
    |> to_iso8601
  end

  @doc """
  Parses the extended "Date and time of day" format described by
  [ISO 8601:2004](https://en.wikipedia.org/wiki/ISO_8601).

  Since ISO8601 does not include the proper time zone, the given
  string will be converted to UTC and its offset in seconds will be
  returned as part of this function. Therefore offset information
  must be present in the string.

  As specified in the standard, the separator "T" may be omitted if
  desired as there is no ambiguity within this function.

  Time representations with reduced accuracy are not supported.

  ## Examples

      iex> DateTime.from_iso8601("2015-01-23T23:50:07Z")
      {:ok, %DateTime{calendar: Calendar.ISO, day: 23, hour: 23, microsecond: {0, 0}, minute: 50, month: 1, second: 7, std_offset: 0,
                      time_zone: "Etc/UTC", utc_offset: 0, year: 2015, zone_abbr: "UTC"}, 0}
      iex> DateTime.from_iso8601("2015-01-23T23:50:07.123+02:30")
      {:ok, %DateTime{calendar: Calendar.ISO, day: 23, hour: 21, microsecond: {123000, 3}, minute: 20, month: 1, second: 7, std_offset: 0,
                      time_zone: "Etc/UTC", utc_offset: 0, year: 2015, zone_abbr: "UTC"}, 9000}
      iex> DateTime.from_iso8601("2015-01-23T23:50:07,123+02:30")
      {:ok, %DateTime{calendar: Calendar.ISO, day: 23, hour: 21, microsecond: {123000, 3}, minute: 20, month: 1, second: 7, std_offset: 0,
                      time_zone: "Etc/UTC", utc_offset: 0, year: 2015, zone_abbr: "UTC"}, 9000}

      iex> DateTime.from_iso8601("2015-01-23P23:50:07")
      {:error, :invalid_format}
      iex> DateTime.from_iso8601("2015-01-23 23:50:07A")
      {:error, :invalid_format}
      iex> DateTime.from_iso8601("2015-01-23T23:50:07")
      {:error, :missing_offset}
      iex> DateTime.from_iso8601("2015-01-23 23:50:61")
      {:error, :invalid_time}
      iex> DateTime.from_iso8601("2015-01-32 23:50:07")
      {:error, :invalid_date}

      iex> DateTime.from_iso8601("2015-01-23T23:50:07.123-00:00")
      {:error, :invalid_format}
      iex> DateTime.from_iso8601("2015-01-23T23:50:07.123-00:60")
      {:error, :invalid_format}

  """
  @spec from_iso8601(String.t, Calendar.calendar) :: {:ok, t, Calendar.utc_offset} | {:error, atom}
  def from_iso8601(string, calendar \\ Calendar.ISO)

  def from_iso8601(<<year::4-bytes, ?-, month::2-bytes, ?-, day::2-bytes, sep,
                     hour::2-bytes, ?:, min::2-bytes, ?:, sec::2-bytes, rest::binary>>, calendar) when sep in [?\s, ?T] do
    with {year, ""} <- Integer.parse(year),
         {month, ""} <- Integer.parse(month),
         {day, ""} <- Integer.parse(day),
         {hour, ""} <- Integer.parse(hour),
         {min, ""} <- Integer.parse(min),
         {sec, ""} <- Integer.parse(sec),
         {microsec, rest} <- Calendar.ISO.parse_microsecond(rest),
         {:ok, date} <- Calendar.ISO.date(year, month, day),
         {:ok, time} <- Time.new(hour, min, sec, microsec),
         {:ok, offset} <- parse_offset(rest) do
      %{year: year, month: month, day: day} = date
      %{hour: hour, minute: minute, second: second, microsecond: microsecond} = time

      erl = {{year, month, day}, {hour, minute, second}}
      seconds = :calendar.datetime_to_gregorian_seconds(erl)
      {{year, month, day}, {hour, minute, second}} =
        :calendar.gregorian_seconds_to_datetime(seconds - offset)
      iso_datetime = %DateTime{year: year, month: month, day: day,
                      hour: hour, minute: minute, second: second, microsecond: microsecond,
                               std_offset: 0, utc_offset: 0, zone_abbr: "UTC", time_zone: "Etc/UTC"}
      with {:ok, datetime} <- convert(iso_datetime, calendar),
           do: {:ok, datetime, offset}
    else
      {:error, reason} -> {:error, reason}
      _ -> {:error, :invalid_format}
    end
  end


  def from_iso8601(_, _) do
    {:error, :invalid_format}
  end

  defp parse_offset(rest) do
    case Calendar.ISO.parse_offset(rest) do
      {offset, ""} when is_integer(offset) -> {:ok, offset}
      {nil, ""} -> {:error, :missing_offset}
      _ -> {:error, :invalid_format}
    end
  end

  @doc """
  Converts the given datetime to a string according to its calendar.

  ### Examples

      iex> dt = %DateTime{year: 2000, month: 2, day: 29, zone_abbr: "CET",
      ...>                hour: 23, minute: 0, second: 7, microsecond: {0, 0},
      ...>                utc_offset: 3600, std_offset: 0, time_zone: "Europe/Warsaw"}
      iex> DateTime.to_string(dt)
      "2000-02-29 23:00:07+01:00 CET Europe/Warsaw"

      iex> dt = %DateTime{year: 2000, month: 2, day: 29, zone_abbr: "UTC",
      ...>                hour: 23, minute: 0, second: 7, microsecond: {0, 0},
      ...>                utc_offset: 0, std_offset: 0, time_zone: "Etc/UTC"}
      iex> DateTime.to_string(dt)
      "2000-02-29 23:00:07Z"

      iex> dt = %DateTime{year: 2000, month: 2, day: 29, zone_abbr: "AMT",
      ...>                hour: 23, minute: 0, second: 7, microsecond: {0, 0},
      ...>                utc_offset: -14400, std_offset: 0, time_zone: "America/Manaus"}
      iex> DateTime.to_string(dt)
      "2000-02-29 23:00:07-04:00 AMT America/Manaus"
  """
  @spec to_string(Calendar.datetime) :: String.t
  def to_string(datetime)

  def to_string(%{calendar: calendar, year: year, month: month, day: day,
                  hour: hour, minute: minute, second: second, microsecond: microsecond,
                  time_zone: time_zone, zone_abbr: zone_abbr, utc_offset: utc_offset, std_offset: std_offset}) do
    calendar.datetime_to_string(year, month, day, hour, minute, second, microsecond,
                                time_zone, zone_abbr, utc_offset, std_offset)
  end

  defimpl String.Chars do
    def to_string(%{calendar: calendar, year: year, month: month, day: day,
                    hour: hour, minute: minute, second: second, microsecond: microsecond,
                    time_zone: time_zone, zone_abbr: zone_abbr, utc_offset: utc_offset, std_offset: std_offset}) do
      calendar.datetime_to_string(year, month, day, hour, minute, second, microsecond,
                                  time_zone, zone_abbr, utc_offset, std_offset)
    end
  end

  @doc """
  Compares two `DateTime` structs.

  Returns `:gt` if first datetime is later than the second
  and `:lt` for vice versa. If the two datetimes are equal
  `:eq` is returned.

  Note that both utc and stc offsets will be taken into
  account when comparison is done.

  ## Examples

      iex> dt1 = %DateTime{year: 2000, month: 2, day: 29, zone_abbr: "AMT",
      ...>                 hour: 23, minute: 0, second: 7, microsecond: {0, 0},
      ...>                 utc_offset: -14400, std_offset: 0, time_zone: "America/Manaus"}
      iex> dt2 = %DateTime{year: 2000, month: 2, day: 29, zone_abbr: "CET",
      ...>                 hour: 23, minute: 0, second: 7, microsecond: {0, 0},
      ...>                 utc_offset: 3600, std_offset: 0, time_zone: "Europe/Warsaw"}
      iex> DateTime.compare(dt1, dt2)
      :gt
  """
  @spec compare(DateTime.t, DateTime.t) :: :lt | :eq | :gt
  def compare(%DateTime{utc_offset: utc_offset1, std_offset: std_offset1} = datetime1, %DateTime{utc_offset: utc_offset2, std_offset: std_offset2} = datetime2) do
    {days1, {parts1, ppd1}} =
      to_rata_die(datetime1)
      |> apply_tz_offset(utc_offset1)
      |> apply_tz_offset(std_offset1)
    {days2, {parts2, ppd2}} =
      to_rata_die(datetime2)
      |> apply_tz_offset(utc_offset2)
      |> apply_tz_offset(std_offset2)

    # Ensure fraction tuples have same denominator.
    rata_die1 = {days1, parts1 * ppd2}
    rata_die2 = {days2, parts2 * ppd1}

    case {rata_die1, rata_die2}  do
      {first, second} when first > second -> :gt
      {first, second} when first < second -> :lt
      _ -> :eq
    end
  end

  @doc """
  Returns the difference between two `DateTime` structs,
  in the Calendar.rata_die format: {days, day_fraction}

  ## Examples

      iex> dt1 = %DateTime{year: 2000, month: 2, day: 29, zone_abbr: "AMT",
      ...>                 hour: 23, minute: 0, second: 7, microsecond: {0, 0},
      ...>                 utc_offset: -14400, std_offset: 0, time_zone: "America/Manaus"}
      iex> dt2 = %DateTime{year: 2000, month: 2, day: 29, zone_abbr: "CET",
      ...>                 hour: 23, minute: 0, second: 7, microsecond: {0, 0},
      ...>                 utc_offset: 3600, std_offset: 0, time_zone: "Europe/Warsaw"}
      iex> DateTime.diff(dt1, dt2)
      18000000000000000
  """
  @spec diff(DateTime.t, DateTime.t) :: Calendar.rata_die
  def diff(%DateTime{utc_offset: utc_offset1, std_offset: std_offset1} = datetime1,
           %DateTime{utc_offset: utc_offset2, std_offset: std_offset2} = datetime2, unit \\ :seconds) do
    {days1, {parts1, ppd1}} =
      to_rata_die(datetime1)
      |> apply_tz_offset(utc_offset1)
      |> apply_tz_offset(std_offset1)
    {days2, {parts2, ppd2}} =
      to_rata_die(datetime2)
      |> apply_tz_offset(utc_offset2)
      |> apply_tz_offset(std_offset2)

    diff_days = days1 - days2
    diff_ppd = ppd1 * ppd2
    diff_parts = parts1 * ppd2 - parts2 * ppd1

    # Keep integers in day fraction low.
    gcd = gcd(diff_parts, diff_ppd)
    diff_parts = div(diff_parts, gcd)
    diff_ppd = div(diff_ppd, gcd)

    {days, {parts, ppd}} = normalize_rata_die({diff_days, {diff_parts, diff_ppd}})
    day_seconds = days * 86400
    seconds = div(parts * 86400, ppd)
    microseconds = 1_000_000 * (day_seconds + seconds)
    System.convert_time_unit(microseconds, unit, :microseconds)
  end

  @doc """
  Converts a DateTime from one calendar to another.

  If this conversion fails for some reason, an `{:error, reason}` tuple is returned.

  ## Examples

      iex> dt1 = %DateTime{year: 2000, month: 2, day: 29, zone_abbr: "AMT",
      ...>                 hour: 23, minute: 0, second: 7, microsecond: {0, 0},
      ...>                 utc_offset: -14400, std_offset: 0, time_zone: "America/Manaus"}
      iex> DateTime.convert(dt1, Calendar.ISO)
      {:ok, %DateTime{year: 2000, month: 2, day: 29, zone_abbr: "AMT",
<<<<<<< HEAD
                      hour: 23, minute: 0, second: 7, microsecond: {0, 0},
                      utc_offset: -14400, std_offset: 0, time_zone: "America/Manaus"}}
=======
                       hour: 23, minute: 0, second: 7, microsecond: {0, 0},
                       utc_offset: -14400, std_offset: 0, time_zone: "America/Manaus"}}
>>>>>>> bef7b167

  """
  @spec convert(DateTime.t, Calendar.calendar) :: {:ok, DateTime.t} | {:error, atom}
  def convert(%DateTime{calendar: calendar} = datetime, calendar) do
    {:ok, datetime}
  end

  def convert(%DateTime{} = datetime, calendar) do
    result_datetime =
      datetime
      |> to_rata_die
      |> from_rata_die(datetime, calendar)
    {:ok, result_datetime}
  end

  @doc """
  Converts a DateTime from one calendar to another.

  If this conversion fails for some reason, an ArgumentError is raised.

  ## Examples

      iex> dt1 = %DateTime{year: 2000, month: 2, day: 29, zone_abbr: "AMT",
      ...>                 hour: 23, minute: 0, second: 7, microsecond: {0, 0},
      ...>                 utc_offset: -14400, std_offset: 0, time_zone: "America/Manaus"}
      iex> DateTime.convert!(dt1, Calendar.ISO)
      %DateTime{year: 2000, month: 2, day: 29, zone_abbr: "AMT",
                hour: 23, minute: 0, second: 7, microsecond: {0, 0},
                utc_offset: -14400, std_offset: 0, time_zone: "America/Manaus"}

  """
  @spec convert!(DateTime.t, Calendar.calendar) :: DateTime.t
  def convert!(datetime, calendar) do
    case convert(datetime, calendar) do
      {:ok, value} ->
        value
      {:error, reason} ->
        raise ArgumentError, "cannot convert #{inspect datetime} to target calendar #{inspect calendar}, reason: #{inspect reason}"
    end
  end

  defp to_rata_die(%DateTime{calendar: calendar,year: year, month: month, day: day,
                             hour: hour, minute: minute, second: second, microsecond: microsecond}) do
    calendar.naive_datetime_to_rata_die(year, month, day, hour, minute, second, microsecond)
  end

  defp from_rata_die(rata_die, datetime, calendar) do
    %{time_zone: time_zone, zone_abbr: zone_abbr, utc_offset: utc_offset, std_offset: std_offset} = datetime
    {year, month, day, hour, minute, second, microsecond} = calendar.naive_datetime_from_rata_die(rata_die)
    %DateTime{year: year, month: month, day: day,
              hour: hour, minute: minute, second: second, microsecond: microsecond,
              time_zone: time_zone, zone_abbr: zone_abbr, utc_offset: utc_offset, std_offset: std_offset}
  end

  defp apply_tz_offset({days, {parts, ppd}}, offset) do
    # At this time, only offsets in seconds (of which there are 86400 in an ISO 8601 day) are allowed.
    offset_ppd = 86400

    parts = parts * offset_ppd
    offset = offset * ppd
    gcd = gcd(ppd, offset_ppd)
    result_parts = div(parts - offset, gcd)
    result_ppd = div(ppd * offset_ppd, gcd)
    days_offset = div(result_parts, result_ppd)
    final_parts = rem(result_parts, result_ppd)
    {days + days_offset, {final_parts, result_ppd}}
  end

  defp normalize_rata_die({diff_days, {diff_parts, diff_ppd}}) when diff_parts < 0 do
    {diff_days - 1, {diff_ppd + diff_parts, diff_ppd}}
  end
  defp normalize_rata_die({diff_days, {diff_parts, diff_ppd}}) do
    {diff_days, {diff_parts, diff_ppd}}
  end

  defp gcd(a, 0), do: abs(a)
  defp gcd(0, b), do: abs(b)
  defp gcd(a, b) when a < 0 or b < 0, do: gcd(abs(a), abs(b))
  defp gcd(a, b), do: gcd(b, rem(a,b))
end<|MERGE_RESOLUTION|>--- conflicted
+++ resolved
@@ -2321,13 +2321,8 @@
       ...>                 utc_offset: -14400, std_offset: 0, time_zone: "America/Manaus"}
       iex> DateTime.convert(dt1, Calendar.ISO)
       {:ok, %DateTime{year: 2000, month: 2, day: 29, zone_abbr: "AMT",
-<<<<<<< HEAD
-                      hour: 23, minute: 0, second: 7, microsecond: {0, 0},
-                      utc_offset: -14400, std_offset: 0, time_zone: "America/Manaus"}}
-=======
                        hour: 23, minute: 0, second: 7, microsecond: {0, 0},
                        utc_offset: -14400, std_offset: 0, time_zone: "America/Manaus"}}
->>>>>>> bef7b167
 
   """
   @spec convert(DateTime.t, Calendar.calendar) :: {:ok, DateTime.t} | {:error, atom}
