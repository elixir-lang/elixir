# Some exceptions implement `message/1` instead of `exception/1` mostly
# for bootstrap reasons. It is recommended for applications to implement
# `exception/1` instead of `message/1` as described in `defexception/3` docs.

defexception RuntimeError,      message: "runtime error"
defexception ArgumentError,     message: "argument error"
defexception ArithmeticError,   message: "bad argument in arithmetic expression"
defexception SystemLimitError,  message: "a system limit has been reached"

defexception SyntaxError, [file: nil, line: nil, description: "syntax error"] do
  def message(exception) do
    Exception.format_file_line(Path.relative_to_cwd(exception.file), exception.line) <>
      exception.description
  end
end

defexception TokenMissingError, [file: nil, line: nil, description: "expression is incomplete"] do
  def message(exception) do
    Exception.format_file_line(Path.relative_to_cwd(exception.file), exception.line) <>
      exception.description
  end
end

defexception CompileError, [file: nil, line: nil, description: "compile error"] do
  def message(exception) do
    Exception.format_file_line(Path.relative_to_cwd(exception.file), exception.line) <>
      exception.description
  end
end

defexception BadFunctionError, [actual: nil] do
  def message(exception) do
    "expected a function, got: #{inspect(exception.actual)}"
  end
end

defexception MatchError, [actual: nil] do
  def message(exception) do
    "no match of right hand side value: #{inspect(exception.actual)}"
  end
end

defexception CaseClauseError, [actual: nil] do
  def message(exception) do
    "no case clause matching: #{inspect(exception.actual)}"
  end
end

defexception TryClauseError, [actual: nil] do
  def message(exception) do
    "no try clause matching: #{inspect(exception.actual)}"
  end
end

defexception BadArityError, [function: nil, args: nil] do
  def message(exception) do
    args = Enum.map_join(exception.args, ", ", &inspect/1)
    "bad arity error: #{inspect(exception.function)} called with (#{args})"
  end
end

defexception UndefinedFunctionError, [module: nil, function: nil, arity: nil] do
  def message(exception) do
    if exception.function do
      formatted = Exception.format_mfa exception.module, exception.function, exception.arity
      "undefined function: #{formatted}"
    else
      "undefined function"
    end
  end
end

defexception FunctionClauseError, [module: nil, function: nil, arity: nil] do
  def message(exception) do
    if exception.function do
      formatted = Exception.format_mfa exception.module, exception.function, exception.arity
      "no function clause matching in #{formatted}"
    else
      "no function clause matches"
    end
  end
end

defexception Protocol.UndefinedError, [protocol: nil, value: nil, description: nil] do
  def message(exception) do
    msg = "protocol #{inspect exception.protocol} not implemented for #{inspect exception.value}"
    if exception.description do
      msg <> ", " <> exception.description
    else
      msg
    end
  end
end

defexception ErlangError, [original: nil] do
  def message(exception) do
    "erlang error: #{inspect(exception.original)}"
  end
end

defexception KeyError, key: nil do
  def message(exception) do
    "key not found: #{inspect exception.key}"
  end
end

defexception Enum.OutOfBoundsError, message: "out of bounds error"

defexception Enum.EmptyError, message: "empty error"

defexception File.Error, [reason: nil, action: "", path: nil] do
  def message(exception) do
    formatted = iolist_to_binary(:file.format_error(reason exception))
    "could not #{action exception} #{path exception}: #{formatted}"
  end
end

defexception File.CopyError, [reason: nil, action: "", source: nil, destination: nil, on: nil] do
  def message(exception) do
    formatted = iolist_to_binary(:file.format_error(reason exception))
    location  = if on = on(exception), do: ". #{on}", else: ""
    "could not #{action exception} from #{source exception} to " <>
      "#{destination exception}#{location}: #{formatted}"
  end
end

defmodule Exception do
  @moduledoc """
  Convenience functions to work with and pretty print
  exceptions and stacktraces.

  Notice that stacktraces in Elixir are updated on errors.
  For example, at any given moement, `System.stacktrace`
  will return the stacktrace for the last error that ocurred
  in the current process.

  That said, many of the functions in this module will
  automatically calculate the stacktrace based on the caller,
  when invoked without arguments, changing the value of
  `System.stacktrace`. If instead you want to format the
  stacktrace of the latest error, you should instead explicitly
  pass the `System.stacktrace` as argument.
  """

  @doc """
  Normalizes an exception, converting Erlang exceptions
  to Elixir exceptions.

  It takes the `kind` spilled by `catch` as an argument and
  normalizes only `:error`, returning the untouched payload
  for others.
  """
  def normalize(:error, exception), do: normalize(exception)
  def normalize(_kind, other), do: other

  @doc """
  Normalizes an exception, converting Erlang exceptions
  to Elixir exceptions.

  Useful when interfacing Erlang code with Elixir code.
  """
  def normalize(exception) when is_exception(exception) do
    exception
  end

  def normalize(:badarg) do
    ArgumentError[]
  end

  def normalize(:badarith) do
    ArithmeticError[]
  end

  def normalize(:system_limit) do
    SystemLimitError[]
  end

  def normalize({ :badarity, { fun, args } }) do
    BadArityError[function: fun, args: args]
  end

  def normalize({ :badfun, actual }) do
    BadFunctionError[actual: actual]
  end

  def normalize({ :badmatch, actual }) do
    MatchError[actual: actual]
  end

  def normalize({ :case_clause, actual }) do
    CaseClauseError[actual: actual]
  end

  def normalize({ :try_clause, actual }) do
    TryClauseError[actual: actual]
  end

  def normalize(:undef) do
    { mod, fun, arity } = from_stacktrace(:erlang.get_stacktrace)
    UndefinedFunctionError[module: mod, function: fun, arity: arity]
  end

  def normalize(:function_clause) do
    { mod, fun, arity } = from_stacktrace(:erlang.get_stacktrace)
    FunctionClauseError[module: mod, function: fun, arity: arity]
  end

  def normalize({ :badarg, payload }) do
    ArgumentError[message: "argument error: #{inspect(payload)}"]
  end

  def normalize(other) do
    ErlangError[original: other]
  end

  @doc """
  Receives a tuple representing a stacktrace entry and formats it.
  """
  def format_stacktrace_entry(entry) do
    format_stacktrace_entry_into_fields(entry)
<<<<<<< HEAD
    |> tuple_to_list
    |> Enum.filter(&(&1))
=======
    |> Enum.filter(&(&1))
    |> tuple_to_list
>>>>>>> 8ce3b501
    |> Enum.join(" ")
  end

  @doc """
  Returns the fields from a single frame in a stack trace as a list of 
  `[ app, location, mfa/module/file ]` where all but location can be nil. 
  Intended for use inside the Elixir libraries and iex only
  """

  # From Macro.Env.stacktrace
  def format_stacktrace_entry_into_fields({ module, :__MODULE__, 0, location }) do
    { nil, format_location(location), inspect(module) <> " (module)" }
  end

  # From :elixir_compiler_*
  def format_stacktrace_entry_into_fields({ _module, :__MODULE__, 1, location }) do
    { nil, format_location(location), "(module)" }
  end

  # From :elixir_compiler_*
  def format_stacktrace_entry_into_fields({ _module, :__FILE__, 1, location }) do
    { nil, format_location(location),  "(file)" }
  end

  def format_stacktrace_entry_into_fields({module, fun, arity, location}) do
    { format_application(module), format_location(location), format_mfa(module, fun, arity) }
  end

  def format_stacktrace_entry_into_fields({fun, arity, location}) do
    { nil, format_location(location), format_fa(fun, arity) }
  end

  defp format_application(module) do
    case :application.get_application(module) do
      { :ok, app } -> "(" <> atom_to_binary(app) <> ")"
      :undefined   -> nil
    end
  end

  @doc """
  Formats the stacktrace.

  A stacktrace must be given as an argument. If not, this function
  calculates a new stacktrace based on the caller and formats it. As
  a consequence, the value of `System.stacktrace` is changed.
  """
  def format_stacktrace(trace // nil) do
    trace = trace || try do
      throw(:stacktrace)
    catch
      :stacktrace -> Enum.drop(:erlang.get_stacktrace, 1)
    end
    case trace do
      [] -> "\n"
      s  -> "    " <> Enum.map_join(s, "\n    ", &format_stacktrace_entry(&1)) <> "\n"
    end
  end

  @doc """
  Formats the caller, i.e. the first entry in the stacktrace.

  A stacktrace must be given as an argument. If not, this function
  calculates a new stacktrace based on the caller and formats it. As
  a consequence, the value of `System.stacktrace` is changed.

  Notice that due to tail call optimization, the stacktrace
  may not report the direct caller of the function.
  """
  def format_caller(trace // nil) do
    trace = trace || try do
      throw(:stacktrace)
    catch
      :stacktrace -> Enum.drop(:erlang.get_stacktrace, 1)
    end

    if entry = Enum.at(trace, 1) do
      format_stacktrace_entry(entry)
    else
      "nofile:0: "
    end
  end

  @doc """
  Receives an anonymous function and arity and formats it as
  shown in stacktraces. The arity may also be a list of arguments.

  ## Examples

      Exception.format_fa(fn -> end, 1)
      #=> "#Function<...>/1"

  """
  def format_fa(fun, arity) do
    "#{inspect fun}#{format_arity(arity)}"
  end


  # Receives a module, fun and arity and formats it
  # as shown in stacktraces. The arity may also be a list
  # of arguments.

  # ## Examples

<<<<<<< HEAD
  #     iex> Exception.format_mfa Foo, :bar, 1
  #     "Foo.bar/1"
  #     iex> Exception.format_mfa Foo, :bar, []
  #     "Foo.bar()"
  #     iex> Exception.format_mfa nil, :bar, []
  #     "nil.bar()"

  # Anonymous functions are reported as -func/arity-anonfn-count-,
  # where func is the name of the enclosing function. Convert to
  # "nth fn in func/arity"

  defp format_mfa(module, nil, arity), 
  do: format_mfa(module, "nil", arity) 

  defp format_mfa(module, fun, arity) when is_atom(fun),
  do: format_mfa(module, to_string(fun), arity) 

  defp format_mfa(module, fun, arity) when not(is_binary(fun)),
  do: format_mfa(module, inspect(fun), arity) 

  defp format_mfa(module, "-" <> fun, arity) do
    [ outer_fun, "fun", count, "" ] = String.split(fun, "-")
    "#{format_nth(count)} anonymous fn#{format_arity(arity)} in #{inspect module}.#{outer_fun}"
  end

  # Erlang internal
  defp format_mfa(module, ":" <> fun, arity),  
  do: format_mfa(module, fun, arity)

  defp format_mfa(module, fun, arity) do
    "#{inspect module}.#{fun}#{format_arity(arity)}"
  end

  defp format_arity(arity) when is_list(arity) do
=======
  """
  def format_mfa(module, nil, arity), 
  do: format_mfa(module, "nil", arity) 

  def format_mfa(module, fun, arity) when is_atom(fun),
  do: format_mfa(module, to_string(fun), arity) 

  def format_mfa(module, fun, arity) when not(is_binary(fun)),
  do: format_mfa(module, inspect(fun), arity) 



  @doc """
  Anonymous functions are reported as -func/arity-anonfn-count-,
  where func is the name of the enclosing function. Convert to
  "nth fn in func/arity"
  """
  def format_mfa(module, "-" <> fun, arity) do
    [ outer_fun, "fun", count, "" ] = String.split(fun, %r/-/)
    "#{format_nth(count)} anonymous fn#{format_arity(arity)} in #{inspect module}.#{outer_fun}"
  end

  # Erlang internal
  def format_mfa(module, ":" <> fun, arity),  
  do: format_mfa(module, fun, arity)

  def format_mfa(module, fun, arity) do
    "#{inspect module}.#{fun}#{format_arity(arity)}"
  end

  def format_arity(arity) when is_list(arity) do
>>>>>>> 8ce3b501
    inspected = lc x inlist arity, do: inspect(x)
    "(#{Enum.join(inspected, ", ")})"
  end

<<<<<<< HEAD
  defp format_arity(arity),  do: "/#{arity}"
=======
  def format_arity(arity),  do: "/#{arity}"
>>>>>>> 8ce3b501

  defp format_nth("0"), do: "first"
  defp format_nth("1"), do: "second"
  defp format_nth("2"), do: "third"
  defp format_nth(n),   do:  "#{binary_to_integer(n)+1}th"


  @doc """
  Formats the given file and line as shown in stacktraces.
  If any of the values are nil, they are omitted.

  ## Examples

      iex> Exception.format_file_line("foo", 1)
      "foo:1:"

      iex> Exception.format_file_line("foo", nil)
      "foo:"

      iex> Exception.format_file_line(nil, nil)
      ""

  """
  def format_file_line(file, line) do
    if file do
      if line && line != 0 do
        "#{file}:#{line}:"
      else
        "#{file}:"
      end
    else
      ""
    end
  end

  defp format_location(opts) do
    format_file_line Keyword.get(opts, :file), Keyword.get(opts, :line)
  end

  defp from_stacktrace([{ module, function, args, _ }|_]) when is_list(args) do
    { module, function, length(args) }
  end

  defp from_stacktrace([{ module, function, arity, _ }|_]) do
    { module, function, arity }
  end

  defp from_stacktrace(_) do
    { nil, nil, nil }
  end
end<|MERGE_RESOLUTION|>--- conflicted
+++ resolved
@@ -218,13 +218,8 @@
   """
   def format_stacktrace_entry(entry) do
     format_stacktrace_entry_into_fields(entry)
-<<<<<<< HEAD
     |> tuple_to_list
     |> Enum.filter(&(&1))
-=======
-    |> Enum.filter(&(&1))
-    |> tuple_to_list
->>>>>>> 8ce3b501
     |> Enum.join(" ")
   end
 
@@ -325,10 +320,8 @@
   # Receives a module, fun and arity and formats it
   # as shown in stacktraces. The arity may also be a list
   # of arguments.
-
+  #
   # ## Examples
-
-<<<<<<< HEAD
   #     iex> Exception.format_mfa Foo, :bar, 1
   #     "Foo.bar/1"
   #     iex> Exception.format_mfa Foo, :bar, []
@@ -363,48 +356,11 @@
   end
 
   defp format_arity(arity) when is_list(arity) do
-=======
-  """
-  def format_mfa(module, nil, arity), 
-  do: format_mfa(module, "nil", arity) 
-
-  def format_mfa(module, fun, arity) when is_atom(fun),
-  do: format_mfa(module, to_string(fun), arity) 
-
-  def format_mfa(module, fun, arity) when not(is_binary(fun)),
-  do: format_mfa(module, inspect(fun), arity) 
-
-
-
-  @doc """
-  Anonymous functions are reported as -func/arity-anonfn-count-,
-  where func is the name of the enclosing function. Convert to
-  "nth fn in func/arity"
-  """
-  def format_mfa(module, "-" <> fun, arity) do
-    [ outer_fun, "fun", count, "" ] = String.split(fun, %r/-/)
-    "#{format_nth(count)} anonymous fn#{format_arity(arity)} in #{inspect module}.#{outer_fun}"
-  end
-
-  # Erlang internal
-  def format_mfa(module, ":" <> fun, arity),  
-  do: format_mfa(module, fun, arity)
-
-  def format_mfa(module, fun, arity) do
-    "#{inspect module}.#{fun}#{format_arity(arity)}"
-  end
-
-  def format_arity(arity) when is_list(arity) do
->>>>>>> 8ce3b501
     inspected = lc x inlist arity, do: inspect(x)
     "(#{Enum.join(inspected, ", ")})"
   end
 
-<<<<<<< HEAD
   defp format_arity(arity),  do: "/#{arity}"
-=======
-  def format_arity(arity),  do: "/#{arity}"
->>>>>>> 8ce3b501
 
   defp format_nth("0"), do: "first"
   defp format_nth("1"), do: "second"
