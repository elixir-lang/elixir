import Kernel, except: [length: 1]

defmodule String do
  @moduledoc ~S"""
  Strings in Elixir are UTF-8 encoded binaries.

  Strings in Elixir are a sequence of Unicode characters,
  typically written between double quoted strings, such
  as `"hello"` and `"héllò"`.

  In case a string must have a double-quote in itself,
  the double quotes must be escaped with a backslash,
  for example: `"this is a string with \"double quotes\""`.

  You can concatenate two strings with the `<>/2` operator:

      iex> "hello" <> " " <> "world"
      "hello world"

  ## Interpolation

  Strings in Elixir also support interpolation. This allows
  you to place some value in the middle of a string by using
  the `#{}` syntax:

      iex> name = "joe"
      iex> "hello #{name}"
      "hello joe"

  Any Elixir expression is valid inside the interpolation.
  If a string is given, the string is interpolated as is.
  If any other value is given, Elixir will attempt to convert
  it to a string using the `String.Chars` protocol. This
  allows, for example, to output an integer from the interpolation:

      iex> "2 + 2 = #{2 + 2}"
      "2 + 2 = 4"

  In case the value you want to interpolate cannot be
  converted to a string, because it doesn't have an human
  textual representation, a protocol error will be raised.

  ## Escape characters

  Besides allowing double-quotes to be escaped with a backslash,
  strings also support the following escape characters:

    * `\a` - Bell
    * `\b` - Backspace
    * `\t` - Horizontal tab
    * `\n` - Line feed (New lines)
    * `\v` - Vertical tab
    * `\f` - Form feed
    * `\r` - Carriage return
    * `\e` - Command Escape
    * `\#` - Returns the `#` character itself, skipping interpolation
    * `\xNN` - A byte represented by the hexadecimal `NN`
    * `\uNNNN` - A Unicode code point represented by `NNNN`

  Note it is generally not advised to use `\xNN` in Elixir
  strings, as introducing an invalid byte sequence would
  make the string invalid. If you have to introduce a
  character by its hexadecimal representation, it is best
  to work with Unicode code points, such as `\uNNNN`. In fact,
  understanding Unicode code points can be essential when doing
  low-level manipulations of string, so let's explore them in
  detail next.

  ## Code points and grapheme cluster

  The functions in this module act according to
  [The Unicode Standard, Version 14.0.0](http://www.unicode.org/versions/Unicode14.0.0/).

  As per the standard, a code point is a single Unicode Character,
  which may be represented by one or more bytes.

  For example, although the code point "é" is a single character,
  its underlying representation uses two bytes:

      iex> String.length("é")
      1
      iex> byte_size("é")
      2

  Furthermore, this module also presents the concept of grapheme cluster
  (from now on referenced as graphemes). Graphemes can consist of multiple
  code points that may be perceived as a single character by readers. For
  example, "é" can be represented either as a single "e with acute" code point
  or as the letter "e" followed by a "combining acute accent" (two code points):

      iex> string = "\u0065\u0301"
      iex> byte_size(string)
      3
      iex> String.length(string)
      1
      iex> String.codepoints(string)
      ["e", "́"]
      iex> String.graphemes(string)
      ["é"]

  Although the example above is made of two characters, it is
  perceived by users as one.

  Graphemes can also be two characters that are interpreted
  as one by some languages. For example, some languages may
  consider "ch" as a single character. However, since this
  information depends on the locale, it is not taken into account
  by this module.

  In general, the functions in this module rely on the Unicode
  Standard, but do not contain any of the locale specific behaviour.
  More information about graphemes can be found in the [Unicode
  Standard Annex #29](https://www.unicode.org/reports/tr29/).

  For converting a binary to a different encoding and for Unicode
  normalization mechanisms, see Erlang's `:unicode` module.

  ## String and binary operations

  To act according to the Unicode Standard, many functions
  in this module run in linear time, as they need to traverse
  the whole string considering the proper Unicode code points.

  For example, `String.length/1` will take longer as
  the input grows. On the other hand, `Kernel.byte_size/1` always runs
  in constant time (i.e. regardless of the input size).

  This means often there are performance costs in using the
  functions in this module, compared to the more low-level
  operations that work directly with binaries:

    * `Kernel.binary_part/3` - retrieves part of the binary
    * `Kernel.bit_size/1` and `Kernel.byte_size/1` - size related functions
    * `Kernel.is_bitstring/1` and `Kernel.is_binary/1` - type-check function
    * Plus a number of functions for working with binaries (bytes)
      in the [`:binary` module](`:binary`)

  There are many situations where using the `String` module can
  be avoided in favor of binary functions or pattern matching.
  For example, imagine you have a string `prefix` and you want to
  remove this prefix from another string named `full`.

  One may be tempted to write:

      iex> take_prefix = fn full, prefix ->
      ...>   base = String.length(prefix)
      ...>   String.slice(full, base, String.length(full) - base)
      ...> end
      iex> take_prefix.("Mr. John", "Mr. ")
      "John"

  Although the function above works, it performs poorly. To
  calculate the length of the string, we need to traverse it
  fully, so we traverse both `prefix` and `full` strings, then
  slice the `full` one, traversing it again.

  A first attempt at improving it could be with ranges:

      iex> take_prefix = fn full, prefix ->
      ...>   base = String.length(prefix)
      ...>   String.slice(full, base..-1)
      ...> end
      iex> take_prefix.("Mr. John", "Mr. ")
      "John"

  While this is much better (we don't traverse `full` twice),
  it could still be improved. In this case, since we want to
  extract a substring from a string, we can use `Kernel.byte_size/1`
  and `Kernel.binary_part/3` as there is no chance we will slice in
  the middle of a code point made of more than one byte:

      iex> take_prefix = fn full, prefix ->
      ...>   base = byte_size(prefix)
      ...>   binary_part(full, base, byte_size(full) - base)
      ...> end
      iex> take_prefix.("Mr. John", "Mr. ")
      "John"

  Or simply use pattern matching:

      iex> take_prefix = fn full, prefix ->
      ...>   base = byte_size(prefix)
      ...>   <<_::binary-size(base), rest::binary>> = full
      ...>   rest
      ...> end
      iex> take_prefix.("Mr. John", "Mr. ")
      "John"

  On the other hand, if you want to dynamically slice a string
  based on an integer value, then using `String.slice/3` is the
  best option as it guarantees we won't incorrectly split a valid
  code point into multiple bytes.

  ## Integer code points

  Although code points are represented as integers, this module
  represents code points in their encoded format as strings.
  For example:

      iex> String.codepoints("olá")
      ["o", "l", "á"]

  There are a couple of ways to retrieve the character code point.
  One may use the `?` construct:

      iex> ?o
      111

      iex> ?á
      225

  Or also via pattern matching:

      iex> <<aacute::utf8>> = "á"
      iex> aacute
      225

  As we have seen above, code points can be inserted into
  a string by their hexadecimal code:

      iex> "ol\u00E1"
      "olá"

  Finally, to convert a String into a list of integer
  code points, known as "charlists" in Elixir, you can call
  `String.to_charlist`:

      iex> String.to_charlist("olá")
      [111, 108, 225]

  ## Self-synchronization

  The UTF-8 encoding is self-synchronizing. This means that
  if malformed data (i.e., data that is not possible according
  to the definition of the encoding) is encountered, only one
  code point needs to be rejected.

  This module relies on this behaviour to ignore such invalid
  characters. For example, `length/1` will return
  a correct result even if an invalid code point is fed into it.

  In other words, this module expects invalid data to be detected
  elsewhere, usually when retrieving data from the external source.
  For example, a driver that reads strings from a database will be
  responsible to check the validity of the encoding. `String.chunk/2`
  can be used for breaking a string into valid and invalid parts.

  ## Compile binary patterns

  Many functions in this module work with patterns. For example,
  `String.split/3` can split a string into multiple strings given
  a pattern. This pattern can be a string, a list of strings or
  a compiled pattern:

      iex> String.split("foo bar", " ")
      ["foo", "bar"]

      iex> String.split("foo bar!", [" ", "!"])
      ["foo", "bar", ""]

      iex> pattern = :binary.compile_pattern([" ", "!"])
      iex> String.split("foo bar!", pattern)
      ["foo", "bar", ""]

  The compiled pattern is useful when the same match will
  be done over and over again. Note though that the compiled
  pattern cannot be stored in a module attribute as the pattern
  is generated at runtime and does not survive compile time.
  """

  @typedoc """
  A UTF-8 encoded binary.

  The types `String.t()` and `binary()` are equivalent to analysis tools.
  Although, for those reading the documentation, `String.t()` implies
  it is a UTF-8 encoded binary.
  """
  @type t :: binary

  @typedoc "A single Unicode code point encoded in UTF-8. It may be one or more bytes."
  @type codepoint :: t

  @typedoc "Multiple code points that may be perceived as a single character by readers"
  @type grapheme :: t

  @typedoc """
  Pattern used in functions like `replace/4` and `split/3`.

  It must be one of:

    * a string
    * an empty list
    * a list containing non-empty strings
    * a compiled search pattern created by `:binary.compile_pattern/1`

  """
  # TODO: Replace "nonempty_binary :: <<_::8, _::_*8>>" with "nonempty_binary()"
  # when minimum requirement is >= OTP 24.
  @type pattern ::
          t()
          | [nonempty_binary :: <<_::8, _::_*8>>]
          | (compiled_search_pattern :: :binary.cp())

  @conditional_mappings [:greek, :turkic]

  @doc """
  Checks if a string contains only printable characters up to `character_limit`.

  Takes an optional `character_limit` as a second argument. If `character_limit` is `0`, this
  function will return `true`.

  ## Examples

      iex> String.printable?("abc")
      true

      iex> String.printable?("abc" <> <<0>>)
      false

      iex> String.printable?("abc" <> <<0>>, 2)
      true

      iex> String.printable?("abc" <> <<0>>, 0)
      true

  """
  @spec printable?(t, 0) :: true
  @spec printable?(t, pos_integer | :infinity) :: boolean
  def printable?(string, character_limit \\ :infinity)
      when is_binary(string) and
             (character_limit == :infinity or
                (is_integer(character_limit) and character_limit >= 0)) do
    recur_printable?(string, character_limit)
  end

  defp recur_printable?(_string, 0), do: true
  defp recur_printable?(<<>>, _character_limit), do: true

  for char <- 0x20..0x7E do
    defp recur_printable?(<<unquote(char), rest::binary>>, character_limit) do
      recur_printable?(rest, decrement(character_limit))
    end
  end

  for char <- '\n\r\t\v\b\f\e\d\a' do
    defp recur_printable?(<<unquote(char), rest::binary>>, character_limit) do
      recur_printable?(rest, decrement(character_limit))
    end
  end

  defp recur_printable?(<<char::utf8, rest::binary>>, character_limit)
       when char in 0xA0..0xD7FF
       when char in 0xE000..0xFFFD
       when char in 0x10000..0x10FFFF do
    recur_printable?(rest, decrement(character_limit))
  end

  defp recur_printable?(_string, _character_limit) do
    false
  end

  defp decrement(:infinity), do: :infinity
  defp decrement(character_limit), do: character_limit - 1

  @doc ~S"""
  Divides a string into substrings at each Unicode whitespace
  occurrence with leading and trailing whitespace ignored. Groups
  of whitespace are treated as a single occurrence. Divisions do
  not occur on non-breaking whitespace.

  ## Examples

      iex> String.split("foo bar")
      ["foo", "bar"]

      iex> String.split("foo" <> <<194, 133>> <> "bar")
      ["foo", "bar"]

      iex> String.split(" foo   bar ")
      ["foo", "bar"]

      iex> String.split("no\u00a0break")
      ["no\u00a0break"]

  """
  @spec split(t) :: [t]
  defdelegate split(binary), to: String.Break

  @doc ~S"""
  Divides a string into parts based on a pattern.

  Returns a list of these parts.

  The `pattern` may be a string, a list of strings, a regular expression, or a
  compiled pattern.

  The string is split into as many parts as possible by
  default, but can be controlled via the `:parts` option.

  Empty strings are only removed from the result if the
  `:trim` option is set to `true`.

  When the pattern used is a regular expression, the string is
  split using `Regex.split/3`.

  ## Options

    * `:parts` (positive integer or `:infinity`) - the string
      is split into at most as many parts as this option specifies.
      If `:infinity`, the string will be split into all possible
      parts. Defaults to `:infinity`.

    * `:trim` (boolean) - if `true`, empty strings are removed from
      the resulting list.

  This function also accepts all options accepted by `Regex.split/3`
  if `pattern` is a regular expression.

  ## Examples

  Splitting with a string pattern:

      iex> String.split("a,b,c", ",")
      ["a", "b", "c"]

      iex> String.split("a,b,c", ",", parts: 2)
      ["a", "b,c"]

      iex> String.split(" a b c ", " ", trim: true)
      ["a", "b", "c"]

  A list of patterns:

      iex> String.split("1,2 3,4", [" ", ","])
      ["1", "2", "3", "4"]

  A regular expression:

      iex> String.split("a,b,c", ~r{,})
      ["a", "b", "c"]

      iex> String.split("a,b,c", ~r{,}, parts: 2)
      ["a", "b,c"]

      iex> String.split(" a b c ", ~r{\s}, trim: true)
      ["a", "b", "c"]

      iex> String.split("abc", ~r{b}, include_captures: true)
      ["a", "b", "c"]

  A compiled pattern:

      iex> pattern = :binary.compile_pattern([" ", ","])
      iex> String.split("1,2 3,4", pattern)
      ["1", "2", "3", "4"]

  Splitting on empty string returns graphemes:

      iex> String.split("abc", "")
      ["", "a", "b", "c", ""]

      iex> String.split("abc", "", trim: true)
      ["a", "b", "c"]

      iex> String.split("abc", "", parts: 1)
      ["abc"]

      iex> String.split("abc", "", parts: 3)
      ["", "a", "bc"]

  Be aware that this function can split within or across grapheme boundaries.
  For example, take the grapheme "é" which is made of the characters
  "e" and the acute accent. The following will split the string into two parts:

      iex> String.split(String.normalize("é", :nfd), "e")
      ["", "́"]

  However, if "é" is represented by the single character "e with acute"
  accent, then it will split the string into just one part:

      iex> String.split(String.normalize("é", :nfc), "e")
      ["é"]

  """
  @spec split(t, pattern | Regex.t(), keyword) :: [t]
  def split(string, pattern, options \\ [])

  def split(string, %Regex{} = pattern, options) when is_binary(string) and is_list(options) do
    Regex.split(pattern, string, options)
  end

  def split(string, "", options) when is_binary(string) and is_list(options) do
    parts = Keyword.get(options, :parts, :infinity)
    index = parts_to_index(parts)
    trim = Keyword.get(options, :trim, false)

    if trim == false and index != 1 do
      ["" | split_empty(string, trim, index - 1)]
    else
      split_empty(string, trim, index)
    end
  end

  def split(string, [], options) when is_binary(string) and is_list(options) do
    if string == "" and Keyword.get(options, :trim, false) do
      []
    else
      [string]
    end
  end

  def split(string, pattern, options) when is_binary(string) and is_list(options) do
    parts = Keyword.get(options, :parts, :infinity)
    trim = Keyword.get(options, :trim, false)

    case {parts, trim} do
      {:infinity, false} ->
        :binary.split(string, pattern, [:global])

      {:infinity, true} ->
        :binary.split(string, pattern, [:global, :trim_all])

      {2, false} ->
        :binary.split(string, pattern)

      _ ->
        pattern = maybe_compile_pattern(pattern)
        split_each(string, pattern, trim, parts_to_index(parts))
    end
  end

  defp parts_to_index(:infinity), do: 0
  defp parts_to_index(n) when is_integer(n) and n > 0, do: n

  defp split_empty("", true, 1), do: []
  defp split_empty(string, _, 1), do: [string]

  defp split_empty(string, trim, count) do
    case :unicode_util.gc(string) do
      [gc] -> [grapheme_to_binary(gc) | split_empty(<<>>, trim, count - 1)]
      [gc | rest] -> [grapheme_to_binary(gc) | split_empty(rest, trim, count - 1)]
      [] -> split_empty("", trim, 1)
      {:error, <<byte, rest::bits>>} -> [<<byte>> | split_empty(rest, trim, count - 1)]
    end
  end

  defp split_each("", _pattern, true, 1), do: []
  defp split_each(string, _pattern, _trim, 1) when is_binary(string), do: [string]

  defp split_each(string, pattern, trim, count) do
    case do_splitter(string, pattern, trim) do
      {h, t} -> [h | split_each(t, pattern, trim, count - 1)]
      nil -> []
    end
  end

  @doc """
  Returns an enumerable that splits a string on demand.

  This is in contrast to `split/3` which splits the
  entire string upfront.

  This function does not support regular expressions
  by design. When using regular expressions, it is often
  more efficient to have the regular expressions traverse
  the string at once than in parts, like this function does.

  ## Options

    * :trim - when `true`, does not emit empty patterns

  ## Examples

      iex> String.splitter("1,2 3,4 5,6 7,8,...,99999", [" ", ","]) |> Enum.take(4)
      ["1", "2", "3", "4"]

      iex> String.splitter("abcd", "") |> Enum.take(10)
      ["", "a", "b", "c", "d", ""]

      iex> String.splitter("abcd", "", trim: true) |> Enum.take(10)
      ["a", "b", "c", "d"]

  A compiled pattern can also be given:

      iex> pattern = :binary.compile_pattern([" ", ","])
      iex> String.splitter("1,2 3,4 5,6 7,8,...,99999", pattern) |> Enum.take(4)
      ["1", "2", "3", "4"]

  """
  @spec splitter(t, pattern, keyword) :: Enumerable.t()
  def splitter(string, pattern, options \\ [])

  def splitter(string, "", options) when is_binary(string) and is_list(options) do
    if Keyword.get(options, :trim, false) do
      Stream.unfold(string, &next_grapheme/1)
    else
      Stream.unfold(:match, &do_empty_splitter(&1, string))
    end
  end

  def splitter(string, [], options) when is_binary(string) and is_list(options) do
    if string == "" and Keyword.get(options, :trim, false) do
      Stream.duplicate(string, 0)
    else
      Stream.duplicate(string, 1)
    end
  end

  def splitter(string, pattern, options) when is_binary(string) and is_list(options) do
    pattern = maybe_compile_pattern(pattern)
    trim = Keyword.get(options, :trim, false)
    Stream.unfold(string, &do_splitter(&1, pattern, trim))
  end

  defp do_empty_splitter(:match, string), do: {"", string}
  defp do_empty_splitter(:nomatch, _string), do: nil
  defp do_empty_splitter("", _), do: {"", :nomatch}
  defp do_empty_splitter(string, _), do: next_grapheme(string)

  defp do_splitter(:nomatch, _pattern, _), do: nil
  defp do_splitter("", _pattern, false), do: {"", :nomatch}
  defp do_splitter("", _pattern, true), do: nil

  defp do_splitter(bin, pattern, trim) do
    case :binary.split(bin, pattern) do
      ["", second] when trim -> do_splitter(second, pattern, trim)
      [first, second] -> {first, second}
      [first] -> {first, :nomatch}
    end
  end

  defp maybe_compile_pattern(pattern) when is_tuple(pattern), do: pattern
  defp maybe_compile_pattern(pattern), do: :binary.compile_pattern(pattern)

  @doc """
  Splits a string into two at the specified offset. When the offset given is
  negative, location is counted from the end of the string.

  The offset is capped to the length of the string. Returns a tuple with
  two elements.

  Note: keep in mind this function splits on graphemes and for such it
  has to linearly traverse the string. If you want to split a string or
  a binary based on the number of bytes, use `Kernel.binary_part/3`
  instead.

  ## Examples

      iex> String.split_at("sweetelixir", 5)
      {"sweet", "elixir"}

      iex> String.split_at("sweetelixir", -6)
      {"sweet", "elixir"}

      iex> String.split_at("abc", 0)
      {"", "abc"}

      iex> String.split_at("abc", 1000)
      {"abc", ""}

      iex> String.split_at("abc", -1000)
      {"", "abc"}

  """
  @spec split_at(t, integer) :: {t, t}
  def split_at(string, position)

  def split_at(string, position)
      when is_binary(string) and is_integer(position) and position >= 0 do
    do_split_at(string, position)
  end

  def split_at(string, position)
      when is_binary(string) and is_integer(position) and position < 0 do
    position = length(string) + position

    case position >= 0 do
      true -> do_split_at(string, position)
      false -> {"", string}
    end
  end

  defp do_split_at(string, position) do
    remaining = byte_size_remaining_at(string, position)
    start = byte_size(string) - remaining
    <<left::size(start)-binary, right::size(remaining)-binary>> = string
    {left, right}
  end

  @doc ~S"""
  Returns `true` if `string1` is canonically equivalent to `string2`.

  It performs Normalization Form Canonical Decomposition (NFD) on the
  strings before comparing them. This function is equivalent to:

      String.normalize(string1, :nfd) == String.normalize(string2, :nfd)

  If you plan to compare multiple strings, multiple times in a row, you
  may normalize them upfront and compare them directly to avoid multiple
  normalization passes.

  ## Examples

      iex> String.equivalent?("abc", "abc")
      true

      iex> String.equivalent?("man\u0303ana", "mañana")
      true

      iex> String.equivalent?("abc", "ABC")
      false

      iex> String.equivalent?("nø", "nó")
      false

  """
  @spec equivalent?(t, t) :: boolean
  def equivalent?(string1, string2) when is_binary(string1) and is_binary(string2) do
    normalize(string1, :nfd) == normalize(string2, :nfd)
  end

  @doc """
  Converts all characters in `string` to Unicode normalization
  form identified by `form`.

  Invalid Unicode codepoints are skipped and the remaining of
  the string is converted. If you want the algorithm to stop
  and return on invalid codepoint, use `:unicode.characters_to_nfd_binary/1`,
  `:unicode.characters_to_nfc_binary/1`, `:unicode.characters_to_nfkd_binary/1`,
  and `:unicode.characters_to_nfkc_binary/1` instead.

  Normalization forms `:nfkc` and `:nfkd` should not be blindly applied
  to arbitrary text. Because they erase many formatting distinctions,
  they will prevent round-trip conversion to and from many legacy
  character sets.

  ## Forms

  The supported forms are:

    * `:nfd` - Normalization Form Canonical Decomposition.
      Characters are decomposed by canonical equivalence, and
      multiple combining characters are arranged in a specific
      order.

    * `:nfc` - Normalization Form Canonical Composition.
      Characters are decomposed and then recomposed by canonical equivalence.

    * `:nfkd` - Normalization Form Compatibility Decomposition.
      Characters are decomposed by compatibility equivalence, and
      multiple combining characters are arranged in a specific
      order.

    * `:nfkc` - Normalization Form Compatibility Composition.
      Characters are decomposed and then recomposed by compatibility equivalence.

  ## Examples

      iex> String.normalize("yêṩ", :nfd)
      "yêṩ"

      iex> String.normalize("leña", :nfc)
      "leña"

      iex> String.normalize("ﬁ", :nfkd)
      "fi"

      iex> String.normalize("fi", :nfkc)
      "fi"

  """
  def normalize(string, form)

  def normalize(string, :nfd) when is_binary(string) do
    case :unicode.characters_to_nfd_binary(string) do
      string when is_binary(string) -> string
      {:error, good, <<head, rest::binary>>} -> good <> <<head>> <> normalize(rest, :nfd)
    end
  end

  def normalize(string, :nfc) when is_binary(string) do
    case :unicode.characters_to_nfc_binary(string) do
      string when is_binary(string) -> string
      {:error, good, <<head, rest::binary>>} -> good <> <<head>> <> normalize(rest, :nfc)
    end
  end

  def normalize(string, :nfkd) when is_binary(string) do
    case :unicode.characters_to_nfkd_binary(string) do
      string when is_binary(string) -> string
      {:error, good, <<head, rest::binary>>} -> good <> <<head>> <> normalize(rest, :nfkd)
    end
  end

  def normalize(string, :nfkc) when is_binary(string) do
    case :unicode.characters_to_nfkc_binary(string) do
      string when is_binary(string) -> string
      {:error, good, <<head, rest::binary>>} -> good <> <<head>> <> normalize(rest, :nfkc)
    end
  end

  @doc """
  Converts all characters in the given string to uppercase according to `mode`.

  `mode` may be `:default`, `:ascii`, `:greek` or `:turkic`. The `:default` mode considers
  all non-conditional transformations outlined in the Unicode standard. `:ascii`
  uppercases only the letters a to z. `:greek` includes the context sensitive
  mappings found in Greek. `:turkic` properly handles the letter i with the dotless variant.

  ## Examples

      iex> String.upcase("abcd")
      "ABCD"

      iex> String.upcase("ab 123 xpto")
      "AB 123 XPTO"

      iex> String.upcase("olá")
      "OLÁ"

  The `:ascii` mode ignores Unicode characters and provides a more
  performant implementation when you know the string contains only
  ASCII characters:

      iex> String.upcase("olá", :ascii)
      "OLá"

  And `:turkic` properly handles the letter i with the dotless variant:

      iex> String.upcase("ıi")
      "II"

      iex> String.upcase("ıi", :turkic)
      "Iİ"

  """
  @spec upcase(t, :default | :ascii | :greek | :turkic) :: t
  def upcase(string, mode \\ :default)

  def upcase("", _mode) do
    ""
  end

  def upcase(string, :default) when is_binary(string) do
    String.Unicode.upcase(string, [], :default)
  end

  def upcase(string, :ascii) when is_binary(string) do
    IO.iodata_to_binary(upcase_ascii(string))
  end

  def upcase(string, mode) when is_binary(string) and mode in @conditional_mappings do
    String.Unicode.upcase(string, [], mode)
  end

  defp upcase_ascii(<<char, rest::bits>>) when char >= ?a and char <= ?z,
    do: [char - 32 | upcase_ascii(rest)]

  defp upcase_ascii(<<char, rest::bits>>), do: [char | upcase_ascii(rest)]
  defp upcase_ascii(<<>>), do: []

  @doc """
  Converts all characters in the given string to lowercase according to `mode`.

  `mode` may be `:default`, `:ascii`, `:greek` or `:turkic`. The `:default` mode considers
  all non-conditional transformations outlined in the Unicode standard. `:ascii`
  lowercases only the letters A to Z. `:greek` includes the context sensitive
  mappings found in Greek. `:turkic` properly handles the letter i with the dotless variant.

  ## Examples

      iex> String.downcase("ABCD")
      "abcd"

      iex> String.downcase("AB 123 XPTO")
      "ab 123 xpto"

      iex> String.downcase("OLÁ")
      "olá"

  The `:ascii` mode ignores Unicode characters and provides a more
  performant implementation when you know the string contains only
  ASCII characters:

      iex> String.downcase("OLÁ", :ascii)
      "olÁ"

  The `:greek` mode properly handles the context sensitive sigma in Greek:

      iex> String.downcase("ΣΣ")
      "σσ"

      iex> String.downcase("ΣΣ", :greek)
      "σς"

  And `:turkic` properly handles the letter i with the dotless variant:

      iex> String.downcase("Iİ")
      "ii̇"

      iex> String.downcase("Iİ", :turkic)
      "ıi"

  """
  @spec downcase(t, :default | :ascii | :greek | :turkic) :: t
  def downcase(string, mode \\ :default)

  def downcase("", _mode) do
    ""
  end

  def downcase(string, :default) when is_binary(string) do
    String.Unicode.downcase(string, [], :default)
  end

  def downcase(string, :ascii) when is_binary(string) do
    IO.iodata_to_binary(downcase_ascii(string))
  end

  def downcase(string, mode) when is_binary(string) and mode in @conditional_mappings do
    String.Unicode.downcase(string, [], mode)
  end

  defp downcase_ascii(<<char, rest::bits>>) when char >= ?A and char <= ?Z,
    do: [char + 32 | downcase_ascii(rest)]

  defp downcase_ascii(<<char, rest::bits>>), do: [char | downcase_ascii(rest)]
  defp downcase_ascii(<<>>), do: []

  @doc """
  Converts the first character in the given string to
  uppercase and the remainder to lowercase according to `mode`.

  `mode` may be `:default`, `:ascii`, `:greek` or `:turkic`. The `:default` mode considers
  all non-conditional transformations outlined in the Unicode standard. `:ascii`
  capitalizes only the letters A to Z. `:greek` includes the context sensitive
  mappings found in Greek. `:turkic` properly handles the letter i with the dotless variant.

  ## Examples

      iex> String.capitalize("abcd")
      "Abcd"

      iex> String.capitalize("ﬁn")
      "Fin"

      iex> String.capitalize("olá")
      "Olá"

  """
  @spec capitalize(t, :default | :ascii | :greek | :turkic) :: t
  def capitalize(string, mode \\ :default)

  def capitalize(<<char, rest::binary>>, :ascii) do
    char = if char >= ?a and char <= ?z, do: char - 32, else: char
    <<char>> <> downcase(rest, :ascii)
  end

  def capitalize(string, mode) when is_binary(string) do
    {char, rest} = String.Unicode.titlecase_once(string, mode)
    char <> downcase(rest, mode)
  end

  @doc false
  @deprecated "Use String.trim_trailing/1 instead"
  defdelegate rstrip(binary), to: String.Break, as: :trim_trailing

  @doc false
  @deprecated "Use String.trim_trailing/2 with a binary as second argument instead"
  def rstrip(string, char) when is_integer(char) do
    replace_trailing(string, <<char::utf8>>, "")
  end

  @doc """
  Replaces all leading occurrences of `match` by `replacement` of `match` in `string`.

  Returns the string untouched if there are no occurrences.

  If `match` is `""`, this function raises an `ArgumentError` exception: this
  happens because this function replaces **all** the occurrences of `match` at
  the beginning of `string`, and it's impossible to replace "multiple"
  occurrences of `""`.

  ## Examples

      iex> String.replace_leading("hello world", "hello ", "")
      "world"
      iex> String.replace_leading("hello hello world", "hello ", "")
      "world"

      iex> String.replace_leading("hello world", "hello ", "ola ")
      "ola world"
      iex> String.replace_leading("hello hello world", "hello ", "ola ")
      "ola ola world"

  This function can replace across grapheme boundaries. See `replace/3`
  for more information and examples.
  """
  @spec replace_leading(t, t, t) :: t
  def replace_leading(string, match, replacement)
      when is_binary(string) and is_binary(match) and is_binary(replacement) do
    if match == "" do
      raise ArgumentError, "cannot use an empty string as the match to replace"
    end

    prefix_size = byte_size(match)
    suffix_size = byte_size(string) - prefix_size
    replace_leading(string, match, replacement, prefix_size, suffix_size, 0)
  end

  defp replace_leading(string, match, replacement, prefix_size, suffix_size, acc)
       when suffix_size >= 0 do
    case string do
      <<prefix::size(prefix_size)-binary, suffix::binary>> when prefix == match ->
        replace_leading(
          suffix,
          match,
          replacement,
          prefix_size,
          suffix_size - prefix_size,
          acc + 1
        )

      _ ->
        prepend_unless_empty(duplicate(replacement, acc), string)
    end
  end

  defp replace_leading(string, _match, replacement, _prefix_size, _suffix_size, acc) do
    prepend_unless_empty(duplicate(replacement, acc), string)
  end

  @doc """
  Replaces all trailing occurrences of `match` by `replacement` in `string`.

  Returns the string untouched if there are no occurrences.

  If `match` is `""`, this function raises an `ArgumentError` exception: this
  happens because this function replaces **all** the occurrences of `match` at
  the end of `string`, and it's impossible to replace "multiple" occurrences of
  `""`.

  ## Examples

      iex> String.replace_trailing("hello world", " world", "")
      "hello"
      iex> String.replace_trailing("hello world world", " world", "")
      "hello"

      iex> String.replace_trailing("hello world", " world", " mundo")
      "hello mundo"
      iex> String.replace_trailing("hello world world", " world", " mundo")
      "hello mundo mundo"

  This function can replace across grapheme boundaries. See `replace/3`
  for more information and examples.
  """
  @spec replace_trailing(t, t, t) :: t
  def replace_trailing(string, match, replacement)
      when is_binary(string) and is_binary(match) and is_binary(replacement) do
    if match == "" do
      raise ArgumentError, "cannot use an empty string as the match to replace"
    end

    suffix_size = byte_size(match)
    prefix_size = byte_size(string) - suffix_size
    replace_trailing(string, match, replacement, prefix_size, suffix_size, 0)
  end

  defp replace_trailing(string, match, replacement, prefix_size, suffix_size, acc)
       when prefix_size >= 0 do
    case string do
      <<prefix::size(prefix_size)-binary, suffix::binary>> when suffix == match ->
        replace_trailing(
          prefix,
          match,
          replacement,
          prefix_size - suffix_size,
          suffix_size,
          acc + 1
        )

      _ ->
        append_unless_empty(string, duplicate(replacement, acc))
    end
  end

  defp replace_trailing(string, _match, replacement, _prefix_size, _suffix_size, acc) do
    append_unless_empty(string, duplicate(replacement, acc))
  end

  @doc """
  Replaces prefix in `string` by `replacement` if it matches `match`.

  Returns the string untouched if there is no match. If `match` is an empty
  string (`""`), `replacement` is just prepended to `string`.

  ## Examples

      iex> String.replace_prefix("world", "hello ", "")
      "world"
      iex> String.replace_prefix("hello world", "hello ", "")
      "world"
      iex> String.replace_prefix("hello hello world", "hello ", "")
      "hello world"

      iex> String.replace_prefix("world", "hello ", "ola ")
      "world"
      iex> String.replace_prefix("hello world", "hello ", "ola ")
      "ola world"
      iex> String.replace_prefix("hello hello world", "hello ", "ola ")
      "ola hello world"

      iex> String.replace_prefix("world", "", "hello ")
      "hello world"

  This function can replace across grapheme boundaries. See `replace/3`
  for more information and examples.
  """
  @spec replace_prefix(t, t, t) :: t
  def replace_prefix(string, match, replacement)
      when is_binary(string) and is_binary(match) and is_binary(replacement) do
    prefix_size = byte_size(match)

    case string do
      <<prefix::size(prefix_size)-binary, suffix::binary>> when prefix == match ->
        prepend_unless_empty(replacement, suffix)

      _ ->
        string
    end
  end

  @doc """
  Replaces suffix in `string` by `replacement` if it matches `match`.

  Returns the string untouched if there is no match. If `match` is an empty
  string (`""`), `replacement` is just appended to `string`.

  ## Examples

      iex> String.replace_suffix("hello", " world", "")
      "hello"
      iex> String.replace_suffix("hello world", " world", "")
      "hello"
      iex> String.replace_suffix("hello world world", " world", "")
      "hello world"

      iex> String.replace_suffix("hello", " world", " mundo")
      "hello"
      iex> String.replace_suffix("hello world", " world", " mundo")
      "hello mundo"
      iex> String.replace_suffix("hello world world", " world", " mundo")
      "hello world mundo"

      iex> String.replace_suffix("hello", "", " world")
      "hello world"

  This function can replace across grapheme boundaries. See `replace/3`
  for more information and examples.
  """
  @spec replace_suffix(t, t, t) :: t
  def replace_suffix(string, match, replacement)
      when is_binary(string) and is_binary(match) and is_binary(replacement) do
    suffix_size = byte_size(match)
    prefix_size = byte_size(string) - suffix_size

    case string do
      <<prefix::size(prefix_size)-binary, suffix::binary>> when suffix == match ->
        append_unless_empty(prefix, replacement)

      _ ->
        string
    end
  end

  @compile {:inline, prepend_unless_empty: 2, append_unless_empty: 2}

  defp prepend_unless_empty("", suffix), do: suffix
  defp prepend_unless_empty(prefix, suffix), do: prefix <> suffix

  defp append_unless_empty(prefix, ""), do: prefix
  defp append_unless_empty(prefix, suffix), do: prefix <> suffix

  @doc false
  @deprecated "Use String.trim_leading/1 instead"
  defdelegate lstrip(binary), to: String.Break, as: :trim_leading

  @doc false
  @deprecated "Use String.trim_leading/2 with a binary as second argument instead"
  def lstrip(string, char) when is_integer(char) do
    replace_leading(string, <<char::utf8>>, "")
  end

  @doc false
  @deprecated "Use String.trim/1 instead"
  def strip(string) do
    trim(string)
  end

  @doc false
  @deprecated "Use String.trim/2 with a binary second argument instead"
  def strip(string, char) do
    trim(string, <<char::utf8>>)
  end

  @doc ~S"""
  Returns a string where all leading Unicode whitespaces
  have been removed.

  ## Examples

      iex> String.trim_leading("\n  abc   ")
      "abc   "

  """
  @spec trim_leading(t) :: t
  defdelegate trim_leading(string), to: String.Break

  @doc """
  Returns a string where all leading `to_trim` characters have been removed.

  ## Examples

      iex> String.trim_leading("__ abc _", "_")
      " abc _"

      iex> String.trim_leading("1 abc", "11")
      "1 abc"

  """
  @spec trim_leading(t, t) :: t
  def trim_leading(string, to_trim)
      when is_binary(string) and is_binary(to_trim) do
    replace_leading(string, to_trim, "")
  end

  @doc ~S"""
  Returns a string where all trailing Unicode whitespaces
  has been removed.

  ## Examples

      iex> String.trim_trailing("   abc\n  ")
      "   abc"

  """
  @spec trim_trailing(t) :: t
  defdelegate trim_trailing(string), to: String.Break

  @doc """
  Returns a string where all trailing `to_trim` characters have been removed.

  ## Examples

      iex> String.trim_trailing("_ abc __", "_")
      "_ abc "

      iex> String.trim_trailing("abc 1", "11")
      "abc 1"

  """
  @spec trim_trailing(t, t) :: t
  def trim_trailing(string, to_trim)
      when is_binary(string) and is_binary(to_trim) do
    replace_trailing(string, to_trim, "")
  end

  @doc ~S"""
  Returns a string where all leading and trailing Unicode whitespaces
  have been removed.

  ## Examples

      iex> String.trim("\n  abc\n  ")
      "abc"

  """
  @spec trim(t) :: t
  def trim(string) when is_binary(string) do
    string
    |> trim_leading()
    |> trim_trailing()
  end

  @doc """
  Returns a string where all leading and trailing `to_trim` characters have been
  removed.

  ## Examples

      iex> String.trim("a  abc  a", "a")
      "  abc  "

  """
  @spec trim(t, t) :: t
  def trim(string, to_trim) when is_binary(string) and is_binary(to_trim) do
    string
    |> trim_leading(to_trim)
    |> trim_trailing(to_trim)
  end

  @doc ~S"""
  Returns a new string padded with a leading filler
  which is made of elements from the `padding`.

  Passing a list of strings as `padding` will take one element of the list
  for every missing entry. If the list is shorter than the number of inserts,
  the filling will start again from the beginning of the list.
  Passing a string `padding` is equivalent to passing the list of graphemes in it.
  If no `padding` is given, it defaults to whitespace.

  When `count` is less than or equal to the length of `string`,
  given `string` is returned.

  Raises `ArgumentError` if the given `padding` contains a non-string element.

  ## Examples

      iex> String.pad_leading("abc", 5)
      "  abc"

      iex> String.pad_leading("abc", 4, "12")
      "1abc"

      iex> String.pad_leading("abc", 6, "12")
      "121abc"

      iex> String.pad_leading("abc", 5, ["1", "23"])
      "123abc"

  """
  @spec pad_leading(t, non_neg_integer, t | [t]) :: t
  def pad_leading(string, count, padding \\ [" "])

  def pad_leading(string, count, padding) when is_binary(padding) do
    pad_leading(string, count, graphemes(padding))
  end

  def pad_leading(string, count, [_ | _] = padding)
      when is_binary(string) and is_integer(count) and count >= 0 do
    pad(:leading, string, count, padding)
  end

  @doc ~S"""
  Returns a new string padded with a trailing filler
  which is made of elements from the `padding`.

  Passing a list of strings as `padding` will take one element of the list
  for every missing entry. If the list is shorter than the number of inserts,
  the filling will start again from the beginning of the list.
  Passing a string `padding` is equivalent to passing the list of graphemes in it.
  If no `padding` is given, it defaults to whitespace.

  When `count` is less than or equal to the length of `string`,
  given `string` is returned.

  Raises `ArgumentError` if the given `padding` contains a non-string element.

  ## Examples

      iex> String.pad_trailing("abc", 5)
      "abc  "

      iex> String.pad_trailing("abc", 4, "12")
      "abc1"

      iex> String.pad_trailing("abc", 6, "12")
      "abc121"

      iex> String.pad_trailing("abc", 5, ["1", "23"])
      "abc123"

  """
  @spec pad_trailing(t, non_neg_integer, t | [t]) :: t
  def pad_trailing(string, count, padding \\ [" "])

  def pad_trailing(string, count, padding) when is_binary(padding) do
    pad_trailing(string, count, graphemes(padding))
  end

  def pad_trailing(string, count, [_ | _] = padding)
      when is_binary(string) and is_integer(count) and count >= 0 do
    pad(:trailing, string, count, padding)
  end

  defp pad(kind, string, count, padding) do
    string_length = length(string)

    if string_length >= count do
      string
    else
      filler = build_filler(count - string_length, padding, padding, 0, [])

      case kind do
        :leading -> [filler | string]
        :trailing -> [string | filler]
      end
      |> IO.iodata_to_binary()
    end
  end

  defp build_filler(0, _source, _padding, _size, filler), do: filler

  defp build_filler(count, source, [], size, filler) do
    rem_filler =
      rem(count, size)
      |> build_filler(source, source, 0, [])

    filler =
      filler
      |> IO.iodata_to_binary()
      |> duplicate(div(count, size) + 1)

    [filler | rem_filler]
  end

  defp build_filler(count, source, [elem | rest], size, filler)
       when is_binary(elem) do
    build_filler(count - 1, source, rest, size + 1, [filler | elem])
  end

  defp build_filler(_count, _source, [elem | _rest], _size, _filler) do
    raise ArgumentError, "expected a string padding element, got: #{inspect(elem)}"
  end

  @doc false
  @deprecated "Use String.pad_leading/2 instead"
  def rjust(subject, length) do
    rjust(subject, length, ?\s)
  end

  @doc false
  @deprecated "Use String.pad_leading/3 with a binary padding instead"
  def rjust(subject, length, pad) when is_integer(pad) and is_integer(length) and length >= 0 do
    pad(:leading, subject, length, [<<pad::utf8>>])
  end

  @doc false
  @deprecated "Use String.pad_trailing/2 instead"
  def ljust(subject, length) do
    ljust(subject, length, ?\s)
  end

  @doc false
  @deprecated "Use String.pad_trailing/3 with a binary padding instead"
  def ljust(subject, length, pad) when is_integer(pad) and is_integer(length) and length >= 0 do
    pad(:trailing, subject, length, [<<pad::utf8>>])
  end

  @doc ~S"""
  Returns a new string created by replacing occurrences of `pattern` in
  `subject` with `replacement`.

  The `subject` is always a string.

  The `pattern` may be a string, a list of strings, a regular expression, or a
  compiled pattern.

  The `replacement` may be a string or a function that receives the matched
  pattern and must return the replacement as a string or iodata.

  By default it replaces all occurrences but this behaviour can be controlled
  through the `:global` option; see the "Options" section below.

  ## Options

    * `:global` - (boolean) if `true`, all occurrences of `pattern` are replaced
      with `replacement`, otherwise only the first occurrence is
      replaced. Defaults to `true`

  ## Examples

      iex> String.replace("a,b,c", ",", "-")
      "a-b-c"

      iex> String.replace("a,b,c", ",", "-", global: false)
      "a-b,c"

  The pattern may also be a list of strings and the replacement may also
  be a function that receives the matches:

      iex> String.replace("a,b,c", ["a", "c"], fn <<char>> -> <<char + 1>> end)
      "b,b,d"

  When the pattern is a regular expression, one can give `\N` or
  `\g{N}` in the `replacement` string to access a specific capture in the
  regular expression:

      iex> String.replace("a,b,c", ~r/,(.)/, ",\\1\\g{1}")
      "a,bb,cc"

  Note that we had to escape the backslash escape character (i.e., we used `\\N`
  instead of just `\N` to escape the backslash; same thing for `\\g{N}`). By
  giving `\0`, one can inject the whole match in the replacement string.

  A compiled pattern can also be given:

      iex> pattern = :binary.compile_pattern(",")
      iex> String.replace("a,b,c", pattern, "[]")
      "a[]b[]c"

  When an empty string is provided as a `pattern`, the function will treat it as
  an implicit empty string between each grapheme and the string will be
  interspersed. If an empty string is provided as `replacement` the `subject`
  will be returned:

      iex> String.replace("ELIXIR", "", ".")
      ".E.L.I.X.I.R."

      iex> String.replace("ELIXIR", "", "")
      "ELIXIR"

  Be aware that this function can replace within or across grapheme boundaries.
  For example, take the grapheme "é" which is made of the characters
  "e" and the acute accent. The following will replace only the letter "e",
  moving the accent to the letter "o":

      iex> String.replace(String.normalize("é", :nfd), "e", "o")
      "ó"

  However, if "é" is represented by the single character "e with acute"
  accent, then it won't be replaced at all:

      iex> String.replace(String.normalize("é", :nfc), "e", "o")
      "é"

  """
  @spec replace(t, pattern | Regex.t(), t | (t -> t | iodata), keyword) :: t
  def replace(subject, pattern, replacement, options \\ [])
      when is_binary(subject) and
             (is_binary(replacement) or is_function(replacement, 1)) and
             is_list(options) do
    replace_guarded(subject, pattern, replacement, options)
  end

  defp replace_guarded(subject, %{__struct__: Regex} = regex, replacement, options) do
    Regex.replace(regex, subject, replacement, options)
  end

  defp replace_guarded(subject, "", "", _) do
    subject
  end

  defp replace_guarded(subject, [], _, _) do
    subject
  end

  defp replace_guarded(subject, "", replacement_binary, options)
       when is_binary(replacement_binary) do
    if Keyword.get(options, :global, true) do
      intersperse_bin(subject, replacement_binary, [replacement_binary])
    else
      replacement_binary <> subject
    end
  end

  defp replace_guarded(subject, "", replacement_fun, options) do
    if Keyword.get(options, :global, true) do
      intersperse_fun(subject, replacement_fun, [replacement_fun.("")])
    else
      IO.iodata_to_binary([replacement_fun.("") | subject])
    end
  end

  defp replace_guarded(subject, pattern, replacement, options) do
    if insert = Keyword.get(options, :insert_replaced) do
      IO.warn(
        "String.replace/4 with :insert_replaced option is deprecated. " <>
          "Please use :binary.replace/4 instead or pass an anonymous function as replacement"
      )

      binary_options = if Keyword.get(options, :global) != false, do: [:global], else: []
      :binary.replace(subject, pattern, replacement, [insert_replaced: insert] ++ binary_options)
    else
      matches =
        if Keyword.get(options, :global, true) do
          :binary.matches(subject, pattern)
        else
          case :binary.match(subject, pattern) do
            :nomatch -> []
            match -> [match]
          end
        end

      IO.iodata_to_binary(do_replace(subject, matches, replacement, 0))
    end
  end

  defp intersperse_bin(subject, replacement, acc) do
    case :unicode_util.gc(subject) do
      [current | rest] ->
        intersperse_bin(rest, replacement, [replacement, current | acc])

      [] ->
        reverse_characters_to_binary(acc)

      {:error, <<byte, rest::bits>>} ->
        reverse_characters_to_binary(acc) <>
          <<byte>> <> intersperse_bin(rest, replacement, [replacement])
    end
  end

  defp intersperse_fun(subject, replacement, acc) do
    case :unicode_util.gc(subject) do
      [current | rest] ->
        intersperse_fun(rest, replacement, [replacement.(""), current | acc])

      [] ->
        reverse_characters_to_binary(acc)

      {:error, <<byte, rest::bits>>} ->
        reverse_characters_to_binary(acc) <>
          <<byte>> <> intersperse_fun(rest, replacement, [replacement.("")])
    end
  end

  defp do_replace(subject, [], _, n) do
    [binary_part(subject, n, byte_size(subject) - n)]
  end

  defp do_replace(subject, [{start, length} | matches], replacement, n) do
    prefix = binary_part(subject, n, start - n)

    middle =
      if is_binary(replacement) do
        replacement
      else
        replacement.(binary_part(subject, start, length))
      end

    [prefix, middle | do_replace(subject, matches, replacement, start + length)]
  end

  @doc ~S"""
  Reverses the graphemes in given string.

  ## Examples

      iex> String.reverse("abcd")
      "dcba"

      iex> String.reverse("hello world")
      "dlrow olleh"

      iex> String.reverse("hello ∂og")
      "go∂ olleh"

  Keep in mind reversing the same string twice does
  not necessarily yield the original string:

      iex> "̀e"
      "̀e"
      iex> String.reverse("̀e")
      "è"
      iex> String.reverse(String.reverse("̀e"))
      "è"

  In the first example the accent is before the vowel, so
  it is considered two graphemes. However, when you reverse
  it once, you have the vowel followed by the accent, which
  becomes one grapheme. Reversing it again will keep it as
  one single grapheme.
  """
  @spec reverse(t) :: t
  def reverse(string) when is_binary(string) do
    do_reverse(:unicode_util.gc(string), [])
  end

  defp do_reverse([grapheme | rest], acc),
    do: do_reverse(:unicode_util.gc(rest), [grapheme | acc])

  defp do_reverse([], acc),
    do: :unicode.characters_to_binary(acc)

  defp do_reverse({:error, <<byte, rest::bits>>}, acc),
    do: :unicode.characters_to_binary(acc) <> <<byte>> <> do_reverse(:unicode_util.gc(rest), [])

  @doc """
  Returns a string `subject` repeated `n` times.

  Inlined by the compiler.

  ## Examples

      iex> String.duplicate("abc", 0)
      ""

      iex> String.duplicate("abc", 1)
      "abc"

      iex> String.duplicate("abc", 2)
      "abcabc"

  """
  @compile {:inline, duplicate: 2}
  @spec duplicate(t, non_neg_integer) :: t
  def duplicate(subject, n) when is_binary(subject) and is_integer(n) and n >= 0 do
    :binary.copy(subject, n)
  end

  @doc ~S"""
  Returns a list of code points encoded as strings.

  To retrieve code points in their natural integer
  representation, see `to_charlist/1`. For details about
  code points and graphemes, see the `String` module
  documentation.

  ## Examples

      iex> String.codepoints("olá")
      ["o", "l", "á"]

      iex> String.codepoints("оптими зации")
      ["о", "п", "т", "и", "м", "и", " ", "з", "а", "ц", "и", "и"]

      iex> String.codepoints("ἅἪῼ")
      ["ἅ", "Ἢ", "ῼ"]

      iex> String.codepoints("\u00e9")
      ["é"]

      iex> String.codepoints("\u0065\u0301")
      ["e", "́"]

  """
  @spec codepoints(t) :: [codepoint]
  def codepoints(string) when is_binary(string) do
    do_codepoints(string)
  end

  defp do_codepoints(<<codepoint::utf8, rest::bits>>) do
    [<<codepoint::utf8>> | do_codepoints(rest)]
  end

  defp do_codepoints(<<byte, rest::bits>>) do
    [<<byte>> | do_codepoints(rest)]
  end

  defp do_codepoints(<<>>), do: []

  @doc ~S"""
  Returns the next code point in a string.

  The result is a tuple with the code point and the
  remainder of the string or `nil` in case
  the string reached its end.

  As with other functions in the `String` module, `next_codepoint/1`
  works with binaries that are invalid UTF-8. If the string starts
  with a sequence of bytes that is not valid in UTF-8 encoding, the
  first element of the returned tuple is a binary with the first byte.

  ## Examples

      iex> String.next_codepoint("olá")
      {"o", "lá"}

      iex> invalid = "\x80\x80OK" # first two bytes are invalid in UTF-8
      iex> {_, rest} = String.next_codepoint(invalid)
      {<<128>>, <<128, 79, 75>>}
      iex> String.next_codepoint(rest)
      {<<128>>, "OK"}

  ## Comparison with binary pattern matching

  Binary pattern matching provides a similar way to decompose
  a string:

      iex> <<codepoint::utf8, rest::binary>> = "Elixir"
      "Elixir"
      iex> codepoint
      69
      iex> rest
      "lixir"

  though not entirely equivalent because `codepoint` comes as
  an integer, and the pattern won't match invalid UTF-8.

  Binary pattern matching, however, is simpler and more efficient,
  so pick the option that better suits your use case.
  """
  @spec next_codepoint(t) :: {codepoint, t} | nil
  def next_codepoint(<<cp::utf8, rest::binary>>), do: {<<cp::utf8>>, rest}
  def next_codepoint(<<byte, rest::binary>>), do: {<<byte>>, rest}
  def next_codepoint(<<>>), do: nil

  @doc ~S"""
  Checks whether `string` contains only valid characters.

  ## Examples

      iex> String.valid?("a")
      true

      iex> String.valid?("ø")
      true

      iex> String.valid?(<<0xFFFF::16>>)
      false

      iex> String.valid?(<<0xEF, 0xB7, 0x90>>)
      true

      iex> String.valid?("asd" <> <<0xFFFF::16>>)
      false

  """
  @spec valid?(t) :: boolean
  def valid?(string)

  def valid?(<<string::binary>>), do: valid_utf8?(string)
  def valid?(_), do: false

  defp valid_utf8?(<<_::utf8, rest::bits>>), do: valid_utf8?(rest)
  defp valid_utf8?(<<>>), do: true
  defp valid_utf8?(_), do: false

  @doc false
  @deprecated "Use String.valid?/1 instead"
  def valid_character?(string) do
    case string do
      <<_::utf8>> -> valid?(string)
      _ -> false
    end
  end

  @doc ~S"""
  Splits the string into chunks of characters that share a common trait.

  The trait can be one of two options:

    * `:valid` - the string is split into chunks of valid and invalid
      character sequences

    * `:printable` - the string is split into chunks of printable and
      non-printable character sequences

  Returns a list of binaries each of which contains only one kind of
  characters.

  If the given string is empty, an empty list is returned.

  ## Examples

      iex> String.chunk(<<?a, ?b, ?c, 0>>, :valid)
      ["abc\0"]

      iex> String.chunk(<<?a, ?b, ?c, 0, 0xFFFF::utf16>>, :valid)
      ["abc\0", <<0xFFFF::utf16>>]

      iex> String.chunk(<<?a, ?b, ?c, 0, 0x0FFFF::utf8>>, :printable)
      ["abc", <<0, 0x0FFFF::utf8>>]

  """
  @spec chunk(t, :valid | :printable) :: [t]

  def chunk(string, trait)

  def chunk("", _), do: []

  def chunk(string, trait) when is_binary(string) and trait in [:valid, :printable] do
    {cp, _} = next_codepoint(string)
    pred_fn = make_chunk_pred(trait)
    do_chunk(string, pred_fn.(cp), pred_fn)
  end

  defp do_chunk(string, flag, pred_fn), do: do_chunk(string, [], <<>>, flag, pred_fn)

  defp do_chunk(<<>>, acc, <<>>, _, _), do: Enum.reverse(acc)

  defp do_chunk(<<>>, acc, chunk, _, _), do: Enum.reverse(acc, [chunk])

  defp do_chunk(string, acc, chunk, flag, pred_fn) do
    {cp, rest} = next_codepoint(string)

    if pred_fn.(cp) != flag do
      do_chunk(rest, [chunk | acc], cp, not flag, pred_fn)
    else
      do_chunk(rest, acc, chunk <> cp, flag, pred_fn)
    end
  end

  defp make_chunk_pred(:valid), do: &valid?/1
  defp make_chunk_pred(:printable), do: &printable?/1

  @doc ~S"""
  Returns Unicode graphemes in the string as per Extended Grapheme
  Cluster algorithm.

  The algorithm is outlined in the [Unicode Standard Annex #29,
  Unicode Text Segmentation](https://www.unicode.org/reports/tr29/).

  For details about code points and graphemes, see the `String` module documentation.

  ## Examples

      iex> String.graphemes("Ńaïve")
      ["Ń", "a", "ï", "v", "e"]

      iex> String.graphemes("\u00e9")
      ["é"]

      iex> String.graphemes("\u0065\u0301")
      ["é"]

  """
  @compile {:inline, graphemes: 1}
  @spec graphemes(t) :: [grapheme]
  def graphemes(string) when is_binary(string), do: do_graphemes(string)

  defp do_graphemes(gcs) do
    case :unicode_util.gc(gcs) do
      [gc | rest] -> [grapheme_to_binary(gc) | do_graphemes(rest)]
      [] -> []
      {:error, <<byte, rest::bits>>} -> [<<byte>> | do_graphemes(rest)]
    end
  end

  @doc """
  Returns the next grapheme in a string.

  The result is a tuple with the grapheme and the
  remainder of the string or `nil` in case
  the String reached its end.

  ## Examples

      iex> String.next_grapheme("olá")
      {"o", "lá"}

      iex> String.next_grapheme("")
      nil

  """
  @compile {:inline, next_grapheme: 1}
  @spec next_grapheme(t) :: {grapheme, t} | nil
  def next_grapheme(string) when is_binary(string) do
    case :unicode_util.gc(string) do
      [gc] -> {grapheme_to_binary(gc), <<>>}
      [gc | rest] -> {grapheme_to_binary(gc), rest}
      [] -> nil
      {:error, <<byte, rest::bits>>} -> {<<byte>>, rest}
    end
  end

  @doc false
  @deprecated "Use String.next_grapheme/1 instead"
  @spec next_grapheme_size(t) :: {pos_integer, t} | nil
  def next_grapheme_size(string) when is_binary(string) do
    case :unicode_util.gc(string) do
      [gc] -> {grapheme_byte_size(gc), <<>>}
      [gc | rest] -> {grapheme_byte_size(gc), rest}
      [] -> nil
      {:error, <<_, rest::bits>>} -> {1, rest}
    end
  end

  @doc """
  Returns the first grapheme from a UTF-8 string,
  `nil` if the string is empty.

  ## Examples

      iex> String.first("elixir")
      "e"

      iex> String.first("եոգլի")
      "ե"

      iex> String.first("")
      nil

  """
  @spec first(t) :: grapheme | nil
  def first(string) when is_binary(string) do
    case :unicode_util.gc(string) do
      [gc | _] -> grapheme_to_binary(gc)
      [] -> nil
      {:error, <<byte, _::bits>>} -> <<byte>>
    end
  end

  @doc """
  Returns the last grapheme from a UTF-8 string,
  `nil` if the string is empty.

  It traverses the whole string to find its last grapheme.

  ## Examples

      iex> String.last("")
      nil

      iex> String.last("elixir")
      "r"

      iex> String.last("եոգլի")
      "ի"

  """
  @spec last(t) :: grapheme | nil
  def last(""), do: nil
  def last(string) when is_binary(string), do: do_last(:unicode_util.gc(string), nil)

  defp do_last([gc | rest], _), do: do_last(:unicode_util.gc(rest), gc)
  defp do_last([], acc) when is_binary(acc), do: acc
  defp do_last([], acc), do: :unicode.characters_to_binary([acc])
  defp do_last({:error, <<byte, rest::bits>>}, _), do: do_last(:unicode_util.gc(rest), <<byte>>)

  @doc """
  Returns the number of Unicode graphemes in a UTF-8 string.

  ## Examples

      iex> String.length("elixir")
      6

      iex> String.length("եոգլի")
      5

  """
  @spec length(t) :: non_neg_integer
  def length(string) when is_binary(string), do: length(string, 0)

  defp length(gcs, acc) do
    case :unicode_util.gc(gcs) do
      [_ | rest] -> length(rest, acc + 1)
      [] -> acc
      {:error, <<_, rest::bits>>} -> length(rest, acc + 1)
    end
  end

  @doc """
  Returns the grapheme at the `position` of the given UTF-8 `string`.
  If `position` is greater than `string` length, then it returns `nil`.

  ## Examples

      iex> String.at("elixir", 0)
      "e"

      iex> String.at("elixir", 1)
      "l"

      iex> String.at("elixir", 10)
      nil

      iex> String.at("elixir", -1)
      "r"

      iex> String.at("elixir", -10)
      nil

  """
  @spec at(t, integer) :: grapheme | nil

  def at(string, position) when is_binary(string) and is_integer(position) and position >= 0 do
    do_at(string, position)
  end

  def at(string, position) when is_binary(string) and is_integer(position) and position < 0 do
    position = length(string) + position

    case position >= 0 do
      true -> do_at(string, position)
      false -> nil
    end
  end

  defp do_at(string, position) do
    left = byte_size_remaining_at(string, position)

    string
    |> binary_part(byte_size(string) - left, left)
    |> first()
  end

  @doc """
  Returns a substring starting at the offset `start`, and of the given `length`.

  If the offset is greater than string length, then it returns `""`.

  Remember this function works with Unicode graphemes and considers
  the slices to represent grapheme offsets. If you want to split
  on raw bytes, check `Kernel.binary_part/3` instead.

  ## Examples

      iex> String.slice("elixir", 1, 3)
      "lix"

      iex> String.slice("elixir", 1, 10)
      "lixir"

      iex> String.slice("elixir", 10, 3)
      ""

      iex> String.slice("elixir", -4, 4)
      "ixir"

      iex> String.slice("elixir", -10, 3)
      ""

      iex> String.slice("a", 0, 1500)
      "a"

      iex> String.slice("a", 1, 1500)
      ""

      iex> String.slice("a", 2, 1500)
      ""

  """
  @spec slice(t, integer, non_neg_integer) :: grapheme

  def slice(_, _, 0) do
    ""
  end

  def slice(string, start, length)
      when is_binary(string) and is_integer(start) and is_integer(length) and start >= 0 and
             length >= 0 do
    do_slice(string, start, length)
  end

  def slice(string, start, length)
      when is_binary(string) and is_integer(start) and is_integer(length) and start < 0 and
             length >= 0 do
    start = length(string) + start

    case start >= 0 do
      true -> do_slice(string, start, length)
      false -> ""
    end
  end

  defp do_slice(string, start, length) do
    from_start = byte_size_remaining_at(string, start)
    rest = binary_part(string, byte_size(string) - from_start, from_start)

    from_end = byte_size_remaining_at(rest, length)
    binary_part(rest, 0, from_start - from_end)
  end

  @doc """
  Returns a substring from the offset given by the start of the
  range to the offset given by the end of the range.

  If the start of the range is not a valid offset for the given
  string or if the range is in reverse order, returns `""`.

  If the start or end of the range is negative, the whole string
  is traversed first in order to convert the negative indices into
  positive ones.

  Remember this function works with Unicode graphemes and considers
  the slices to represent grapheme offsets. If you want to split
  on raw bytes, check `Kernel.binary_part/3` instead.

  ## Examples

      iex> String.slice("elixir", 1..3)
      "lix"

      iex> String.slice("elixir", 1..10)
      "lixir"

      iex> String.slice("elixir", -4..-1)
      "ixir"

      iex> String.slice("elixir", -4..6)
      "ixir"

  For ranges where `start > stop`, you need to explicitly
  mark them as increasing:

      iex> String.slice("elixir", 2..-1//1)
      "ixir"

      iex> String.slice("elixir", 1..-2//1)
      "lixi"

<<<<<<< HEAD
  The step can be any positive number. For example, to
  get every 2 characters of the string:

      iex> String.slice("elixir", 0..-1//2)
      "eii"
=======
  You can use `../0` as a shortcut for `0..-1//1`, which returns
  the whole string as is:

      iex> String.slice("elixir", ..)
      "elixir"
>>>>>>> 6447f440

  If values are out of bounds, it returns an empty string:

      iex> String.slice("elixir", 10..3)
      ""

      iex> String.slice("elixir", -10..-7)
      ""

      iex> String.slice("a", 0..1500)
      "a"

      iex> String.slice("a", 1..1500)
      ""

  """
  @spec slice(t, Range.t()) :: t
  def slice(string, first..last//step = range) when is_binary(string) do
    # TODO: Deprecate negative steps on Elixir v1.16
    # TODO: There are two features we can add to slicing ranges:
    # 1. We can allow the step to be any positive number
    # 2. We can allow slice and reverse at the same time. However, we can't
    #    implement so right now. First we will have to raise if a decreasing
    #    range is given on Elixir v2.0.
    cond do
      step > 0 ->
        slice_range(string, first, last, step)

      step == -1 and first > last ->
        slice_range(string, first, last, 1)

      true ->
        raise ArgumentError,
              "String.slice/2 does not accept ranges with negative steps, got: #{inspect(range)}"
    end
  end

  # TODO: Remove me on v2.0
  def slice(string, %{__struct__: Range, first: first, last: last} = range)
      when is_binary(string) do
    step = if first <= last, do: 1, else: -1
    slice(string, Map.put(range, :step, step))
  end

  defp slice_range("", _, _, _), do: ""

  defp slice_range(_string, first, last, _step) when first >= 0 and last >= 0 and first > last do
    ""
  end

  defp slice_range(string, first, last, step) when first >= 0 do
    from_start = byte_size_remaining_at(string, first)
    rest = binary_part(string, byte_size(string) - from_start, from_start)

    cond do
      last == -1 ->
        slice_every(rest, byte_size(rest), step)

      last >= 0 and step == 1 ->
        from_end = byte_size_remaining_at(rest, last - first + 1)
        binary_part(rest, 0, from_start - from_end)

      last >= 0 ->
        slice_every(rest, last - first + 1, step)

      true ->
        rest
        |> slice_range_negative(0, last)
        |> slice_every(byte_size(string), step)
    end
  end

  defp slice_range(string, first, last, step) do
    string
    |> slice_range_negative(first, last)
    |> slice_every(byte_size(string), step)
  end

  defp slice_range_negative(string, first, last) do
    {reversed_bytes, length} = acc_bytes(string, [], 0)
    first = add_if_negative(first, length)
    last = add_if_negative(last, length)

    if first < 0 or first > last or first > length do
      ""
    else
      last = min(last + 1, length)
      reversed_bytes = Enum.drop(reversed_bytes, length - last)
      {length_bytes, start_bytes} = split_bytes(reversed_bytes, 0, last - first)
      binary_part(string, start_bytes, length_bytes)
    end
  end

  defp slice_every(string, _count, 1), do: string
  defp slice_every(string, count, step), do: slice_every(string, count, step, [])

  defp slice_every(string, count, to_drop, acc) when count > 0 do
    case :unicode_util.gc(string) do
      [current | rest] ->
        rest
        |> drop(to_drop)
        |> slice_every(count - to_drop, to_drop, [current | acc])

      [] ->
        reverse_characters_to_binary(acc)

      {:error, <<byte, rest::bits>>} ->
        reverse_characters_to_binary(acc) <>
          <<byte>> <> slice_every(drop(rest, to_drop), count - to_drop, to_drop, [])
    end
  end

  defp slice_every(_string, _count, _to_drop, acc) do
    reverse_characters_to_binary(acc)
  end

  defp drop(string, 1), do: string

  defp drop(string, count) do
    case :unicode_util.gc(string) do
      [_ | rest] -> drop(rest, count - 1)
      [] -> ""
      {:error, <<_, rest::bits>>} -> drop(rest, count - 1)
    end
  end

  defp acc_bytes(string, bytes, length) do
    case :unicode_util.gc(string) do
      [gc | rest] -> acc_bytes(rest, [grapheme_byte_size(gc) | bytes], length + 1)
      [] -> {bytes, length}
      {:error, <<_, rest::bits>>} -> acc_bytes(rest, [1 | bytes], length + 1)
    end
  end

  defp add_if_negative(value, to_add) when value < 0, do: value + to_add
  defp add_if_negative(value, _to_add), do: value

  defp split_bytes(rest, acc, 0), do: {acc, Enum.sum(rest)}
  defp split_bytes([], acc, _), do: {acc, 0}
  defp split_bytes([head | tail], acc, count), do: split_bytes(tail, head + acc, count - 1)

  @doc """
  Returns `true` if `string` starts with any of the prefixes given.

  `prefix` can be either a string, a list of strings, or a compiled
  pattern.

  ## Examples

      iex> String.starts_with?("elixir", "eli")
      true
      iex> String.starts_with?("elixir", ["erlang", "elixir"])
      true
      iex> String.starts_with?("elixir", ["erlang", "ruby"])
      false

  An empty string will always match:

      iex> String.starts_with?("elixir", "")
      true
      iex> String.starts_with?("elixir", ["", "other"])
      true

  An empty list will never match:

      iex> String.starts_with?("elixir", [])
      false

      iex> String.starts_with?("", [])
      false

  """
  @spec starts_with?(t, t | [t]) :: boolean
  def starts_with?(string, prefix) when is_binary(string) and is_binary(prefix) do
    starts_with_string?(string, byte_size(string), prefix)
  end

  def starts_with?(string, prefix) when is_binary(string) and is_list(prefix) do
    string_size = byte_size(string)
    Enum.any?(prefix, &starts_with_string?(string, string_size, &1))
  end

  def starts_with?(string, prefix) when is_binary(string) do
    IO.warn("compiled patterns are deprecated in starts_with?")
    Kernel.match?({0, _}, :binary.match(string, prefix))
  end

  @compile {:inline, starts_with_string?: 3}
  defp starts_with_string?(string, string_size, prefix) when is_binary(prefix) do
    prefix_size = byte_size(prefix)

    if prefix_size <= string_size do
      prefix == binary_part(string, 0, prefix_size)
    else
      false
    end
  end

  @doc """
  Returns `true` if `string` ends with any of the suffixes given.

  `suffixes` can be either a single suffix or a list of suffixes.

  ## Examples

      iex> String.ends_with?("language", "age")
      true
      iex> String.ends_with?("language", ["youth", "age"])
      true
      iex> String.ends_with?("language", ["youth", "elixir"])
      false

  An empty suffix will always match:

      iex> String.ends_with?("language", "")
      true
      iex> String.ends_with?("language", ["", "other"])
      true

  """
  @spec ends_with?(t, t | [t]) :: boolean
  def ends_with?(string, suffix) when is_binary(string) and is_binary(suffix) do
    ends_with_string?(string, byte_size(string), suffix)
  end

  def ends_with?(string, suffix) when is_binary(string) and is_list(suffix) do
    string_size = byte_size(string)
    Enum.any?(suffix, &ends_with_string?(string, string_size, &1))
  end

  @compile {:inline, ends_with_string?: 3}
  defp ends_with_string?(string, string_size, suffix) when is_binary(suffix) do
    suffix_size = byte_size(suffix)

    if suffix_size <= string_size do
      suffix == binary_part(string, string_size - suffix_size, suffix_size)
    else
      false
    end
  end

  @doc """
  Checks if `string` matches the given regular expression.

  ## Examples

      iex> String.match?("foo", ~r/foo/)
      true

      iex> String.match?("bar", ~r/foo/)
      false

  Elixir also provides `Kernel.=~/2` and `Regex.match?/2` as
  alternatives to test strings against regular expressions.
  """
  @spec match?(t, Regex.t()) :: boolean
  def match?(string, regex) when is_binary(string) do
    Regex.match?(regex, string)
  end

  @doc """
  Searches if `string` contains any of the given `contents`.

  `contents` can be either a string, a list of strings,
  or a compiled pattern. If `contents` is a list, this
  function will search if any of the strings in `contents`
  are part of `string`.

  > Note: if you want to check if `string` is listed in `contents`,
  > where `contents` is a list, use `Enum.member?(contents, string)`
  > instead.

  ## Examples

      iex> String.contains?("elixir of life", "of")
      true
      iex> String.contains?("elixir of life", ["life", "death"])
      true
      iex> String.contains?("elixir of life", ["death", "mercury"])
      false

  The argument can also be a compiled pattern:

      iex> pattern = :binary.compile_pattern(["life", "death"])
      iex> String.contains?("elixir of life", pattern)
      true

  An empty string will always match:

      iex> String.contains?("elixir of life", "")
      true
      iex> String.contains?("elixir of life", ["", "other"])
      true

  An empty list will never match:

      iex> String.contains?("elixir of life", [])
      false

      iex> String.contains?("", [])
      false

  Be aware that this function can match within or across grapheme boundaries.
  For example, take the grapheme "é" which is made of the characters
  "e" and the acute accent. The following returns `true`:

      iex> String.contains?(String.normalize("é", :nfd), "e")
      true

  However, if "é" is represented by the single character "e with acute"
  accent, then it will return `false`:

      iex> String.contains?(String.normalize("é", :nfc), "e")
      false

  """
  @spec contains?(t, [t] | pattern) :: boolean
  def contains?(string, contents) when is_binary(string) and is_list(contents) do
    list_contains?(string, byte_size(string), contents, [])
  end

  def contains?(string, contents) when is_binary(string) do
    "" == contents or :binary.match(string, contents) != :nomatch
  end

  defp list_contains?(string, size, [head | tail], acc) do
    case byte_size(head) do
      0 -> true
      head_size when head_size > size -> list_contains?(string, size, tail, acc)
      _ -> list_contains?(string, size, tail, [head | acc])
    end
  end

  defp list_contains?(_string, _size, [], []),
    do: false

  defp list_contains?(string, _size, [], contents),
    do: :binary.match(string, contents) != :nomatch

  @doc """
  Converts a string into a charlist.

  Specifically, this function takes a UTF-8 encoded binary and returns a list of its integer
  code points. It is similar to `codepoints/1` except that the latter returns a list of code points as
  strings.

  In case you need to work with bytes, take a look at the
  [`:binary` module](`:binary`).

  ## Examples

      iex> String.to_charlist("æß")
      'æß'

  """
  @spec to_charlist(t) :: charlist
  def to_charlist(string) when is_binary(string) do
    case :unicode.characters_to_list(string) do
      result when is_list(result) ->
        result

      {:error, encoded, rest} ->
        raise UnicodeConversionError, encoded: encoded, rest: rest, kind: :invalid

      {:incomplete, encoded, rest} ->
        raise UnicodeConversionError, encoded: encoded, rest: rest, kind: :incomplete
    end
  end

  @doc """
  Converts a string to an atom.

  Warning: this function creates atoms dynamically and atoms are
  not garbage-collected. Therefore, `string` should not be an
  untrusted value, such as input received from a socket or during
  a web request. Consider using `to_existing_atom/1` instead.

  By default, the maximum number of atoms is `1_048_576`. This limit
  can be raised or lowered using the VM option `+t`.

  The maximum atom size is of 255 Unicode code points.

  Inlined by the compiler.

  ## Examples

      iex> String.to_atom("my_atom")
      :my_atom

  """
  @spec to_atom(String.t()) :: atom
  def to_atom(string) when is_binary(string) do
    :erlang.binary_to_atom(string, :utf8)
  end

  @doc """
  Converts a string to an existing atom.

  The maximum atom size is of 255 Unicode code points.

  Inlined by the compiler.

  ## Examples

      iex> _ = :my_atom
      iex> String.to_existing_atom("my_atom")
      :my_atom

  """
  @spec to_existing_atom(String.t()) :: atom
  def to_existing_atom(string) when is_binary(string) do
    :erlang.binary_to_existing_atom(string, :utf8)
  end

  @doc """
  Returns an integer whose text representation is `string`.

  `string` must be the string representation of an integer.
  Otherwise, an `ArgumentError` will be raised. If you want
  to parse a string that may contain an ill-formatted integer,
  use `Integer.parse/1`.

  Inlined by the compiler.

  ## Examples

      iex> String.to_integer("123")
      123

  Passing a string that does not represent an integer leads to an error:

      String.to_integer("invalid data")
      ** (ArgumentError) argument error

  """
  @spec to_integer(String.t()) :: integer
  def to_integer(string) when is_binary(string) do
    :erlang.binary_to_integer(string)
  end

  @doc """
  Returns an integer whose text representation is `string` in base `base`.

  Inlined by the compiler.

  ## Examples

      iex> String.to_integer("3FF", 16)
      1023

  """
  @spec to_integer(String.t(), 2..36) :: integer
  def to_integer(string, base) when is_binary(string) and is_integer(base) do
    :erlang.binary_to_integer(string, base)
  end

  @doc """
  Returns a float whose text representation is `string`.

  `string` must be the string representation of a float including a decimal point.
  In order to parse a string without decimal point as a float then `Float.parse/1`
  should be used. Otherwise, an `ArgumentError` will be raised.

  Inlined by the compiler.

  ## Examples

      iex> String.to_float("2.2017764e+0")
      2.2017764

      iex> String.to_float("3.0")
      3.0

      String.to_float("3")
      ** (ArgumentError) argument error

  """
  @spec to_float(String.t()) :: float
  def to_float(string) when is_binary(string) do
    :erlang.binary_to_float(string)
  end

  @doc """
  Computes the bag distance between two strings.

  Returns a float value between 0 and 1 representing the bag
  distance between `string1` and `string2`.

  The bag distance is meant to be an efficient approximation
  of the distance between two strings to quickly rule out strings
  that are largely different.

  The algorithm is outlined in the "String Matching with Metric
  Trees Using an Approximate Distance" paper by Ilaria Bartolini,
  Paolo Ciaccia, and Marco Patella.

  ## Examples

      iex> String.bag_distance("abc", "")
      0.0
      iex> String.bag_distance("abcd", "a")
      0.25
      iex> String.bag_distance("abcd", "ab")
      0.5
      iex> String.bag_distance("abcd", "abc")
      0.75
      iex> String.bag_distance("abcd", "abcd")
      1.0

  """
  @spec bag_distance(t, t) :: float
  @doc since: "1.8.0"
  def bag_distance(_string, ""), do: 0.0
  def bag_distance("", _string), do: 0.0

  def bag_distance(string1, string2) when is_binary(string1) and is_binary(string2) do
    {bag1, length1} = string_to_bag(string1, %{}, 0)
    {bag2, length2} = string_to_bag(string2, %{}, 0)

    diff1 = bag_difference(bag1, bag2)
    diff2 = bag_difference(bag2, bag1)

    1 - max(diff1, diff2) / max(length1, length2)
  end

  defp string_to_bag(string, bag, length) do
    case :unicode_util.gc(string) do
      [gc | rest] -> string_to_bag(rest, bag_store(bag, gc), length + 1)
      [] -> {bag, length}
      {:error, <<byte, rest::bits>>} -> string_to_bag(rest, bag_store(bag, <<byte>>), length + 1)
    end
  end

  defp bag_store(bag, gc) do
    case bag do
      %{^gc => current} -> %{bag | gc => current + 1}
      %{} -> Map.put(bag, gc, 1)
    end
  end

  defp bag_difference(bag1, bag2) do
    Enum.reduce(bag1, 0, fn {char, count1}, sum ->
      case bag2 do
        %{^char => count2} -> sum + max(count1 - count2, 0)
        %{} -> sum + count1
      end
    end)
  end

  @doc """
  Computes the Jaro distance (similarity) between two strings.

  Returns a float value between `0.0` (equates to no similarity) and `1.0`
  (is an exact match) representing [Jaro](https://en.wikipedia.org/wiki/Jaro-Winkler_distance)
  distance between `string1` and `string2`.

  The Jaro distance metric is designed and best suited for short
  strings such as person names. Elixir itself uses this function
  to provide the "did you mean?" functionality. For instance, when you
  are calling a function in a module and you have a typo in the
  function name, we attempt to suggest the most similar function
  name available, if any, based on the `jaro_distance/2` score.

  ## Examples

      iex> String.jaro_distance("Dwayne", "Duane")
      0.8222222222222223
      iex> String.jaro_distance("even", "odd")
      0.0
      iex> String.jaro_distance("same", "same")
      1.0

  """
  @spec jaro_distance(t, t) :: float
  def jaro_distance(string1, string2)

  def jaro_distance(string, string), do: 1.0
  def jaro_distance(_string, ""), do: 0.0
  def jaro_distance("", _string), do: 0.0

  def jaro_distance(string1, string2) when is_binary(string1) and is_binary(string2) do
    {chars1, len1} = graphemes_and_length(string1)
    {chars2, len2} = graphemes_and_length(string2)

    case match(chars1, len1, chars2, len2) do
      {0, _trans} ->
        0.0

      {comm, trans} ->
        (comm / len1 + comm / len2 + (comm - trans) / comm) / 3
    end
  end

  defp match(chars1, len1, chars2, len2) do
    if len1 < len2 do
      match(chars1, chars2, div(len2, 2) - 1)
    else
      match(chars2, chars1, div(len1, 2) - 1)
    end
  end

  defp match(chars1, chars2, lim) do
    match(chars1, chars2, {0, lim}, {0, 0, -1}, 0)
  end

  defp match([char | rest], chars, range, state, idx) do
    {chars, state} = submatch(char, chars, range, state, idx)

    case range do
      {lim, lim} -> match(rest, tl(chars), range, state, idx + 1)
      {pre, lim} -> match(rest, chars, {pre + 1, lim}, state, idx + 1)
    end
  end

  defp match([], _, _, {comm, trans, _}, _), do: {comm, trans}

  defp submatch(char, chars, {pre, _} = range, state, idx) do
    case detect(char, chars, range) do
      nil ->
        {chars, state}

      {subidx, chars} ->
        {chars, proceed(state, idx - pre + subidx)}
    end
  end

  defp detect(char, chars, {pre, lim}) do
    detect(char, chars, pre + 1 + lim, 0, [])
  end

  defp detect(_char, _chars, 0, _idx, _acc), do: nil
  defp detect(_char, [], _lim, _idx, _acc), do: nil

  defp detect(char, [char | rest], _lim, idx, acc), do: {idx, Enum.reverse(acc, [nil | rest])}

  defp detect(char, [other | rest], lim, idx, acc),
    do: detect(char, rest, lim - 1, idx + 1, [other | acc])

  defp proceed({comm, trans, former}, current) do
    if current < former do
      {comm + 1, trans + 1, current}
    else
      {comm + 1, trans, current}
    end
  end

  @doc """
  Returns a keyword list that represents an edit script.

  Check `List.myers_difference/2` for more information.

  ## Examples

      iex> string1 = "fox hops over the dog"
      iex> string2 = "fox jumps over the lazy cat"
      iex> String.myers_difference(string1, string2)
      [eq: "fox ", del: "ho", ins: "jum", eq: "ps over the ", del: "dog", ins: "lazy cat"]

  """
  @doc since: "1.3.0"
  @spec myers_difference(t, t) :: [{:eq | :ins | :del, t}]
  def myers_difference(string1, string2) when is_binary(string1) and is_binary(string2) do
    graphemes(string1)
    |> List.myers_difference(graphemes(string2))
    |> Enum.map(fn {kind, chars} -> {kind, IO.iodata_to_binary(chars)} end)
  end

  @doc false
  @deprecated "Use String.to_charlist/1 instead"
  @spec to_char_list(t) :: charlist
  def to_char_list(string), do: String.to_charlist(string)

  ## Helpers

  @compile {:inline,
            codepoint_byte_size: 1,
            grapheme_byte_size: 1,
            grapheme_to_binary: 1,
            graphemes_and_length: 1,
            reverse_characters_to_binary: 1}

  defp byte_size_unicode(binary) when is_binary(binary), do: byte_size(binary)
  defp byte_size_unicode([head]), do: byte_size_unicode(head)
  defp byte_size_unicode([head | tail]), do: byte_size_unicode(head) + byte_size_unicode(tail)

  defp byte_size_remaining_at(unicode, 0) do
    byte_size_unicode(unicode)
  end

  defp byte_size_remaining_at(unicode, n) do
    case :unicode_util.gc(unicode) do
      [_] -> 0
      [_ | rest] -> byte_size_remaining_at(rest, n - 1)
      [] -> 0
      {:error, <<_, bin::bits>>} -> byte_size_remaining_at(bin, n - 1)
    end
  end

  defp codepoint_byte_size(cp) when cp <= 0x007F, do: 1
  defp codepoint_byte_size(cp) when cp <= 0x07FF, do: 2
  defp codepoint_byte_size(cp) when cp <= 0xFFFF, do: 3
  defp codepoint_byte_size(_), do: 4

  defp grapheme_to_binary(cp) when is_integer(cp), do: <<cp::utf8>>
  defp grapheme_to_binary(gc), do: :unicode.characters_to_binary(gc)

  defp grapheme_byte_size(cp) when is_integer(cp), do: codepoint_byte_size(cp)
  defp grapheme_byte_size(cps), do: grapheme_byte_size(cps, 0)

  defp grapheme_byte_size([cp | cps], acc),
    do: grapheme_byte_size(cps, acc + codepoint_byte_size(cp))

  defp grapheme_byte_size([], acc),
    do: acc

  defp graphemes_and_length(string),
    do: graphemes_and_length(string, [], 0)

  defp graphemes_and_length(string, acc, length) do
    case :unicode_util.gc(string) do
      [gc | rest] ->
        graphemes_and_length(rest, [gc | acc], length + 1)

      [] ->
        {:lists.reverse(acc), length}

      {:error, <<byte, rest::bits>>} ->
        graphemes_and_length(rest, [<<byte>> | acc], length + 1)
    end
  end

  defp reverse_characters_to_binary(acc),
    do: acc |> :lists.reverse() |> :unicode.characters_to_binary()
end<|MERGE_RESOLUTION|>--- conflicted
+++ resolved
@@ -2182,19 +2182,17 @@
       iex> String.slice("elixir", 1..-2//1)
       "lixi"
 
-<<<<<<< HEAD
+  You can use `../0` as a shortcut for `0..-1//1`, which returns
+  the whole string as is:
+
+      iex> String.slice("elixir", ..)
+      "elixir"
+
   The step can be any positive number. For example, to
   get every 2 characters of the string:
 
       iex> String.slice("elixir", 0..-1//2)
       "eii"
-=======
-  You can use `../0` as a shortcut for `0..-1//1`, which returns
-  the whole string as is:
-
-      iex> String.slice("elixir", ..)
-      "elixir"
->>>>>>> 6447f440
 
   If values are out of bounds, it returns an empty string:
 
@@ -2214,11 +2212,6 @@
   @spec slice(t, Range.t()) :: t
   def slice(string, first..last//step = range) when is_binary(string) do
     # TODO: Deprecate negative steps on Elixir v1.16
-    # TODO: There are two features we can add to slicing ranges:
-    # 1. We can allow the step to be any positive number
-    # 2. We can allow slice and reverse at the same time. However, we can't
-    #    implement so right now. First we will have to raise if a decreasing
-    #    range is given on Elixir v2.0.
     cond do
       step > 0 ->
         slice_range(string, first, last, step)
