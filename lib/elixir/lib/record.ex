--- conflicted
+++ resolved
@@ -117,29 +117,8 @@
       true
 
   """
-<<<<<<< HEAD
   defguard is_record(data, kind) when
     is_atom(kind) and is_tuple(data) and tuple_size(data) > 0 and elem(data, 0) == kind
-=======
-  defmacro is_record(data, kind) do
-    case Macro.Env.in_guard?(__CALLER__) do
-      true ->
-        quote do
-          is_atom(unquote(kind)) and is_tuple(unquote(data)) and tuple_size(unquote(data)) > 0 and
-            elem(unquote(data), 0) == unquote(kind)
-        end
-
-      false ->
-        quote do
-          result = unquote(data)
-          kind = unquote(kind)
-
-          is_atom(kind) and is_tuple(result) and tuple_size(result) > 0 and
-            elem(result, 0) == kind
-        end
-    end
-  end
->>>>>>> 88f4a579
 
   @doc """
   Checks if the given `data` is a record.
@@ -156,26 +135,8 @@
       false
 
   """
-<<<<<<< HEAD
   defguard is_record(data) when
     is_tuple(data) and tuple_size(data) > 0 and is_atom(elem(data, 0))
-=======
-  defmacro is_record(data) do
-    case Macro.Env.in_guard?(__CALLER__) do
-      true ->
-        quote do
-          is_tuple(unquote(data)) and tuple_size(unquote(data)) > 0 and
-            is_atom(elem(unquote(data), 0))
-        end
-
-      false ->
-        quote do
-          result = unquote(data)
-          is_tuple(result) and tuple_size(result) > 0 and is_atom(elem(result, 0))
-        end
-    end
-  end
->>>>>>> 88f4a579
 
   @doc """
   Defines a set of macros to create, access, and pattern match
