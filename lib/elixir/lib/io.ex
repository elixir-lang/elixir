--- conflicted
+++ resolved
@@ -22,11 +22,7 @@
   Elixir provides two shorcuts:
 
     * `:stdio` - a shortcut for `:standard_io`, which maps to
-<<<<<<< HEAD
-      to the current `Process.group_leader` in Erlang
-=======
       the current `Process.group_leader/0` in Erlang
->>>>>>> 73b64cbe
 
     * `:stderr` - a shortcut for the named process `:standard_error`
       provided in Erlang
