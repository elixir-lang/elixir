--- conflicted
+++ resolved
@@ -61,68 +61,7 @@
   There are 6 callbacks required to be implemented in a `GenServer`. By
   adding `use GenServer` to your module, Elixir will automatically define
   all 6 callbacks for you, leaving it up to you to implement the ones
-<<<<<<< HEAD
-  you want to customize. The callbacks are:
-
-    * `init(args)` - invoked when the server is started.
-
-      It must return:
-
-      -  `{:ok, state}`
-      -  `{:ok, state, timeout}`
-      -  `{:ok, state, :hibernate}`
-      -  `:ignore`
-      -  `{:stop, reason}`
-
-    * `handle_call(msg, {from, ref}, state)` - invoked to handle call (sync)
-       messages.
-
-      It must return:
-
-      -  `{:reply, reply, new_state}`
-      -  `{:reply, reply, new_state, timeout}`
-      -  `{:reply, reply, new_state, :hibernate}`
-      -  `{:noreply, new_state}`
-      -  `{:noreply, new_state, timeout}`
-      -  `{:noreply, new_state, :hibernate}`
-      -  `{:stop, reason, new_state}`
-      -  `{:stop, reason, reply, new_state}`
-
-    * `handle_cast(msg, state)` - invoked to handle cast (async) messages.
-
-      It must return:
-
-      -  `{:noreply, new_state}`
-      -  `{:noreply, new_state, timeout}`
-      -  `{:noreply, new_state, :hibernate}`
-      -  `{:stop, reason, new_state}`
-
-    * `handle_info(msg, state)` - invoked to handle all other messages which
-      are received by the process.
-
-      It must return:
-
-      -  `{:noreply, state}`
-      -  `{:noreply, state, timeout}`
-      -  `{:stop, reason, state}`
-
-    * `terminate(reason, state)` - called when the server is about to
-      terminate, useful for cleaning up. It must return `:ok`.
-      If part of a supervision tree, terminate only gets called if the
-      GenServer is set to trap exits using `Process.flag/2` *and*
-      the shutdown strategy of the Supervisor is a timeout value,
-      not `:brutal_kill`.
-
-    * `code_change(old_vsn, state, extra)` - called when the application
-      code is being upgraded live (hot code swapping).
-
-      It must return:
-
-      -  `{:ok, new_state}`
-      -  `{:error, reason}`
-=======
   you want to customize.
->>>>>>> 73b64cbe
 
   ## Name Registration
 
@@ -223,17 +162,10 @@
   guide provides a tutorial-like introduction. The documentation and links
   in Erlang can also provide extra insight.
 
-<<<<<<< HEAD
-    * http://elixir-lang.org/getting-started/mix-otp/genserver.html
-    * http://www.erlang.org/doc/man/gen_server.html
-    * http://www.erlang.org/doc/design_principles/gen_server_concepts.html
-    * http://learnyousomeerlang.com/clients-and-servers
-=======
     * [GenServer – Elixir's Getting Started Guide](http://elixir-lang.org/getting-started/mix-otp/genserver.html)
     * [`:gen_server` module documentation](http://www.erlang.org/doc/man/gen_server.html)
     * [gen_server Behaviour – OTP Design Principles](http://www.erlang.org/doc/design_principles/gen_server_concepts.html)
     * [Clients and Servers – Learn You Some Erlang for Great Good!](http://learnyousomeerlang.com/clients-and-servers)
->>>>>>> 73b64cbe
   """
 
   @doc """
