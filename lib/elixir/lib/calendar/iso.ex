defmodule Calendar.ISO do
  @moduledoc """
  The default calendar implementation, a Gregorian calendar following ISO 8601.

  This calendar implements a proleptic Gregorian calendar and
  is therefore compatible with the calendar used in most countries
  today. The proleptic means the Gregorian rules for leap years are
  applied for all time, consequently the dates give different results
  before the year 1583 from when the Gregorian calendar was adopted.

  ## ISO 8601 compliance

  The ISO 8601 specification is feature-rich, but allows applications
  to selectively implement most parts of it. The choices Elixir makes here
  are catalogued below.

  ### Additions

  ISO 8601 does not allow a whitespace instead of `T` as a separator
  between date and times, both when parsing and formatting.
  This is a common enough representation, Elixir allows it during parsing.

  The formatting of dates in `NaiveDateTime.to_iso8601/1` and `DateTime.to_iso8601/1`
  do produce specification-compliant string representations using the `T` separator.

  #### Examples

      iex> Calendar.ISO.parse_naive_datetime("2015-01-23 23:50:07.0123456")
      {:ok, {2015, 1, 23, 23, 50, 7, {12345, 6}}}
      iex> Calendar.ISO.parse_naive_datetime("2015-01-23T23:50:07.0123456")
      {:ok, {2015, 1, 23, 23, 50, 7, {12345, 6}}}

      iex> Calendar.ISO.parse_utc_datetime("2015-01-23 23:50:07.0123456Z")
      {:ok, {2015, 1, 23, 23, 50, 7, {12345, 6}}, 0}
      iex> Calendar.ISO.parse_utc_datetime("2015-01-23T23:50:07.0123456Z")
      {:ok, {2015, 1, 23, 23, 50, 7, {12345, 6}}, 0}

  ### Features

  The standard library supports a minimal set of possible ISO 8601 features.
  Specifically, the parser only supports calendar dates, and defaults to
  only parsing extended-formatted date/times.

  You can ask to parse only basic-formatted date/times instead, or both.
  `NaiveDateTime.to_iso8601/2` and `DateTime.to_iso8601/2` allow you to produce
  either basic or extended formatted strings, and `Calendar.strftime/2` allows
  you to format datetimes however else you desire.

  Other optional ISO 8601 features; such as ordinal dates, week dates, and reduced
  precision (except for milliseconds); are not supported by the parser or formatters.

  No functions exist to parse ISO 8601 durations or time intervals.

  #### Examples

  Only the the extended format is supported by default in parsing functions.

      iex> Calendar.ISO.parse_naive_datetime("2015-01-23 23:50:07")
      {:ok, {2015, 1, 23, 23, 50, 7, {0, 0}}}
      iex> Calendar.ISO.parse_naive_datetime("20150123 235007")
      {:error, :invalid_format}

  Parsing can be restricted to basic or extend formats.

      iex> Calendar.ISO.parse_naive_datetime("20150123 235007Z", :basic)
      {:ok, {2015, 1, 23, 23, 50, 7, {0, 0}}}
      iex> Calendar.ISO.parse_naive_datetime("20150123 235007Z", :extended)
      {:error, :invalid_format}

  Only calendar dates are supported in parsing; ordinal and week dates are not.

      iex> Calendar.ISO.parse_date("2015-04-15")
      {:ok, {2015, 4, 15}}
      iex> Calendar.ISO.parse_date("2015-105")
      {:error, :invalid_format}
      iex> Calendar.ISO.parse_date("2015-W16")
      {:error, :invalid_format}
      iex> Calendar.ISO.parse_date("2015-W016-3")
      {:error, :invalid_format}

  Reduced precision is supported for only milliseconds;
  years, months, days, hours, minutes, and seconds must be fully specified.

<<<<<<< HEAD
=======
  Other optional ISO 8601 features; such as ordinal dates, week dates, and reduced
  precision (except for milliseconds); are not supported by the parser or formatters.

  No functions exist to parse ISO 8601 durations or time intervals.

  #### Examples

  Only the extended format is supported in parsing; the basic format is not.

      iex> Calendar.ISO.parse_naive_datetime("2015-01-23 23:50:07.0123456")
      {:ok, {2015, 1, 23, 23, 50, 7, {12345, 6}}}
      iex> Calendar.ISO.parse_naive_datetime("20150123T235007.0123456")
      {:error, :invalid_format}

  Only calendar dates are supported in parsing; ordinal and week dates are not.

      iex> Calendar.ISO.parse_date("2015-04-15")
      {:ok, {2015, 4, 15}}
      iex> Calendar.ISO.parse_date("2015-105")
      {:error, :invalid_format}
      iex> Calendar.ISO.parse_date("2015-W16")
      {:error, :invalid_format}
      iex> Calendar.ISO.parse_date("2015-W016-3")
      {:error, :invalid_format}

  Reduced precision is supported for only milliseconds;
  years, months, days, hours, minutes, and seconds must be fully specified.

>>>>>>> 8fa1bb51
      iex> Calendar.ISO.parse_date("2015-04-15")
      {:ok, {2015, 4, 15}}
      iex> Calendar.ISO.parse_date("2015-04")
      {:error, :invalid_format}
      iex> Calendar.ISO.parse_date("2015")
      {:error, :invalid_format}

      iex> Calendar.ISO.parse_time("23:50:07.0123456")
      {:ok, {23, 50, 7, {12345, 6}}}
      iex> Calendar.ISO.parse_time("23:50:07")
      {:ok, {23, 50, 7, {0, 0}}}
      iex> Calendar.ISO.parse_time("23:50")
      {:error, :invalid_format}
      iex> Calendar.ISO.parse_time("23")
      {:error, :invalid_format}

  ### Extensions

  The parser and formatter adopt one ISO 8601 extension: extended year notation.

  This allows dates to be prefixed with a `+` or `-` sign, extending the range of
  expressible years from the default (`0000..9999`) to `-9999..9999`. Elixir still
  restricts years in this format to four digits.

  #### Examples

      iex> Calendar.ISO.parse_date("-2015-01-23")
      {:ok, {-2015, 1, 23}}
      iex> Calendar.ISO.parse_date("+2015-01-23")
      {:ok, {2015, 1, 23}}

      iex> Calendar.ISO.parse_naive_datetime("-2015-01-23 23:50:07")
      {:ok, {-2015, 1, 23, 23, 50, 7, {0, 0}}}
      iex> Calendar.ISO.parse_naive_datetime("+2015-01-23 23:50:07")
      {:ok, {2015, 1, 23, 23, 50, 7, {0, 0}}}

      iex> Calendar.ISO.parse_utc_datetime("-2015-01-23 23:50:07Z")
      {:ok, {-2015, 1, 23, 23, 50, 7, {0, 0}}, 0}
      iex> Calendar.ISO.parse_utc_datetime("+2015-01-23 23:50:07Z")
      {:ok, {2015, 1, 23, 23, 50, 7, {0, 0}}, 0}

  """

  @behaviour Calendar

  @unix_epoch 62_167_219_200
  unix_start = (315_537_897_600 + @unix_epoch) * -1_000_000
  unix_end = 315_569_519_999_999_999 - @unix_epoch * 1_000_000
  @unix_range_microseconds unix_start..unix_end

  @typedoc """
  "Before the Current Era" or "Before the Common Era" (BCE), for those years less than `1`.
  """
  @type bce :: 0

  @typedoc """
  The "Current Era" or the "Common Era" (CE) which starts in year `1`.
  """
  @type ce :: 1

  @typedoc """
  The calendar era.

  The ISO calendar has two eras:
  * [CE](`t:ce/0`) - which starts in year `1` and is defined as era `1`.
  * [BCE](`t:bce/0`) - for those years less than `1` and is defined as era `0`.
  """
  @type era :: bce | ce
  @type year :: -9999..9999
  @type month :: 1..12
  @type day :: 1..31
  @type hour :: 0..23
  @type minute :: 0..59
  @type second :: 0..59
  @type weekday :: :monday | :tuesday | :wednesday | :thursday | :friday | :saturday | :sunday

  @typedoc """
  Microseconds with stored precision.

  The precision represents the number of digits that must be used when
  representing the microseconds to external format. If the precision is 0,
  it means microseconds must be skipped.
  """
  @type microsecond :: {0..999_999, 0..6}

  @typedoc """
  Integer that represents the day of the week, where 1 is Monday and 7 is Sunday.
  """
  @type day_of_week :: 1..7

  @type day_of_year :: 1..366
  @type quarter_of_year :: 1..4
  @type year_of_era :: {1..10000, era}

  @seconds_per_minute 60
  @seconds_per_hour 60 * 60
  # Note that this does *not* handle leap seconds.
  @seconds_per_day 24 * 60 * 60
  @last_second_of_the_day @seconds_per_day - 1
  @microseconds_per_second 1_000_000
  @parts_per_day @seconds_per_day * @microseconds_per_second

  @datetime_seps [?\s, ?T]
  @ext_date_sep ?-
  @ext_time_sep ?:

  @days_per_nonleap_year 365
  @days_per_leap_year 366

  # The ISO epoch starts, in this implementation,
  # with ~D[0000-01-01]. Era "1" starts
  # on ~D[0001-01-01] which is 366 days later.
  @iso_epoch 366

  [match_basic_date, match_ext_date, guard_date, read_date] =
    quote do
      [
        <<y1, y2, y3, y4, m1, m2, d1, d2>>,
        <<y1, y2, y3, y4, @ext_date_sep, m1, m2, @ext_date_sep, d1, d2>>,
        y1 >= ?0 and y1 <= ?9 and y2 >= ?0 and y2 <= ?9 and y3 >= ?0 and y3 <= ?9 and y4 >= ?0 and
          y4 <= ?9 and m1 >= ?0 and m1 <= ?9 and m2 >= ?0 and m2 <= ?9 and d1 >= ?0 and d1 <= ?9 and
          d2 >= ?0 and d2 <= ?9,
        {
          (y1 - ?0) * 1000 + (y2 - ?0) * 100 + (y3 - ?0) * 10 + (y4 - ?0),
          (m1 - ?0) * 10 + (m2 - ?0),
          (d1 - ?0) * 10 + (d2 - ?0)
        }
      ]
    end

  [match_basic_time, match_ext_time, guard_time, read_time] =
    quote do
      [
        <<h1, h2, i1, i2, s1, s2>>,
        <<h1, h2, @ext_time_sep, i1, i2, @ext_time_sep, s1, s2>>,
        h1 >= ?0 and h1 <= ?9 and h2 >= ?0 and h2 <= ?9 and i1 >= ?0 and i1 <= ?9 and i2 >= ?0 and
          i2 <= ?9 and s1 >= ?0 and s1 <= ?9 and s2 >= ?0 and s2 <= ?9,
        {
          (h1 - ?0) * 10 + (h2 - ?0),
          (i1 - ?0) * 10 + (i2 - ?0),
          (s1 - ?0) * 10 + (s2 - ?0)
        }
      ]
    end

  defguardp is_year(year) when year in -9999..9999
  defguardp is_year_BCE(year) when year in -9999..0
  defguardp is_year_CE(year) when year in 1..9999
  defguardp is_month(month) when month in 1..12
  defguardp is_day(day) when day in 1..31
  defguardp is_hour(hour) when hour in 0..23
  defguardp is_minute(minute) when minute in 0..59
  defguardp is_second(second) when second in 0..59

  defguardp is_microsecond(microsecond, precision)
            when microsecond in 0..999_999 and precision in 0..6

  defguardp is_time_zone(term) when is_binary(term)
  defguardp is_zone_abbr(term) when is_binary(term)
  defguardp is_utc_offset(offset) when is_integer(offset)
  defguardp is_std_offset(offset) when is_integer(offset)

  @doc """
  Parses a time `string` in the `:extended` format.

  For more information on supported strings, see how this
  module implements [ISO 8601](#module-iso-8601-compliance).

  For more information on supported strings, see how this
  module implements [ISO 8601](#module-iso-8601-compliance).

  ## Examples

      iex> Calendar.ISO.parse_time("23:50:07")
      {:ok, {23, 50, 7, {0, 0}}}

      iex> Calendar.ISO.parse_time("23:50:07Z")
      {:ok, {23, 50, 7, {0, 0}}}
      iex> Calendar.ISO.parse_time("T23:50:07Z")
      {:ok, {23, 50, 7, {0, 0}}}

<<<<<<< HEAD
  """
  @doc since: "1.10.0"
  @impl true
  def parse_time(string) when is_binary(string),
    do: parse_time(string, :extended)

  @doc """
  Parses a time `string` according to a given `format`.

  The `format` can either be `:basic` or `:extended`.

  For more information on supported strings, see how this
  module implements [ISO 8601](#module-iso-8601-compliance).

  ## Examples

      iex> Calendar.ISO.parse_time("235007", :basic)
      {:ok, {23, 50, 7, {0, 0}}}
      iex> Calendar.ISO.parse_time("235007", :extended)
      {:error, :invalid_format}

=======
>>>>>>> 8fa1bb51
  """
  @doc since: "1.12.0"
  def parse_time("T" <> string, format) when is_binary(string),
    do: do_parse_time(string, format)

  def parse_time(string, format) when is_binary(string),
    do: do_parse_time(string, format)

  defp do_parse_time(<<unquote(match_basic_time), rest::binary>>, :basic)
       when unquote(guard_time) do
    {hour, minute, second} = unquote(read_time)
    parse_formatted_time(hour, minute, second, rest)
  end

  defp do_parse_time(<<unquote(match_ext_time), rest::binary>>, :extended)
       when unquote(guard_time) do
    {hour, minute, second} = unquote(read_time)
    parse_formatted_time(hour, minute, second, rest)
  end

  defp do_parse_time(_, _) do
    {:error, :invalid_format}
  end

  defp parse_formatted_time(hour, minute, second, rest) do
    with {microsecond, rest} <- parse_microsecond(rest),
         {_offset, ""} <- parse_offset(rest) do
      if valid_time?(hour, minute, second, microsecond) do
        {:ok, {hour, minute, second, microsecond}}
      else
        {:error, :invalid_time}
      end
    else
      _ -> {:error, :invalid_format}
    end
  end

  @doc """
  Parses a date `string` in the `:extended` format.

  For more information on supported strings, see how this
  module implements [ISO 8601](#module-iso-8601-compliance).

  For more information on supported strings, see how this
  module implements [ISO 8601](#module-iso-8601-compliance).

  ## Examples

      iex> Calendar.ISO.parse_date("2015-01-23")
      {:ok, {2015, 1, 23}}
<<<<<<< HEAD

=======
      
>>>>>>> 8fa1bb51
      iex> Calendar.ISO.parse_date("2015:01:23")
      {:error, :invalid_format}
      iex> Calendar.ISO.parse_date("2015-01-32")
      {:error, :invalid_date}

  """
  @doc since: "1.10.0"
  @impl true
  def parse_date(string) when is_binary(string),
    do: parse_date(string, :extended)

  @doc """
  Parses a date `string` according to a given `format`.

  The `format` can either be `:basic` or `:extended`.

  For more information on supported strings, see how this
  module implements [ISO 8601](#module-iso-8601-compliance).

  ## Examples

      iex> Calendar.ISO.parse_date("20150123", :basic)
      {:ok, {2015, 1, 23}}
      iex> Calendar.ISO.parse_date("20150123", :extended)
      {:error, :invalid_format}

  """
  @doc since: "1.12.0"
  def parse_date("-" <> string, format) when is_binary(string),
    do: do_parse_date(string, -1, format)

  def parse_date("+" <> string, format) when is_binary(string),
    do: do_parse_date(string, 1, format)

  def parse_date(string, format) when is_binary(string),
    do: do_parse_date(string, 1, format)

  defp do_parse_date(unquote(match_basic_date), multiplier, :basic) when unquote(guard_date) do
    {year, month, day} = unquote(read_date)
    parse_formatted_date(year, month, day, multiplier)
  end

  defp do_parse_date(unquote(match_ext_date), multiplier, :extended) when unquote(guard_date) do
    {year, month, day} = unquote(read_date)
    parse_formatted_date(year, month, day, multiplier)
  end

  defp do_parse_date(_, _, _) do
    {:error, :invalid_format}
  end

  defp parse_formatted_date(year, month, day, multiplier) do
    year = multiplier * year

    if valid_date?(year, month, day) do
      {:ok, {year, month, day}}
    else
      {:error, :invalid_date}
    end
  end

  @doc """
  Parses a naive datetime `string` in the `:extended` format.

  For more information on supported strings, see how this
  module implements [ISO 8601](#module-iso-8601-compliance).

  For more information on supported strings, see how this
  module implements [ISO 8601](#module-iso-8601-compliance).

  ## Examples

      iex> Calendar.ISO.parse_naive_datetime("2015-01-23 23:50:07")
      {:ok, {2015, 1, 23, 23, 50, 7, {0, 0}}}
      iex> Calendar.ISO.parse_naive_datetime("2015-01-23 23:50:07Z")
<<<<<<< HEAD
      {:ok, {2015, 1, 23, 23, 50, 7, {0, 0}}}
      iex> Calendar.ISO.parse_naive_datetime("2015-01-23 23:50:07-02:30")
=======
>>>>>>> 8fa1bb51
      {:ok, {2015, 1, 23, 23, 50, 7, {0, 0}}}

      iex> Calendar.ISO.parse_naive_datetime("2015-01-23 23:50:07.0")
      {:ok, {2015, 1, 23, 23, 50, 7, {0, 1}}}
      iex> Calendar.ISO.parse_naive_datetime("2015-01-23 23:50:07,0123456")
      {:ok, {2015, 1, 23, 23, 50, 7, {12345, 6}}}
<<<<<<< HEAD

  """
  @doc since: "1.10.0"
  @impl true
  def parse_naive_datetime(string) when is_binary(string),
    do: parse_naive_datetime(string, :extended)

  @doc """
  Parses a naive datetime `string` according to a given `format`.

  The `format` can either be `:basic` or `:extended`.

  For more information on supported strings, see how this
  module implements [ISO 8601](#module-iso-8601-compliance).

  ## Examples

      iex> Calendar.ISO.parse_naive_datetime("20150123 235007", :basic)
      {:ok, {2015, 1, 23, 23, 50, 7, {0, 0}}}
      iex> Calendar.ISO.parse_naive_datetime("20150123 235007", :extended)
      {:error, :invalid_format}
=======
>>>>>>> 8fa1bb51

  """
  @doc since: "1.12.0"
  def parse_naive_datetime("-" <> string, format) when is_binary(string),
    do: do_parse_naive_datetime(string, -1, format)

  def parse_naive_datetime("+" <> string, format) when is_binary(string),
    do: do_parse_naive_datetime(string, 1, format)

  def parse_naive_datetime(string, format) when is_binary(string),
    do: do_parse_naive_datetime(string, 1, format)

  defp do_parse_naive_datetime(
         <<unquote(match_basic_date), datetime_sep, unquote(match_basic_time), rest::binary>>,
         multiplier,
         :basic
       )
       when unquote(guard_date) and datetime_sep in @datetime_seps and unquote(guard_time) do
    {year, month, day} = unquote(read_date)
    {hour, minute, second} = unquote(read_time)
    parse_formatted_naive_datetime(year, month, day, hour, minute, second, rest, multiplier)
  end

  defp do_parse_naive_datetime(
         <<unquote(match_ext_date), datetime_sep, unquote(match_ext_time), rest::binary>>,
         multiplier,
         :extended
       )
       when unquote(guard_date) and datetime_sep in @datetime_seps and unquote(guard_time) do
    {year, month, day} = unquote(read_date)
    {hour, minute, second} = unquote(read_time)
    parse_formatted_naive_datetime(year, month, day, hour, minute, second, rest, multiplier)
  end

  defp do_parse_naive_datetime(_, _, _) do
    {:error, :invalid_format}
  end

  defp parse_formatted_naive_datetime(year, month, day, hour, minute, second, rest, multiplier) do
    year = multiplier * year

    with {microsecond, rest} <- parse_microsecond(rest),
         {_offset, ""} <- parse_offset(rest) do
      cond do
        not valid_date?(year, month, day) ->
          {:error, :invalid_date}

        not valid_time?(hour, minute, second, microsecond) ->
          {:error, :invalid_time}

        true ->
          {:ok, {year, month, day, hour, minute, second, microsecond}}
      end
    else
      _ -> {:error, :invalid_format}
    end
  end

  @doc """
  Parses a UTC datetime `string` in the `:extended` format.

  For more information on supported strings, see how this
  module implements [ISO 8601](#module-iso-8601-compliance).

  For more information on supported strings, see how this
  module implements [ISO 8601](#module-iso-8601-compliance).

  ## Examples

      iex> Calendar.ISO.parse_utc_datetime("2015-01-23 23:50:07Z")
      {:ok, {2015, 1, 23, 23, 50, 7, {0, 0}}, 0}

      iex> Calendar.ISO.parse_utc_datetime("2015-01-23 23:50:07+02:30")
      {:ok, {2015, 1, 23, 21, 20, 7, {0, 0}}, 9000}
<<<<<<< HEAD

      iex> Calendar.ISO.parse_utc_datetime("2015-01-23 23:50:07")
      {:error, :missing_offset}

  """
  @doc since: "1.10.0"
  @impl true
  def parse_utc_datetime(string) when is_binary(string),
    do: parse_utc_datetime(string, :extended)

  @doc """
  Parses a UTC datetime `string` according to a given `format`.

  The `format` can either be `:basic` or `:extended`.

  For more information on supported strings, see how this
  module implements [ISO 8601](#module-iso-8601-compliance).

  ## Examples

      iex> Calendar.ISO.parse_utc_datetime("20150123 235007Z", :basic)
      {:ok, {2015, 1, 23, 23, 50, 7, {0, 0}}, 0}
      iex> Calendar.ISO.parse_utc_datetime("20150123 235007Z", :extended)
      {:error, :invalid_format}
=======

      iex> Calendar.ISO.parse_utc_datetime("2015-01-23 23:50:07")
      {:error, :missing_offset}
>>>>>>> 8fa1bb51

  """
  @doc since: "1.12.0"
  def parse_utc_datetime("-" <> string, format) when is_binary(string),
    do: do_parse_utc_datetime(string, -1, format)

  def parse_utc_datetime("+" <> string, format) when is_binary(string),
    do: do_parse_utc_datetime(string, 1, format)

  def parse_utc_datetime(string, format) when is_binary(string),
    do: do_parse_utc_datetime(string, 1, format)

  defp do_parse_utc_datetime(
         <<unquote(match_basic_date), datetime_sep, unquote(match_basic_time), rest::binary>>,
         multiplier,
         :basic
       )
       when unquote(guard_date) and datetime_sep in @datetime_seps and unquote(guard_time) do
    {year, month, day} = unquote(read_date)
    {hour, minute, second} = unquote(read_time)
    parse_formatted_utc_datetime(year, month, day, hour, minute, second, rest, multiplier)
  end

  defp do_parse_utc_datetime(
         <<unquote(match_ext_date), datetime_sep, unquote(match_ext_time), rest::binary>>,
         multiplier,
         :extended
       )
       when unquote(guard_date) and datetime_sep in @datetime_seps and unquote(guard_time) do
    {year, month, day} = unquote(read_date)
    {hour, minute, second} = unquote(read_time)
    parse_formatted_utc_datetime(year, month, day, hour, minute, second, rest, multiplier)
  end

  defp do_parse_utc_datetime(_, _, _) do
    {:error, :invalid_format}
  end

  defp parse_formatted_utc_datetime(year, month, day, hour, minute, second, rest, multiplier) do
    year = multiplier * year

    with {microsecond, rest} <- parse_microsecond(rest),
         {offset, ""} <- parse_offset(rest) do
      cond do
        not valid_date?(year, month, day) ->
          {:error, :invalid_date}

        not valid_time?(hour, minute, second, microsecond) ->
          {:error, :invalid_time}

        offset == 0 ->
          {:ok, {year, month, day, hour, minute, second, microsecond}, offset}

        is_nil(offset) ->
          {:error, :missing_offset}

        true ->
          day_fraction = time_to_day_fraction(hour, minute, second, {0, 0})

          {{year, month, day}, {hour, minute, second, _}} =
            case add_day_fraction_to_iso_days({0, day_fraction}, -offset, 86400) do
              {0, day_fraction} ->
                {{year, month, day}, time_from_day_fraction(day_fraction)}

              {extra_days, day_fraction} ->
                base_days = date_to_iso_days(year, month, day)
                {date_from_iso_days(base_days + extra_days), time_from_day_fraction(day_fraction)}
            end

          {:ok, {year, month, day, hour, minute, second, microsecond}, offset}
      end
    else
      _ -> {:error, :invalid_format}
    end
  end

  @doc """
  Returns the `t:Calendar.iso_days/0` format of the specified date.

  ## Examples

      iex> Calendar.ISO.naive_datetime_to_iso_days(0, 1, 1, 0, 0, 0, {0, 6})
      {0, {0, 86400000000}}
      iex> Calendar.ISO.naive_datetime_to_iso_days(2000, 1, 1, 12, 0, 0, {0, 6})
      {730485, {43200000000, 86400000000}}
      iex> Calendar.ISO.naive_datetime_to_iso_days(2000, 1, 1, 13, 0, 0, {0, 6})
      {730485, {46800000000, 86400000000}}
      iex> Calendar.ISO.naive_datetime_to_iso_days(-1, 1, 1, 0, 0, 0, {0, 6})
      {-365, {0, 86400000000}}

  """
  @doc since: "1.5.0"
  @impl true
  @spec naive_datetime_to_iso_days(
          Calendar.year(),
          Calendar.month(),
          Calendar.day(),
          Calendar.hour(),
          Calendar.minute(),
          Calendar.second(),
          Calendar.microsecond()
        ) :: Calendar.iso_days()
  def naive_datetime_to_iso_days(year, month, day, hour, minute, second, microsecond) do
    {date_to_iso_days(year, month, day), time_to_day_fraction(hour, minute, second, microsecond)}
  end

  @doc """
  Converts the `t:Calendar.iso_days/0` format to the datetime format specified by this calendar.

  ## Examples

      iex> Calendar.ISO.naive_datetime_from_iso_days({0, {0, 86400}})
      {0, 1, 1, 0, 0, 0, {0, 6}}
      iex> Calendar.ISO.naive_datetime_from_iso_days({730_485, {0, 86400}})
      {2000, 1, 1, 0, 0, 0, {0, 6}}
      iex> Calendar.ISO.naive_datetime_from_iso_days({730_485, {43200, 86400}})
      {2000, 1, 1, 12, 0, 0, {0, 6}}
      iex> Calendar.ISO.naive_datetime_from_iso_days({-365, {0, 86400000000}})
      {-1, 1, 1, 0, 0, 0, {0, 6}}

  """
  @doc since: "1.5.0"
  @spec naive_datetime_from_iso_days(Calendar.iso_days()) :: {
          Calendar.year(),
          Calendar.month(),
          Calendar.day(),
          Calendar.hour(),
          Calendar.minute(),
          Calendar.second(),
          Calendar.microsecond()
        }
  @impl true
  def naive_datetime_from_iso_days({days, day_fraction}) do
    {year, month, day} = date_from_iso_days(days)
    {hour, minute, second, microsecond} = time_from_day_fraction(day_fraction)
    {year, month, day, hour, minute, second, microsecond}
  end

  @doc """
  Returns the normalized day fraction of the specified time.

  ## Examples

      iex> Calendar.ISO.time_to_day_fraction(0, 0, 0, {0, 6})
      {0, 86400000000}
      iex> Calendar.ISO.time_to_day_fraction(12, 34, 56, {123, 6})
      {45296000123, 86400000000}

  """
  @doc since: "1.5.0"
  @impl true
  @spec time_to_day_fraction(
          Calendar.hour(),
          Calendar.minute(),
          Calendar.second(),
          Calendar.microsecond()
        ) :: Calendar.day_fraction()
  def time_to_day_fraction(0, 0, 0, {0, _}) do
    {0, @parts_per_day}
  end

  def time_to_day_fraction(hour, minute, second, {microsecond, _}) do
    combined_seconds = hour * @seconds_per_hour + minute * @seconds_per_minute + second
    {combined_seconds * @microseconds_per_second + microsecond, @parts_per_day}
  end

  @doc """
  Converts a day fraction to this Calendar's representation of time.

  ## Examples

      iex> Calendar.ISO.time_from_day_fraction({1, 2})
      {12, 0, 0, {0, 6}}
      iex> Calendar.ISO.time_from_day_fraction({13, 24})
      {13, 0, 0, {0, 6}}

  """
  @doc since: "1.5.0"
  @impl true
  @spec time_from_day_fraction(Calendar.day_fraction()) ::
          {hour(), minute(), second(), microsecond()}
  def time_from_day_fraction({0, _}) do
    {0, 0, 0, {0, 6}}
  end

  def time_from_day_fraction({parts_in_day, parts_per_day}) do
    total_microseconds = divide_by_parts_per_day(parts_in_day, parts_per_day)

    {hours, rest_microseconds1} =
      div_rem(total_microseconds, @seconds_per_hour * @microseconds_per_second)

    {minutes, rest_microseconds2} =
      div_rem(rest_microseconds1, @seconds_per_minute * @microseconds_per_second)

    {seconds, microseconds} = div_rem(rest_microseconds2, @microseconds_per_second)
    {hours, minutes, seconds, {microseconds, 6}}
  end

  defp divide_by_parts_per_day(parts_in_day, @parts_per_day), do: parts_in_day

  defp divide_by_parts_per_day(parts_in_day, parts_per_day),
    do: div(parts_in_day * @parts_per_day, parts_per_day)

  # Converts year, month, day to count of days since 0000-01-01.
  @doc false
  def date_to_iso_days(0, 1, 1) do
    0
  end

  def date_to_iso_days(1970, 1, 1) do
    719_528
  end

  def date_to_iso_days(year, month, day) do
    ensure_day_in_month!(year, month, day)

    days_in_previous_years(year) + days_before_month(month) + leap_day_offset(year, month) + day -
      1
  end

  # Converts count of days since 0000-01-01 to {year, month, day} tuple.
  @doc false
  def date_from_iso_days(days) when days in -3_652_059..3_652_424 do
    {year, day_of_year} = days_to_year(days)
    extra_day = if leap_year?(year), do: 1, else: 0
    {month, day_in_month} = year_day_to_year_date(extra_day, day_of_year)
    {year, month, day_in_month + 1}
  end

  defp div_rem(int1, int2) do
    div = div(int1, int2)
    rem = int1 - div * int2

    if rem >= 0 do
      {div, rem}
    else
      {div - 1, rem + int2}
    end
  end

  @doc """
  Returns how many days there are in the given year-month.

  ## Examples

      iex> Calendar.ISO.days_in_month(1900, 1)
      31
      iex> Calendar.ISO.days_in_month(1900, 2)
      28
      iex> Calendar.ISO.days_in_month(2000, 2)
      29
      iex> Calendar.ISO.days_in_month(2001, 2)
      28
      iex> Calendar.ISO.days_in_month(2004, 2)
      29
      iex> Calendar.ISO.days_in_month(2004, 4)
      30
      iex> Calendar.ISO.days_in_month(-1, 5)
      31

  """
  @doc since: "1.4.0"
  @spec days_in_month(year, month) :: 28..31
  @impl true
  def days_in_month(year, month) when is_year(year) and is_month(month) do
    days_in_month_guarded(year, month)
  end

  defp days_in_month_guarded(year, 2) do
    if leap_year?(year), do: 29, else: 28
  end

  defp days_in_month_guarded(_, month) when month in [4, 6, 9, 11], do: 30
  defp days_in_month_guarded(_, _), do: 31

  @doc """
  Returns how many months there are in the given year.

  ## Example

      iex> Calendar.ISO.months_in_year(2004)
      12

  """
  @doc since: "1.7.0"
  @impl true
  @spec months_in_year(year) :: 12
  def months_in_year(year) when is_year(year) do
    12
  end

  @doc """
  Returns if the given year is a leap year.

  ## Examples

      iex> Calendar.ISO.leap_year?(2000)
      true
      iex> Calendar.ISO.leap_year?(2001)
      false
      iex> Calendar.ISO.leap_year?(2004)
      true
      iex> Calendar.ISO.leap_year?(1900)
      false
      iex> Calendar.ISO.leap_year?(-4)
      true

  """
  @doc since: "1.3.0"
  @spec leap_year?(year) :: boolean()
  @impl true
  def leap_year?(year) when is_year(year) do
    rem(year, 4) === 0 and (rem(year, 100) !== 0 or rem(year, 400) === 0)
  end

  # TODO: Deprecate me on v1.15
  @doc false
  def day_of_week(year, month, day) do
    day_of_week(year, month, day, :default) |> elem(0)
  end

  @doc """
  Calculates the day of the week from the given `year`, `month`, and `day`.

  It is an integer from 1 to 7, where 1 is the given `starting_on` weekday.
  For example, if `starting_on` is set to `:monday`, then 1 is Monday and
  7 is Sunday.

  `starting_on` can also be `:default`, which is equivalent to `:monday`.

  ## Examples

      iex> Calendar.ISO.day_of_week(2016, 10, 31, :monday)
      {1, 1, 7}
      iex> Calendar.ISO.day_of_week(2016, 11, 1, :monday)
      {2, 1, 7}
      iex> Calendar.ISO.day_of_week(2016, 11, 2, :monday)
      {3, 1, 7}
      iex> Calendar.ISO.day_of_week(2016, 11, 3, :monday)
      {4, 1, 7}
      iex> Calendar.ISO.day_of_week(2016, 11, 4, :monday)
      {5, 1, 7}
      iex> Calendar.ISO.day_of_week(2016, 11, 5, :monday)
      {6, 1, 7}
      iex> Calendar.ISO.day_of_week(2016, 11, 6, :monday)
      {7, 1, 7}
      iex> Calendar.ISO.day_of_week(-99, 1, 31, :monday)
      {4, 1, 7}

      iex> Calendar.ISO.day_of_week(2016, 10, 31, :sunday)
      {2, 1, 7}
      iex> Calendar.ISO.day_of_week(2016, 11, 1, :sunday)
      {3, 1, 7}
      iex> Calendar.ISO.day_of_week(2016, 11, 2, :sunday)
      {4, 1, 7}
      iex> Calendar.ISO.day_of_week(2016, 11, 3, :sunday)
      {5, 1, 7}
      iex> Calendar.ISO.day_of_week(2016, 11, 4, :sunday)
      {6, 1, 7}
      iex> Calendar.ISO.day_of_week(2016, 11, 5, :sunday)
      {7, 1, 7}
      iex> Calendar.ISO.day_of_week(2016, 11, 6, :sunday)
      {1, 1, 7}
      iex> Calendar.ISO.day_of_week(-99, 1, 31, :sunday)
      {5, 1, 7}

      iex> Calendar.ISO.day_of_week(2016, 10, 31, :saturday)
      {3, 1, 7}

  """
  @doc since: "1.11.0"
  @spec day_of_week(year, month, day, :default | weekday) :: {day_of_week(), 1, 7}
  @impl true
  def day_of_week(year, month, day, starting_on) do
    iso_days = date_to_iso_days(year, month, day)
    {iso_days_to_day_of_week(iso_days, starting_on), 1, 7}
  end

  @doc false
  def iso_days_to_day_of_week(iso_days, starting_on) do
    Integer.mod(iso_days + day_of_week_offset(starting_on), 7) + 1
  end

  defp day_of_week_offset(:default), do: 5
  defp day_of_week_offset(:wednesday), do: 3
  defp day_of_week_offset(:thursday), do: 2
  defp day_of_week_offset(:friday), do: 1
  defp day_of_week_offset(:saturday), do: 0
  defp day_of_week_offset(:sunday), do: 6
  defp day_of_week_offset(:monday), do: 5
  defp day_of_week_offset(:tuesday), do: 4

  @doc """
  Calculates the day of the year from the given `year`, `month`, and `day`.

  It is an integer from 1 to 366.

  ## Examples

      iex> Calendar.ISO.day_of_year(2016, 1, 31)
      31
      iex> Calendar.ISO.day_of_year(-99, 2, 1)
      32
      iex> Calendar.ISO.day_of_year(2018, 2, 28)
      59

  """
  @doc since: "1.8.0"
  @spec day_of_year(year, month, day) :: day_of_year()
  @impl true
  def day_of_year(year, month, day) do
    ensure_day_in_month!(year, month, day)
    days_before_month(month) + leap_day_offset(year, month) + day
  end

  @doc """
  Calculates the quarter of the year from the given `year`, `month`, and `day`.

  It is an integer from 1 to 4.

  ## Examples

      iex> Calendar.ISO.quarter_of_year(2016, 1, 31)
      1
      iex> Calendar.ISO.quarter_of_year(2016, 4, 3)
      2
      iex> Calendar.ISO.quarter_of_year(-99, 9, 31)
      3
      iex> Calendar.ISO.quarter_of_year(2018, 12, 28)
      4

  """
  @doc since: "1.8.0"
  @spec quarter_of_year(year, month, day) :: quarter_of_year()
  @impl true
  def quarter_of_year(year, month, day)
      when is_year(year) and is_month(month) and is_day(day) do
    div(month - 1, 3) + 1
  end

  @doc """
  Calculates the year and era from the given `year`.

  The ISO calendar has two eras: the "current era" (CE) which
  starts in year `1` and is defined as era `1`. And "before the current
  era" (BCE) for those years less than `1`, defined as era `0`.

  ## Examples

      iex> Calendar.ISO.year_of_era(1)
      {1, 1}
      iex> Calendar.ISO.year_of_era(2018)
      {2018, 1}
      iex> Calendar.ISO.year_of_era(0)
      {1, 0}
      iex> Calendar.ISO.year_of_era(-1)
      {2, 0}

  """
  @doc since: "1.8.0"
  @spec year_of_era(year) :: {1..10000, era}
  @impl true
  def year_of_era(year) when is_year_CE(year) do
    {year, 1}
  end

  def year_of_era(year) when is_year_BCE(year) do
    {abs(year) + 1, 0}
  end

  @doc """
  Calculates the day and era from the given `year`, `month`, and `day`.

  ## Examples

      iex> Calendar.ISO.day_of_era(0, 1, 1)
      {366, 0}
      iex> Calendar.ISO.day_of_era(1, 1, 1)
      {1, 1}
      iex> Calendar.ISO.day_of_era(0, 12, 31)
      {1, 0}
      iex> Calendar.ISO.day_of_era(0, 12, 30)
      {2, 0}
      iex> Calendar.ISO.day_of_era(-1, 12, 31)
      {367, 0}

  """
  @doc since: "1.8.0"
  @spec day_of_era(year, month, day) :: Calendar.day_of_era()
  @impl true
  def day_of_era(year, month, day) when is_year_CE(year) do
    day = date_to_iso_days(year, month, day) - @iso_epoch + 1
    {day, 1}
  end

  def day_of_era(year, month, day) when is_year_BCE(year) do
    day = abs(date_to_iso_days(year, month, day) - @iso_epoch)
    {day, 0}
  end

  @doc """
  Converts the given time into a string.

  By default, returns times formatted in the "extended" format,
  for human readability. It also supports the "basic" format
  by passing the `:basic` option.

  ## Examples

      iex> Calendar.ISO.time_to_string(2, 2, 2, {2, 6})
      "02:02:02.000002"
      iex> Calendar.ISO.time_to_string(2, 2, 2, {2, 2})
      "02:02:02.00"
      iex> Calendar.ISO.time_to_string(2, 2, 2, {2, 0})
      "02:02:02"

      iex> Calendar.ISO.time_to_string(2, 2, 2, {2, 6}, :basic)
      "020202.000002"
      iex> Calendar.ISO.time_to_string(2, 2, 2, {2, 6}, :extended)
      "02:02:02.000002"

  """
  @impl true
  @doc since: "1.5.0"
  @spec time_to_string(
          Calendar.hour(),
          Calendar.minute(),
          Calendar.second(),
          Calendar.microsecond(),
          :basic | :extended
        ) :: String.t()
  def time_to_string(
        hour,
        minute,
        second,
        {ms_value, ms_precision} = microsecond,
        format \\ :extended
      )
      when is_hour(hour) and is_minute(minute) and is_second(second) and
             is_microsecond(ms_value, ms_precision) and format in [:basic, :extended] do
    time_to_string_guarded(hour, minute, second, microsecond, format)
  end

  defp time_to_string_guarded(hour, minute, second, {_, 0}, format) do
    time_to_string_format(hour, minute, second, format)
  end

  defp time_to_string_guarded(hour, minute, second, {microsecond, precision}, format) do
    time_to_string_format(hour, minute, second, format) <>
      "." <> (microsecond |> zero_pad(6) |> binary_part(0, precision))
  end

  defp time_to_string_format(hour, minute, second, :extended) do
    zero_pad(hour, 2) <> ":" <> zero_pad(minute, 2) <> ":" <> zero_pad(second, 2)
  end

  defp time_to_string_format(hour, minute, second, :basic) do
    zero_pad(hour, 2) <> zero_pad(minute, 2) <> zero_pad(second, 2)
  end

  @doc """
  Converts the given date into a string.

  By default, returns dates formatted in the "extended" format,
  for human readability. It also supports the "basic" format
  by passing the `:basic` option.

  ## Examples

      iex> Calendar.ISO.date_to_string(2015, 2, 28)
      "2015-02-28"
      iex> Calendar.ISO.date_to_string(2017, 8, 1)
      "2017-08-01"
      iex> Calendar.ISO.date_to_string(-99, 1, 31)
      "-0099-01-31"

      iex> Calendar.ISO.date_to_string(2015, 2, 28, :basic)
      "20150228"
      iex> Calendar.ISO.date_to_string(-99, 1, 31, :basic)
      ** (ArgumentError) ISO8601 does not support formatting dates with negative years to the basic format, got: -99

  """
  @doc since: "1.4.0"
  @spec date_to_string(year, month, day, :basic | :extended) :: String.t()
  @impl true
  def date_to_string(year, month, day, format \\ :extended)
      when is_integer(year) and is_integer(month) and is_integer(day) and
             format in [:basic, :extended] do
    date_to_string_guarded(year, month, day, format)
  end

  defp date_to_string_guarded(year, month, day, :extended) do
    zero_pad(year, 4) <> "-" <> zero_pad(month, 2) <> "-" <> zero_pad(day, 2)
  end

  defp date_to_string_guarded(year, month, day, :basic) do
    if year < 0 do
      raise ArgumentError,
            "ISO8601 does not support formatting dates with negative years to the basic format, " <>
              "got: #{inspect(year)}"
    end

    zero_pad(year, 4) <> zero_pad(month, 2) <> zero_pad(day, 2)
  end

  @doc """
  Converts the datetime (without time zone) into a string.

  By default, returns datetimes formatted in the "extended" format,
  for human readability. It also supports the "basic" format
  by passing the `:basic` option.

  ## Examples

      iex> Calendar.ISO.naive_datetime_to_string(2015, 2, 28, 1, 2, 3, {4, 6})
      "2015-02-28 01:02:03.000004"
      iex> Calendar.ISO.naive_datetime_to_string(2017, 8, 1, 1, 2, 3, {4, 5})
      "2017-08-01 01:02:03.00000"

      iex> Calendar.ISO.naive_datetime_to_string(2015, 2, 28, 1, 2, 3, {4, 6}, :basic)
      "20150228 010203.000004"

  """
  @doc since: "1.4.0"
  @impl true
  @spec naive_datetime_to_string(
          year,
          month,
          day,
          Calendar.hour(),
          Calendar.minute(),
          Calendar.second(),
          Calendar.microsecond(),
          :basic | :extended
        ) :: String.t()
  def naive_datetime_to_string(
        year,
        month,
        day,
        hour,
        minute,
        second,
        microsecond,
        format \\ :extended
      ) do
    date_to_string(year, month, day, format) <>
      " " <> time_to_string(hour, minute, second, microsecond, format)
  end

  @doc """
  Converts the datetime (with time zone) into a string.

  By default, returns datetimes formatted in the "extended" format,
  for human readability. It also supports the "basic" format
  by passing the `:basic` option.

  ## Examples

      iex> time_zone = "Etc/UTC"
      iex> Calendar.ISO.datetime_to_string(2017, 8, 1, 1, 2, 3, {4, 5}, time_zone, "UTC", 0, 0)
      "2017-08-01 01:02:03.00000Z"
      iex> Calendar.ISO.datetime_to_string(2017, 8, 1, 1, 2, 3, {4, 5}, time_zone, "UTC", 3600, 0)
      "2017-08-01 01:02:03.00000+01:00"
      iex> Calendar.ISO.datetime_to_string(2017, 8, 1, 1, 2, 3, {4, 5}, time_zone, "UTC", 3600, 3600)
      "2017-08-01 01:02:03.00000+02:00"

      iex> time_zone = "Europe/Berlin"
      iex> Calendar.ISO.datetime_to_string(2017, 8, 1, 1, 2, 3, {4, 5}, time_zone, "CET", 3600, 0)
      "2017-08-01 01:02:03.00000+01:00 CET Europe/Berlin"
      iex> Calendar.ISO.datetime_to_string(2017, 8, 1, 1, 2, 3, {4, 5}, time_zone, "CDT", 3600, 3600)
      "2017-08-01 01:02:03.00000+02:00 CDT Europe/Berlin"

      iex> time_zone = "America/Los_Angeles"
      iex> Calendar.ISO.datetime_to_string(2015, 2, 28, 1, 2, 3, {4, 5}, time_zone, "PST", -28800, 0)
      "2015-02-28 01:02:03.00000-08:00 PST America/Los_Angeles"
      iex> Calendar.ISO.datetime_to_string(2015, 2, 28, 1, 2, 3, {4, 5}, time_zone, "PDT", -28800, 3600)
      "2015-02-28 01:02:03.00000-07:00 PDT America/Los_Angeles"

      iex> time_zone = "Europe/Berlin"
      iex> Calendar.ISO.datetime_to_string(2017, 8, 1, 1, 2, 3, {4, 5}, time_zone, "CET", 3600, 0, :basic)
      "20170801 010203.00000+0100 CET Europe/Berlin"

  """
  @doc since: "1.4.0"
  @impl true
  @spec datetime_to_string(
          year,
          month,
          day,
          Calendar.hour(),
          Calendar.minute(),
          Calendar.second(),
          Calendar.microsecond(),
          Calendar.time_zone(),
          Calendar.zone_abbr(),
          Calendar.utc_offset(),
          Calendar.std_offset(),
          :basic | :extended
        ) :: String.t()
  def datetime_to_string(
        year,
        month,
        day,
        hour,
        minute,
        second,
        microsecond,
        time_zone,
        zone_abbr,
        utc_offset,
        std_offset,
        format \\ :extended
      )
      when is_time_zone(time_zone) and is_zone_abbr(zone_abbr) and is_utc_offset(utc_offset) and
             is_std_offset(std_offset) do
    date_to_string(year, month, day, format) <>
      " " <>
      time_to_string(hour, minute, second, microsecond, format) <>
      offset_to_string(utc_offset, std_offset, time_zone, format) <>
      zone_to_string(utc_offset, std_offset, zone_abbr, time_zone)
  end

  @doc false
  def offset_to_string(0, 0, "Etc/UTC", _format), do: "Z"

  def offset_to_string(utc, std, _zone, format) do
    total = utc + std
    second = abs(total)
    minute = second |> rem(3600) |> div(60)
    hour = div(second, 3600)
    format_offset(total, hour, minute, format)
  end

  defp format_offset(total, hour, minute, :extended) do
    sign(total) <> zero_pad(hour, 2) <> ":" <> zero_pad(minute, 2)
  end

  defp format_offset(total, hour, minute, :basic) do
    sign(total) <> zero_pad(hour, 2) <> zero_pad(minute, 2)
  end

  defp zone_to_string(_, _, _, "Etc/UTC"), do: ""
  defp zone_to_string(_, _, abbr, zone), do: " " <> abbr <> " " <> zone

  @doc """
  Determines if the date given is valid according to the proleptic Gregorian calendar.

  ## Examples

      iex> Calendar.ISO.valid_date?(2015, 2, 28)
      true
      iex> Calendar.ISO.valid_date?(2015, 2, 30)
      false
      iex> Calendar.ISO.valid_date?(-1, 12, 31)
      true
      iex> Calendar.ISO.valid_date?(-1, 12, 32)
      false

  """
  @doc since: "1.5.0"
  @impl true
  @spec valid_date?(year, month, day) :: boolean
  def valid_date?(year, month, day)
      when is_integer(year) and is_integer(month) and is_integer(day) do
    is_year(year) and is_month(month) and day in 1..days_in_month(year, month)
  end

  @doc """
  Determines if the date given is valid according to the proleptic Gregorian calendar.

  Note that while ISO 8601 allows times to specify 24:00:00 as the
  zero hour of the next day, this notation is not supported by Elixir.
  Leap seconds are not supported as well by the built-in Calendar.ISO.

  ## Examples

      iex> Calendar.ISO.valid_time?(10, 50, 25, {3006, 6})
      true
      iex> Calendar.ISO.valid_time?(23, 59, 60, {0, 0})
      false
      iex> Calendar.ISO.valid_time?(24, 0, 0, {0, 0})
      false

  """
  @doc since: "1.5.0"
  @impl true
  @spec valid_time?(Calendar.hour(), Calendar.minute(), Calendar.second(), Calendar.microsecond()) ::
          boolean
  def valid_time?(hour, minute, second, {ms_value, ms_precision} = _microsecond)
      when is_integer(hour) and is_integer(minute) and is_integer(second) and is_integer(ms_value) and
             is_integer(ms_value) do
    is_hour(hour) and is_minute(minute) and is_second(second) and
      is_microsecond(ms_value, ms_precision)
  end

  @doc """
  See `c:Calendar.day_rollover_relative_to_midnight_utc/0` for documentation.
  """
  @doc since: "1.5.0"
  @impl true
  @spec day_rollover_relative_to_midnight_utc() :: {0, 1}
  def day_rollover_relative_to_midnight_utc() do
    {0, 1}
  end

  defp sign(total) when total < 0, do: "-"
  defp sign(_), do: "+"

  defp zero_pad(val, count) when val >= 0 do
    num = Integer.to_string(val)
    :binary.copy("0", max(count - byte_size(num), 0)) <> num
  end

  defp zero_pad(val, count) do
    "-" <> zero_pad(-val, count)
  end

  ## Helpers

  @doc false
  def from_unix(integer, unit) when is_integer(integer) do
    total = System.convert_time_unit(integer, unit, :microsecond)

    if total in @unix_range_microseconds do
      microseconds = Integer.mod(total, @microseconds_per_second)
      seconds = @unix_epoch + Integer.floor_div(total, @microseconds_per_second)
      precision = precision_for_unit(unit)
      {date, time} = iso_seconds_to_datetime(seconds)
      {:ok, date, time, {microseconds, precision}}
    else
      {:error, :invalid_unix_time}
    end
  end

  defp precision_for_unit(unit) do
    case System.convert_time_unit(1, :second, unit) do
      1 -> 0
      10 -> 1
      100 -> 2
      1_000 -> 3
      10_000 -> 4
      100_000 -> 5
      _ -> 6
    end
  end

  defp parse_microsecond("." <> rest) do
    case parse_microsecond(rest, 0, "") do
      {"", 0, _} ->
        :error

      {microsecond, precision, rest} when precision in 1..6 ->
        pad = String.duplicate("0", 6 - byte_size(microsecond))
        {{String.to_integer(microsecond <> pad), precision}, rest}

      {microsecond, _precision, rest} ->
        {{String.to_integer(binary_part(microsecond, 0, 6)), 6}, rest}
    end
  end

  defp parse_microsecond("," <> rest) do
    parse_microsecond("." <> rest)
  end

  defp parse_microsecond(rest) do
    {{0, 0}, rest}
  end

  defp parse_microsecond(<<head, tail::binary>>, precision, acc) when head in ?0..?9,
    do: parse_microsecond(tail, precision + 1, <<acc::binary, head>>)

  defp parse_microsecond(rest, precision, acc), do: {acc, precision, rest}

  defp parse_offset(""), do: {nil, ""}
  defp parse_offset("Z"), do: {0, ""}
  defp parse_offset("-00:00"), do: :error

  defp parse_offset(<<?+, hour::2-bytes, ?:, min::2-bytes, rest::binary>>),
    do: parse_offset(1, hour, min, rest)

  defp parse_offset(<<?-, hour::2-bytes, ?:, min::2-bytes, rest::binary>>),
    do: parse_offset(-1, hour, min, rest)

  defp parse_offset(<<?+, hour::2-bytes, min::2-bytes, rest::binary>>),
    do: parse_offset(1, hour, min, rest)

  defp parse_offset(<<?-, hour::2-bytes, min::2-bytes, rest::binary>>),
    do: parse_offset(-1, hour, min, rest)

  defp parse_offset(<<?+, hour::2-bytes, rest::binary>>), do: parse_offset(1, hour, "00", rest)
  defp parse_offset(<<?-, hour::2-bytes, rest::binary>>), do: parse_offset(-1, hour, "00", rest)
  defp parse_offset(_), do: :error

  defp parse_offset(sign, hour, min, rest) do
    with {hour, ""} when hour < 24 <- Integer.parse(hour),
         {min, ""} when min < 60 <- Integer.parse(min) do
      {(hour * 60 + min) * 60 * sign, rest}
    else
      _ -> :error
    end
  end

  @doc false
  def gregorian_seconds_to_iso_days(seconds, microsecond) do
    {days, rest_seconds} = div_rem(seconds, @seconds_per_day)
    microseconds_in_day = rest_seconds * @microseconds_per_second + microsecond
    day_fraction = {microseconds_in_day, @parts_per_day}
    {days, day_fraction}
  end

  @doc false
  def iso_days_to_unit({days, {parts, ppd}}, unit) do
    day_microseconds = days * @parts_per_day
    microseconds = divide_by_parts_per_day(parts, ppd)
    System.convert_time_unit(day_microseconds + microseconds, :microsecond, unit)
  end

  @doc false
  def add_day_fraction_to_iso_days({days, {parts, ppd}}, add, ppd) do
    normalize_iso_days(days, parts + add, ppd)
  end

  def add_day_fraction_to_iso_days({days, {parts, ppd}}, add, add_ppd) do
    parts = parts * add_ppd
    add = add * ppd
    gcd = Integer.gcd(ppd, add_ppd)
    result_parts = div(parts + add, gcd)
    result_ppd = div(ppd * add_ppd, gcd)
    normalize_iso_days(days, result_parts, result_ppd)
  end

  defp normalize_iso_days(days, parts, ppd) do
    days_offset = div(parts, ppd)
    parts = rem(parts, ppd)

    if parts < 0 do
      {days + days_offset - 1, {parts + ppd, ppd}}
    else
      {days + days_offset, {parts, ppd}}
    end
  end

  # Note that this function does not add the extra leap day for a leap year.
  # If you want to add that leap day when appropriate,
  # add the result of leap_day_offset/2 to the result of days_before_month/1.
  defp days_before_month(1), do: 0
  defp days_before_month(2), do: 31
  defp days_before_month(3), do: 59
  defp days_before_month(4), do: 90
  defp days_before_month(5), do: 120
  defp days_before_month(6), do: 151
  defp days_before_month(7), do: 181
  defp days_before_month(8), do: 212
  defp days_before_month(9), do: 243
  defp days_before_month(10), do: 273
  defp days_before_month(11), do: 304
  defp days_before_month(12), do: 334

  defp leap_day_offset(_year, month) when month < 3, do: 0

  defp leap_day_offset(year, _month) do
    if leap_year?(year), do: 1, else: 0
  end

  defp days_to_year(days) when days < 0 do
    year_estimate = -div(-days, @days_per_nonleap_year) - 1

    {year, days_before_year} =
      days_to_year(year_estimate, days, days_to_end_of_epoch(year_estimate))

    leap_year_pad = if leap_year?(year), do: 1, else: 0
    {year, leap_year_pad + @days_per_nonleap_year + days - days_before_year}
  end

  defp days_to_year(days) do
    year_estimate = div(days, @days_per_nonleap_year)

    {year, days_before_year} =
      days_to_year(year_estimate, days, days_in_previous_years(year_estimate))

    {year, days - days_before_year}
  end

  defp days_to_year(year, days1, days2) when year < 0 and days1 >= days2 do
    days_to_year(year + 1, days1, days_to_end_of_epoch(year + 1))
  end

  defp days_to_year(year, days1, days2) when year >= 0 and days1 < days2 do
    days_to_year(year - 1, days1, days_in_previous_years(year - 1))
  end

  defp days_to_year(year, _days1, days2) do
    {year, days2}
  end

  defp days_to_end_of_epoch(year) when year < 0 do
    previous_year = year + 1

    div(previous_year, 4) - div(previous_year, 100) + div(previous_year, 400) +
      previous_year * @days_per_nonleap_year
  end

  defp days_in_previous_years(0), do: 0

  defp days_in_previous_years(year) do
    previous_year = year - 1

    Integer.floor_div(previous_year, 4) - Integer.floor_div(previous_year, 100) +
      Integer.floor_div(previous_year, 400) + previous_year * @days_per_nonleap_year +
      @days_per_leap_year
  end

  # Note that 0 is the first day of the month.
  defp year_day_to_year_date(_extra_day, day_of_year) when day_of_year < 31 do
    {1, day_of_year}
  end

  defp year_day_to_year_date(extra_day, day_of_year) when day_of_year < 59 + extra_day do
    {2, day_of_year - 31}
  end

  defp year_day_to_year_date(extra_day, day_of_year) when day_of_year < 90 + extra_day do
    {3, day_of_year - (59 + extra_day)}
  end

  defp year_day_to_year_date(extra_day, day_of_year) when day_of_year < 120 + extra_day do
    {4, day_of_year - (90 + extra_day)}
  end

  defp year_day_to_year_date(extra_day, day_of_year) when day_of_year < 151 + extra_day do
    {5, day_of_year - (120 + extra_day)}
  end

  defp year_day_to_year_date(extra_day, day_of_year) when day_of_year < 181 + extra_day do
    {6, day_of_year - (151 + extra_day)}
  end

  defp year_day_to_year_date(extra_day, day_of_year) when day_of_year < 212 + extra_day do
    {7, day_of_year - (181 + extra_day)}
  end

  defp year_day_to_year_date(extra_day, day_of_year) when day_of_year < 243 + extra_day do
    {8, day_of_year - (212 + extra_day)}
  end

  defp year_day_to_year_date(extra_day, day_of_year) when day_of_year < 273 + extra_day do
    {9, day_of_year - (243 + extra_day)}
  end

  defp year_day_to_year_date(extra_day, day_of_year) when day_of_year < 304 + extra_day do
    {10, day_of_year - (273 + extra_day)}
  end

  defp year_day_to_year_date(extra_day, day_of_year) when day_of_year < 334 + extra_day do
    {11, day_of_year - (304 + extra_day)}
  end

  defp year_day_to_year_date(extra_day, day_of_year) do
    {12, day_of_year - (334 + extra_day)}
  end

  defp iso_seconds_to_datetime(seconds) do
    {days, rest_seconds} = div_rem(seconds, @seconds_per_day)

    date = date_from_iso_days(days)
    time = seconds_to_time(rest_seconds)
    {date, time}
  end

  defp seconds_to_time(seconds) when seconds in 0..@last_second_of_the_day do
    {hour, rest_seconds} = div_rem(seconds, @seconds_per_hour)
    {minute, second} = div_rem(rest_seconds, @seconds_per_minute)

    {hour, minute, second}
  end

  defp ensure_day_in_month!(year, month, day) when is_integer(day) do
    if day < 1 or day > days_in_month(year, month) do
      raise ArgumentError, "invalid date: #{date_to_string(year, month, day)}"
    end
  end
end<|MERGE_RESOLUTION|>--- conflicted
+++ resolved
@@ -53,7 +53,7 @@
 
   #### Examples
 
-  Only the the extended format is supported by default in parsing functions.
+  Only the extended format is supported in parsing; the basic format is not.
 
       iex> Calendar.ISO.parse_naive_datetime("2015-01-23 23:50:07")
       {:ok, {2015, 1, 23, 23, 50, 7, {0, 0}}}
@@ -81,37 +81,6 @@
   Reduced precision is supported for only milliseconds;
   years, months, days, hours, minutes, and seconds must be fully specified.
 
-<<<<<<< HEAD
-=======
-  Other optional ISO 8601 features; such as ordinal dates, week dates, and reduced
-  precision (except for milliseconds); are not supported by the parser or formatters.
-
-  No functions exist to parse ISO 8601 durations or time intervals.
-
-  #### Examples
-
-  Only the extended format is supported in parsing; the basic format is not.
-
-      iex> Calendar.ISO.parse_naive_datetime("2015-01-23 23:50:07.0123456")
-      {:ok, {2015, 1, 23, 23, 50, 7, {12345, 6}}}
-      iex> Calendar.ISO.parse_naive_datetime("20150123T235007.0123456")
-      {:error, :invalid_format}
-
-  Only calendar dates are supported in parsing; ordinal and week dates are not.
-
-      iex> Calendar.ISO.parse_date("2015-04-15")
-      {:ok, {2015, 4, 15}}
-      iex> Calendar.ISO.parse_date("2015-105")
-      {:error, :invalid_format}
-      iex> Calendar.ISO.parse_date("2015-W16")
-      {:error, :invalid_format}
-      iex> Calendar.ISO.parse_date("2015-W016-3")
-      {:error, :invalid_format}
-
-  Reduced precision is supported for only milliseconds;
-  years, months, days, hours, minutes, and seconds must be fully specified.
-
->>>>>>> 8fa1bb51
       iex> Calendar.ISO.parse_date("2015-04-15")
       {:ok, {2015, 4, 15}}
       iex> Calendar.ISO.parse_date("2015-04")
@@ -293,7 +262,6 @@
       iex> Calendar.ISO.parse_time("T23:50:07Z")
       {:ok, {23, 50, 7, {0, 0}}}
 
-<<<<<<< HEAD
   """
   @doc since: "1.10.0"
   @impl true
@@ -315,8 +283,6 @@
       iex> Calendar.ISO.parse_time("235007", :extended)
       {:error, :invalid_format}
 
-=======
->>>>>>> 8fa1bb51
   """
   @doc since: "1.12.0"
   def parse_time("T" <> string, format) when is_binary(string),
@@ -367,11 +333,7 @@
 
       iex> Calendar.ISO.parse_date("2015-01-23")
       {:ok, {2015, 1, 23}}
-<<<<<<< HEAD
-
-=======
-      
->>>>>>> 8fa1bb51
+
       iex> Calendar.ISO.parse_date("2015:01:23")
       {:error, :invalid_format}
       iex> Calendar.ISO.parse_date("2015-01-32")
@@ -447,18 +409,14 @@
       iex> Calendar.ISO.parse_naive_datetime("2015-01-23 23:50:07")
       {:ok, {2015, 1, 23, 23, 50, 7, {0, 0}}}
       iex> Calendar.ISO.parse_naive_datetime("2015-01-23 23:50:07Z")
-<<<<<<< HEAD
       {:ok, {2015, 1, 23, 23, 50, 7, {0, 0}}}
       iex> Calendar.ISO.parse_naive_datetime("2015-01-23 23:50:07-02:30")
-=======
->>>>>>> 8fa1bb51
       {:ok, {2015, 1, 23, 23, 50, 7, {0, 0}}}
 
       iex> Calendar.ISO.parse_naive_datetime("2015-01-23 23:50:07.0")
       {:ok, {2015, 1, 23, 23, 50, 7, {0, 1}}}
       iex> Calendar.ISO.parse_naive_datetime("2015-01-23 23:50:07,0123456")
       {:ok, {2015, 1, 23, 23, 50, 7, {12345, 6}}}
-<<<<<<< HEAD
 
   """
   @doc since: "1.10.0"
@@ -480,8 +438,6 @@
       {:ok, {2015, 1, 23, 23, 50, 7, {0, 0}}}
       iex> Calendar.ISO.parse_naive_datetime("20150123 235007", :extended)
       {:error, :invalid_format}
-=======
->>>>>>> 8fa1bb51
 
   """
   @doc since: "1.12.0"
@@ -556,7 +512,6 @@
 
       iex> Calendar.ISO.parse_utc_datetime("2015-01-23 23:50:07+02:30")
       {:ok, {2015, 1, 23, 21, 20, 7, {0, 0}}, 9000}
-<<<<<<< HEAD
 
       iex> Calendar.ISO.parse_utc_datetime("2015-01-23 23:50:07")
       {:error, :missing_offset}
@@ -581,11 +536,6 @@
       {:ok, {2015, 1, 23, 23, 50, 7, {0, 0}}, 0}
       iex> Calendar.ISO.parse_utc_datetime("20150123 235007Z", :extended)
       {:error, :invalid_format}
-=======
-
-      iex> Calendar.ISO.parse_utc_datetime("2015-01-23 23:50:07")
-      {:error, :missing_offset}
->>>>>>> 8fa1bb51
 
   """
   @doc since: "1.12.0"
