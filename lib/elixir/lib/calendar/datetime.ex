--- conflicted
+++ resolved
@@ -107,11 +107,7 @@
 
       iex> {:ok, datetime} = DateTime.from_unix(143_256_036_886_856, 1024)
       iex> datetime
-<<<<<<< HEAD
-      ~U[6403-03-17 07:05:22.320Z]
-=======
-      #DateTime<6403-03-17 07:05:22.320312Z>
->>>>>>> ff25707c
+      ~U[6403-03-17 07:05:22.320312Z]
 
   Negative Unix times are supported, up to -62167219200 seconds,
   which is equivalent to "0000-01-01T00:00:00Z" or 0 Gregorian seconds.
@@ -165,11 +161,8 @@
       ~U[2015-05-25 13:26:08.868569Z]
 
       iex> DateTime.from_unix!(143_256_036_886_856, 1024)
-<<<<<<< HEAD
-      ~U[6403-03-17 07:05:22.320Z]
-=======
-      #DateTime<6403-03-17 07:05:22.320312Z>
->>>>>>> ff25707c
+      ~U[6403-03-17 07:05:22.320312Z]
+
   """
   @spec from_unix!(integer, :native | System.time_unit(), Calendar.calendar()) :: t
   def from_unix!(integer, unit \\ :second, calendar \\ Calendar.ISO) do
