--- conflicted
+++ resolved
@@ -509,17 +509,10 @@
   As specified in the standard, the separator "T" may be omitted if
   desired as there is no ambiguity within this function.
 
-<<<<<<< HEAD
-  Time representations with reduced accuracy are not supported.
-
-  Note that while ISO 8601 allows times to specify 24:00:00 as the
-  zero hour of the next day, this notation is not supported by Elixir.
-  Leap seconds are not supported as well by the built-in Calendar.ISO.
-=======
   The year parsed by this function is limited to four digits and,
   while ISO 8601 allows datetimes to specify 24:00:00 as the zero
   hour of the next day, this notation is not supported by Elixir.
->>>>>>> 929e58ca
+  Note leap seconds are not supported by the built-in Calendar.ISO.
 
   ## Examples
 
