# SPDX-License-Identifier: Apache-2.0
# SPDX-FileCopyrightText: 2021 The Elixir Team

defmodule Module.Types.Descr do
  @moduledoc false

  # The descr contains a set-theoretic implementation of types.
  # Types are represented as maps of non-overlapping unions.
  # A bitmap is used to represent non-divisible types. All other
  # types require specific data structures.

  # Vocabulary:
  #
  # * DNF - disjunctive normal form which is a pair of unions and negations.
  #   In the case of maps, we augment each pair with the open/closed tag.

  import Bitwise

  @bit_binary 1 <<< 0
  @bit_empty_list 1 <<< 1
  @bit_integer 1 <<< 2
  @bit_float 1 <<< 3
  @bit_pid 1 <<< 4
  @bit_port 1 <<< 5
  @bit_reference 1 <<< 6
  @bit_top (1 <<< 7) - 1
  @bit_number @bit_integer ||| @bit_float

<<<<<<< HEAD
  @domain_key_types [
    :binary,
    :empty_list,
    :integer,
    :float,
    :pid,
    :port,
    :reference,
    :fun,
    :atom,
    :tuple,
    :map,
    :list
  ]

=======
  @fun_top :fun_top
>>>>>>> 99b6e435
  @atom_top {:negation, :sets.new(version: 2)}
  @map_top [{:open, %{}, []}]
  @non_empty_list_top [{:term, :term, []}]
  @tuple_top [{:open, [], []}]
  @map_empty [{:closed, %{}, []}]

  @none %{}
  @term %{
    bitmap: @bit_top,
    atom: @atom_top,
    tuple: @tuple_top,
    map: @map_top,
    list: @non_empty_list_top,
    fun: @fun_top
  }
  @empty_list %{bitmap: @bit_empty_list}
  @not_non_empty_list Map.delete(@term, :list)
  @not_list Map.replace!(@not_non_empty_list, :bitmap, @bit_top - @bit_empty_list)

  @empty_intersection [0, @none]
  @empty_difference [0, []]

  # Type definitions

  defguard is_descr(descr) when is_map(descr) or descr == :term

  defp descr_key?(:term, _key), do: true
  defp descr_key?(descr, key), do: is_map_key(descr, key)

  def dynamic(), do: %{dynamic: :term}
  def none(), do: @none
  def term(), do: :term

  @compile {:inline, unfold: 1}
  defp unfold(:term), do: unfolded_term()
  defp unfold(other), do: other
  defp unfolded_term, do: @term

  def atom(as), do: %{atom: atom_new(as)}
  def atom(), do: %{atom: @atom_top}
  def binary(), do: %{bitmap: @bit_binary}

  def closed_map(pairs) do
    {regular_pairs, domain_pairs} = split_domain_key_pairs(pairs)
    # Validate domain keys and make their types optional
    domain_pairs = validate_domain_keys(domain_pairs)

    if domain_pairs == [],
      do: map_descr(:closed, regular_pairs),
      else: map_descr(:closed, regular_pairs, domain_pairs)
  end

  def empty_list(), do: %{bitmap: @bit_empty_list}
  def empty_map(), do: %{map: @map_empty}
  def integer(), do: %{bitmap: @bit_integer}
  def float(), do: %{bitmap: @bit_float}
  def list(type), do: list_descr(type, @empty_list, true)
  def non_empty_list(type, tail \\ @empty_list), do: list_descr(type, tail, false)

  def open_map(), do: %{map: @map_top}

  @doc "A map (closed or open is the same) with a default type %{term() => default}"
  def map_with_default(default) do
    map_descr(
      :closed,
      [],
      Enum.map(@domain_key_types, fn key_type ->
        {{:domain_key, key_type}, if_set(default)}
      end)
    )
  end

  def open_map(pairs) do
    {regular_pairs, domain_pairs} = split_domain_key_pairs(pairs)
    # Validate domain keys and make their types optional
    domain_pairs = validate_domain_keys(domain_pairs)

    if domain_pairs == [],
      do: map_descr(:open, regular_pairs),
      else: map_descr(:open, regular_pairs, domain_pairs)
  end

  def open_tuple(elements, _fallback \\ term()), do: tuple_descr(:open, elements)
  def pid(), do: %{bitmap: @bit_pid}
  def port(), do: %{bitmap: @bit_port}
  def reference(), do: %{bitmap: @bit_reference}
  def tuple(), do: %{tuple: @tuple_top}
  def tuple(elements), do: tuple_descr(:closed, elements)

  @boolset :sets.from_list([true, false], version: 2)
  def boolean(), do: %{atom: {:union, @boolset}}

  def fun(), do: %{fun: @fun_top}

  @doc """
  Creates a function type with the given arguments and return type.

  ## Examples

      fun([integer()], atom())
      #=> (integer -> atom)

      fun([integer(), float()], boolean())
      #=> (integer, float -> boolean)
  """
  def fun(args, return) when is_list(args), do: fun_descr(args, return)

  @doc """
  Creates the top function type for the given arity,
  where all arguments are none() and return is term().

  ## Examples

      fun(1)
      #=> (none -> term)

      fun(2)
      #=> Creates (none, none) -> term
  """
  def fun(arity) when is_integer(arity) and arity >= 0 do
    fun(List.duplicate(none(), arity), term())
  end

  @doc """
  Tuples represent function domains, using unions to combine parameters.

  Example: for functions (integer, float ->:ok) and (float, integer -> :error)
  domain isn't {integer|float,integer|float} as that would incorrectly accept {float,float}
  Instead, it is {integer,float} or {float,integer}

  Made public for testing.
  """
  def domain_descr(types) when is_list(types), do: tuple(types)

  ## Optional

  # `not_set()` is a special base type that represents an not_set field in a map.
  # E.g., `%{a: integer(), b: not_set(), ...}` represents a map with an integer
  # field `a` and an not_set field `b`, and possibly other fields.
  #
  # The `if_set()` modifier is syntactic sugar for specifying the key as a union
  # of the key type and `not_set()`. For example, `%{:foo => if_set(integer())}`
  # is equivalent to `%{:foo => integer() or not_set()}`.
  #
  # `not_set()` has no meaning outside of map types.

  @not_set %{optional: 1}
  @term_or_optional Map.put(@term, :optional, 1)
  @term_or_dynamic_optional Map.put(@term, :dynamic, %{optional: 1})
  @not_atom_or_optional Map.delete(@term_or_optional, :atom)

  def not_set(), do: @not_set
  def if_set(:term), do: term_or_optional()
  # actually, if type contains a :dynamic part, :optional gets added there because
  # the dynamic
  def if_set(type) do
    case type do
      %{dynamic: dyn} -> Map.put(%{type | dynamic: Map.put(dyn, :optional, 1)}, :optional, 1)
      _ -> Map.put(type, :optional, 1)
    end
  end

  defp term_or_optional(), do: @term_or_optional

  @compile {:inline,
            keep_optional: 1, remove_optional: 1, remove_optional_static: 1, optional_to_term: 1}
  defp keep_optional(descr) do
    case descr do
      %{dynamic: %{optional: 1}} -> %{dynamic: %{optional: 1}}
      %{optional: 1} -> %{optional: 1}
      _ -> %{}
    end
  end

  defp remove_optional(descr) do
    case descr do
      %{dynamic: %{optional: _} = dynamic} when map_size(dynamic) == 1 ->
        Map.delete(descr, :dynamic)

      %{dynamic: %{optional: _} = dynamic} ->
        %{descr | dynamic: Map.delete(dynamic, :optional)}

      _ ->
        remove_optional_static(descr)
    end
  end

  defp remove_optional_static(descr) do
    case descr do
      %{optional: _} -> Map.delete(descr, :optional)
      descr -> descr
    end
  end

  defp optional_to_term(descr) do
    case descr do
      %{dynamic: %{optional: _}} -> @term_or_dynamic_optional
      %{optional: _} -> term_or_optional()
      _ -> :term
    end
  end

  defp pop_optional_static(:term), do: {false, :term}

  defp pop_optional_static(type) do
    case :maps.take(:optional, type) do
      :error -> {false, type}
      {1, type} -> {true, type}
    end
  end

  ## Set operations

  @doc """
  Returns true if the type has a gradual part.
  """
  def gradual?(:term), do: false
  def gradual?(descr), do: is_map_key(descr, :dynamic)

  @doc """
  Returns true if the type only has a gradual part.
  """
  def only_gradual?(%{dynamic: _} = descr), do: map_size(descr) == 1
  def only_gradual?(_), do: false

  @doc """
  Make a whole type dynamic.

  It is an optimized version of `intersection(dynamic(), type)`.
  """
  @compile {:inline, dynamic: 1}
  def dynamic(descr) do
    case descr do
      %{dynamic: dynamic} -> %{dynamic: dynamic}
      _ -> %{dynamic: descr}
    end
  end

  @compile {:inline, maybe_union: 2}
  defp maybe_union(nil, _fun), do: nil
  defp maybe_union(descr, fun), do: union(descr, fun.())

  @doc """
  Computes the union of two descrs.
  """
  def union(:term, other), do: optional_to_term(other)
  def union(other, :term), do: optional_to_term(other)
  def union(none, other) when none == @none, do: other
  def union(other, none) when none == @none, do: other

  def union(left, right) do
    left = unfold(left)
    right = unfold(right)
    is_gradual_left = gradual?(left)
    is_gradual_right = gradual?(right)

    cond do
      is_gradual_left and not is_gradual_right ->
        right_with_dynamic = Map.put(right, :dynamic, right)
        union_static(left, right_with_dynamic)

      is_gradual_right and not is_gradual_left ->
        left_with_dynamic = Map.put(left, :dynamic, left)
        union_static(left_with_dynamic, right)

      true ->
        union_static(left, right)
    end
  end

  @compile {:inline, union_static: 2}
  defp union_static(left, right) do
    symmetrical_merge(left, right, &union/3)
  end

  defp union(:atom, v1, v2), do: atom_union(v1, v2)
  defp union(:bitmap, v1, v2), do: v1 ||| v2
  defp union(:dynamic, v1, v2), do: dynamic_union(v1, v2)
  defp union(:list, v1, v2), do: list_union(v1, v2)
  defp union(:map, v1, v2), do: map_union(v1, v2)
  defp union(:optional, 1, 1), do: 1
  defp union(:tuple, v1, v2), do: tuple_union(v1, v2)
  defp union(:fun, v1, v2), do: fun_union(v1, v2)

  @doc """
  Computes the intersection of two descrs.
  """
  def intersection(:term, other), do: remove_optional(other)
  def intersection(other, :term), do: remove_optional(other)
  def intersection(%{dynamic: :term}, other), do: dynamic(remove_optional(other))
  def intersection(other, %{dynamic: :term}), do: dynamic(remove_optional(other))

  def intersection(left, right) do
    left = unfold(left)
    right = unfold(right)
    is_gradual_left = gradual?(left)
    is_gradual_right = gradual?(right)

    cond do
      is_gradual_left and not is_gradual_right ->
        right_with_dynamic = Map.put(right, :dynamic, right)
        intersection_static(left, right_with_dynamic)

      is_gradual_right and not is_gradual_left ->
        left_with_dynamic = Map.put(left, :dynamic, left)
        intersection_static(left_with_dynamic, right)

      true ->
        intersection_static(left, right)
    end
  end

  @compile {:inline, intersection_static: 2}
  defp intersection_static(left, right) do
    symmetrical_intersection(left, right, &intersection/3)
  end

  # Returning 0 from the callback is taken as none() for that subtype.
  defp intersection(:atom, v1, v2), do: atom_intersection(v1, v2)
  defp intersection(:bitmap, v1, v2), do: v1 &&& v2
  defp intersection(:dynamic, v1, v2), do: dynamic_intersection(v1, v2)
  defp intersection(:list, v1, v2), do: list_intersection(v1, v2)
  defp intersection(:map, v1, v2), do: map_intersection(v1, v2)
  defp intersection(:optional, 1, 1), do: 1
  defp intersection(:tuple, v1, v2), do: tuple_intersection(v1, v2)
  defp intersection(:fun, v1, v2), do: fun_intersection(v1, v2)

  @doc """
  Computes the difference between two types.
  """
  def difference(left, :term), do: keep_optional(left)

  def difference(left, right) do
    left = unfold(left)
    right = unfold(right)

    if gradual?(left) or gradual?(right) do
      {left_dynamic, left_static} = Map.pop(left, :dynamic, left)
      {right_dynamic, right_static} = Map.pop(right, :dynamic, right)
      dynamic_part = difference_static(left_dynamic, right_static)

      if empty?(dynamic_part),
        do: none(),
        else: Map.put(difference_static(left_static, right_dynamic), :dynamic, dynamic_part)
    else
      difference_static(left, right)
    end
  end

  # For static types, the difference is component-wise.
  defp difference_static(left, :term), do: keep_optional(left)

  defp difference_static(left, right) do
    iterator_difference_static(:maps.next(:maps.iterator(unfold(right))), unfold(left))
  end

  defp iterator_difference_static({key, v2, iterator}, map) do
    acc =
      case map do
        %{^key => v1} ->
          value = difference(key, v1, v2)

          if value in @empty_difference do
            Map.delete(map, key)
          else
            %{map | key => value}
          end

        %{} ->
          map
      end

    iterator_difference_static(:maps.next(iterator), acc)
  end

  defp iterator_difference_static(:none, map), do: map

  # Returning 0 from the callback is taken as none() for that subtype.
  defp difference(:atom, v1, v2), do: atom_difference(v1, v2)
  defp difference(:bitmap, v1, v2), do: v1 - (v1 &&& v2)
  defp difference(:dynamic, v1, v2), do: dynamic_difference(v1, v2)
  defp difference(:list, v1, v2), do: list_difference(v1, v2)
  defp difference(:map, v1, v2), do: map_difference(v1, v2)
  defp difference(:optional, 1, 1), do: 0
  defp difference(:tuple, v1, v2), do: tuple_difference(v1, v2)
  defp difference(:fun, v1, v2), do: fun_difference(v1, v2)

  @doc """
  Compute the negation of a type.
  """
  def negation(:term), do: none()
  def negation(%{} = descr), do: difference(unfolded_term(), descr)

  @doc """
  Check if a type is empty.

  For gradual types, check that the upper bound (the dynamic part) is empty.
  Stop as soon as one non-empty component is found. Simpler components
  (bitmap, atom) are checked first for speed since, if they are present,
  the type is non-empty as we normalize then during construction.
  """
  def empty?(:term), do: false

  def empty?(%{} = descr) do
    case :maps.get(:dynamic, descr, _default = descr) do
      :term ->
        false

      value when value == @none ->
        true

      descr ->
        not Map.has_key?(descr, :atom) and
          not Map.has_key?(descr, :bitmap) and
          not Map.has_key?(descr, :optional) and
          (not Map.has_key?(descr, :map) or map_empty?(descr.map)) and
          (not Map.has_key?(descr, :list) or list_empty?(descr.list)) and
          (not Map.has_key?(descr, :tuple) or tuple_empty?(descr.tuple)) and
          (not Map.has_key?(descr, :fun) or fun_empty?(descr.fun))
    end
  end

  # For atom, bitmap, and optional, if the key is present,
  # then they are not empty,
  defp empty_key?(:map, value), do: map_empty?(value)
  defp empty_key?(:list, value), do: list_empty?(value)
  defp empty_key?(:tuple, value), do: tuple_empty?(value)
  defp empty_key?(_, _value), do: false

  @doc """
  Converts a descr to its quoted representation.

  ## Options

    * `:collapse_structs` - do not show struct fields that match
      their default type
  """
  def to_quoted(descr, opts \\ []) do
    if term_type?(descr) do
      {:term, [], []}
    else
      # Dynamic always come first for visibility
      {dynamic, descr} =
        case :maps.take(:dynamic, descr) do
          :error -> {[], descr}
          {:term, descr} -> {to_quoted(:dynamic, :term, opts), descr}
          {dynamic, descr} -> {to_quoted(:dynamic, difference(dynamic, descr), opts), descr}
        end

      # Merge empty list and list together if they both exist
      {extra, descr} =
        case descr do
          %{list: list, bitmap: bitmap} when (bitmap &&& @bit_empty_list) != 0 ->
            descr = descr |> Map.delete(:list) |> Map.replace!(:bitmap, bitmap - @bit_empty_list)
            {list_to_quoted(list, true, opts), descr}

          %{} ->
            {[], descr}
        end

      unions =
        dynamic ++
          Enum.sort(
            extra ++ Enum.flat_map(descr, fn {key, value} -> to_quoted(key, value, opts) end)
          )

      case unions do
        [] -> {:none, [], []}
        unions -> Enum.reduce(unions, &{:or, [], [&2, &1]})
      end
    end
  end

  defp to_quoted(:atom, val, _opts), do: atom_to_quoted(val)
  defp to_quoted(:bitmap, val, _opts), do: bitmap_to_quoted(val)
  defp to_quoted(:dynamic, descr, opts), do: dynamic_to_quoted(descr, opts)
  defp to_quoted(:map, dnf, opts), do: map_to_quoted(dnf, opts)
  defp to_quoted(:list, dnf, opts), do: list_to_quoted(dnf, false, opts)
  defp to_quoted(:tuple, dnf, opts), do: tuple_to_quoted(dnf, opts)
  defp to_quoted(:fun, dnf, opts), do: fun_to_quoted(dnf, opts)

  @doc """
  Converts a descr to its quoted string representation.
  """
  def to_quoted_string(descr, opts \\ []) do
    descr
    |> to_quoted(opts)
    |> Code.Formatter.to_algebra()
    |> Inspect.Algebra.format(98)
    |> IO.iodata_to_binary()
  end

  ## Type relations

  @doc """
  Check if a type is a subtype of another.

  If     `left  = (left_dyn  and dynamic()) or left_static`
  and    `right = (right_dyn and dynamic()) or right_static`

  then the gradual subtyping relation defined in Definition 6.5 page 125 of
  the thesis https://vlanvin.fr/papers/thesis.pdf is:

  `left <= right` if and only if
    - `left_static <= right_static`
    - `left_dyn <= right_dyn`

  Because of the dynamic/static invariant in the `descr`, subtyping can be
  simplified in several cases according to which type is gradual or not.
  """
  def subtype?(left, right) do
    left = unfold(left)
    right = unfold(right)
    is_grad_left = gradual?(left)
    is_grad_right = gradual?(right)

    cond do
      is_grad_left and not is_grad_right ->
        left_dynamic = Map.get(left, :dynamic)
        subtype_static?(left_dynamic, right)

      is_grad_right and not is_grad_left ->
        right_static = Map.delete(right, :dynamic)
        subtype_static?(left, right_static)

      true ->
        subtype_static?(left, right)
    end
  end

  defp subtype_static?(same, same), do: true
  defp subtype_static?(left, right), do: empty?(difference_static(left, right))

  @doc """
  Check if a type is equal to another.

  It is currently not optimized. Only to be used in tests.
  """
  def equal?(left, right) do
    left == right or (subtype?(left, right) and subtype?(right, left))
  end

  @doc """
  Check if two types are disjoint.

  This reimplements intersection/2 but aborts as it finds a disjoint part.
  """
  def disjoint?(:term, other), do: empty?(remove_optional(other))
  def disjoint?(other, :term), do: empty?(remove_optional(other))
  def disjoint?(%{dynamic: :term}, other), do: empty?(remove_optional(other))
  def disjoint?(other, %{dynamic: :term}), do: empty?(remove_optional(other))

  def disjoint?(left, right) do
    left = unfold(left)
    right = unfold(right)
    is_gradual_left = gradual?(left)
    is_gradual_right = gradual?(right)

    cond do
      is_gradual_left and not is_gradual_right ->
        right_with_dynamic = Map.put(right, :dynamic, right)
        not non_disjoint_intersection?(left, right_with_dynamic)

      is_gradual_right and not is_gradual_left ->
        left_with_dynamic = Map.put(left, :dynamic, left)
        not non_disjoint_intersection?(left_with_dynamic, right)

      true ->
        not non_disjoint_intersection?(left, right)
    end
  end

  @doc """
  Checks if a type is a compatible subtype of another.

  If `input_type` has a static part (i.e., values that are known to appear and
  need to be handled), then to be compatible it should be a subtype of the
  the dynamic part of `expected_type` (that is, the largest allowed type at
  runtime).

  If `input_type` is a dynamic type, then we check that the two can intersect
  at runtime, i.e. it is possible to get valid inputs at runtime.

  The function is used, in gradual mode, to type an operator that expects a given
  type. For instance, `+` expects `integer() or float()` inputs. Compatible inputs
  include `dynamic()`, `integer()`, but also `dynamic() and (integer() or atom())`.
  Incompatible subtypes include `integer() or list()`, `dynamic() and atom()`.
  """
  def compatible?(left, right) do
    {left_dynamic, left_static} =
      case left do
        :term -> {:term, :term}
        _ -> Map.pop(left, :dynamic, left)
      end

    right_dynamic =
      case right do
        %{dynamic: dynamic} -> dynamic
        _ -> right
      end

    if empty?(left_static) do
      not disjoint?(left_dynamic, right_dynamic)
    else
      subtype_static?(left_static, right_dynamic)
    end
  end

  @doc """
  Returns the intersection between two types
  only if they are compatible. Otherwise returns `:error`.

  This finds the intersection between the arguments and the
  domain of a function. It is used to refine dynamic types
  as we traverse the program.
  """
  def compatible_intersection(left, right) do
    {left_dynamic, left_static} =
      case left do
        :term -> {:term, :term}
        _ -> Map.pop(left, :dynamic, left)
      end

    right_dynamic =
      case right do
        %{dynamic: dynamic} -> dynamic
        _ -> right
      end

    cond do
      empty?(left_static) ->
        dynamic = intersection_static(unfold(left_dynamic), unfold(right_dynamic))
        if empty?(dynamic), do: {:error, left}, else: {:ok, dynamic(dynamic)}

      subtype_static?(left_static, right_dynamic) ->
        dynamic = intersection_static(unfold(left_dynamic), unfold(right_dynamic))
        {:ok, union(dynamic(dynamic), left_static)}

      true ->
        {:error, left}
    end
  end

  @doc """
  Optimized version of `not empty?(term(), type)`.
  """
  def term_type?(:term), do: true
  def term_type?(descr), do: subtype_static?(unfolded_term(), Map.delete(descr, :dynamic))

  @doc """
  Optimized version of `not empty?(intersection(empty_list(), type))`.
  """
  def empty_list_type?(:term), do: true
  def empty_list_type?(%{dynamic: :term}), do: true

  def empty_list_type?(%{dynamic: %{bitmap: bitmap}}) when (bitmap &&& @bit_empty_list) != 0,
    do: true

  def empty_list_type?(%{bitmap: bitmap}) when (bitmap &&& @bit_empty_list) != 0, do: true
  def empty_list_type?(_), do: false

  @doc """
  Optimized version of `not empty?(intersection(binary(), type))`.
  """
  def binary_type?(:term), do: true
  def binary_type?(%{dynamic: :term}), do: true
  def binary_type?(%{dynamic: %{bitmap: bitmap}}) when (bitmap &&& @bit_binary) != 0, do: true
  def binary_type?(%{bitmap: bitmap}) when (bitmap &&& @bit_binary) != 0, do: true
  def binary_type?(_), do: false

  @doc """
  Optimized version of `not empty?(intersection(integer(), type))`.
  """
  def integer_type?(:term), do: true
  def integer_type?(%{dynamic: :term}), do: true
  def integer_type?(%{dynamic: %{bitmap: bitmap}}) when (bitmap &&& @bit_integer) != 0, do: true
  def integer_type?(%{bitmap: bitmap}) when (bitmap &&& @bit_integer) != 0, do: true
  def integer_type?(_), do: false

  @doc """
  Optimized version of `not empty?(intersection(float(), type))`.
  """
  def float_type?(:term), do: true
  def float_type?(%{dynamic: :term}), do: true
  def float_type?(%{dynamic: %{bitmap: bitmap}}) when (bitmap &&& @bit_float) != 0, do: true
  def float_type?(%{bitmap: bitmap}) when (bitmap &&& @bit_float) != 0, do: true
  def float_type?(_), do: false

  @doc """
  Optimized version of `not empty?(intersection(integer() or float(), type))`.
  """
  def number_type?(:term), do: true
  def number_type?(%{dynamic: :term}), do: true
  def number_type?(%{dynamic: %{bitmap: bitmap}}) when (bitmap &&& @bit_number) != 0, do: true
  def number_type?(%{bitmap: bitmap}) when (bitmap &&& @bit_number) != 0, do: true
  def number_type?(_), do: false

  ## Bitmaps

  defp bitmap_to_quoted(val) do
    pairs =
      [
        binary: @bit_binary,
        empty_list: @bit_empty_list,
        integer: @bit_integer,
        float: @bit_float,
        pid: @bit_pid,
        port: @bit_port,
        reference: @bit_reference
      ]

    for {type, mask} <- pairs,
        (mask &&& val) !== 0,
        do: {type, [], []}
  end

  ## Funs

  @doc """
  Checks if a function type with the specified arity exists in the descriptor.

  1. If there is no dynamic component:
     - The static part must be a non-empty function type of the given arity

  2. If there is a dynamic component:
     - Either the static part is a non-empty function type of the given arity, or
     - The static part is empty and the dynamic part contains functions of the given arity
  """
  def fun_fetch(:term, _arity), do: :error

  def fun_fetch(%{} = descr, arity) when is_integer(arity) do
    case :maps.take(:dynamic, descr) do
      :error ->
        if not empty?(descr) and fun_only?(descr, arity), do: :ok, else: :error

      {dynamic, static} ->
        empty_static? = empty?(static)

        cond do
          not empty_static? -> if fun_only?(static, arity), do: :ok, else: :error
          empty_static? and not empty?(intersection(dynamic, fun(arity))) -> :ok
          true -> :error
        end
    end
  end

  defp fun_only?(descr), do: empty?(Map.delete(descr, :fun))
  defp fun_only?(descr, arity), do: empty?(difference(descr, fun(arity)))

  ## Atoms

  # The atom component of a type consists of pairs `{tag, set}` where `set` is a
  # set of atoms.
  # If `tag = :union` the pair represents the union of the atoms in `set`.
  # Else, if `tag = :negation`, it represents every atom except those in `set`.
  #
  # Example:
  #   - `{:union, :sets.from_list([:a, :b])}` represents type `:a or :b`
  #   - `{:negation, :sets.from_list([:c, :d])}` represents type `atom() \ (:c or :d)
  #
  # `{:negation, :sets.new()}` is the `atom()` top type, as it is the difference
  # of `atom()` with an empty list.
  #
  # `{:union, :sets.new()}` is the empty type for atoms, as it is the union of
  # an empty list of atoms. It is simplified to `0` in set operations, and the key
  # is removed from the map.

  @false_or_nil_atoms [
    :sets.from_list([false, nil], version: 2),
    :sets.from_list([nil], version: 2),
    :sets.from_list([false], version: 2)
  ]

  @doc """
  Compute the truthiness of an element.

  It is either :undefined, :always_true, or :always_false.
  """
  def truthiness(:term), do: :undefined

  def truthiness(%{} = descr) do
    descr = Map.get(descr, :dynamic, descr)

    case descr do
      :term ->
        :undefined

      %{atom: {:union, set}}
      when map_size(descr) == 1 and set in @false_or_nil_atoms ->
        :always_false

      %{atom: {:union, set}}
      when map_size(descr) == 1 and not is_map_key(set, false) and not is_map_key(set, nil) ->
        :always_true

      %{atom: {:negation, %{nil => _, false => _}}} ->
        :always_true

      %{atom: _} ->
        :undefined

      _ when map_size(descr) == 0 ->
        :undefined

      _ ->
        :always_true
    end
  end

  @doc """
  Returns a set of all known atoms.

  Returns `{:finite or :infinite, known_set}` if it is an atom,
  `:error` otherwise. Notice `known_set` may be empty in infinite
  cases, due to negations.
  """
  def atom_fetch(:term), do: :error

  def atom_fetch(%{} = descr) do
    {static_or_dynamic, static} = Map.pop(descr, :dynamic, descr)

    if atom_only?(static) do
      case static_or_dynamic do
        :term -> {:infinite, []}
        %{atom: {:union, set}} -> {:finite, :sets.to_list(set)}
        %{atom: {:negation, _}} -> {:infinite, []}
        %{} -> :error
      end
    else
      :error
    end
  end

  defp atom_only?(:term), do: false
  defp atom_only?(descr), do: empty?(Map.delete(descr, :atom))
  defp atom_new(as) when is_list(as), do: {:union, :sets.from_list(as, version: 2)}

  defp atom_intersection({tag1, s1}, {tag2, s2}) do
    {tag, s} =
      case {tag1, tag2} do
        {:union, :union} -> {:union, :sets.intersection(s1, s2)}
        {:negation, :negation} -> {:negation, :sets.union(s1, s2)}
        {:union, :negation} -> {:union, :sets.subtract(s1, s2)}
        {:negation, :union} -> {:union, :sets.subtract(s2, s1)}
      end

    if tag == :union and :sets.size(s) == 0, do: 0, else: {tag, s}
  end

  defp atom_union({:union, s1}, {:union, s2}), do: {:union, :sets.union(s1, s2)}
  defp atom_union({:negation, s1}, {:negation, s2}), do: {:negation, :sets.intersection(s1, s2)}
  defp atom_union({:union, s1}, {:negation, s2}), do: {:negation, :sets.subtract(s2, s1)}
  defp atom_union({:negation, s1}, {:union, s2}), do: {:negation, :sets.subtract(s1, s2)}

  defp atom_difference({tag1, s1}, {tag2, s2}) do
    {tag, s} =
      case {tag1, tag2} do
        {:union, :union} -> {:union, :sets.subtract(s1, s2)}
        {:negation, :negation} -> {:union, :sets.subtract(s2, s1)}
        {:union, :negation} -> {:union, :sets.intersection(s1, s2)}
        {:negation, :union} -> {:negation, :sets.union(s1, s2)}
      end

    if tag == :union and :sets.size(s) == 0, do: 0, else: {tag, s}
  end

  defp literal_to_quoted(lit) do
    if is_atom(lit) and Macro.classify_atom(lit) == :alias do
      segments =
        case Atom.to_string(lit) do
          "Elixir" ->
            [:"Elixir"]

          "Elixir." <> segments ->
            segments
            |> String.split(".")
            |> Enum.map(&String.to_atom/1)
        end

      {:__aliases__, [], segments}
    else
      {:__block__, [], [lit]}
    end
  end

  defp atom_to_quoted({:union, a}) do
    if :sets.is_subset(@boolset, a) do
      entries =
        :sets.subtract(a, @boolset)
        |> :sets.to_list()
        |> Enum.map(&literal_to_quoted/1)

      [{:boolean, [], []} | entries]
    else
      :sets.to_list(a)
      |> Enum.map(&literal_to_quoted/1)
    end
  end

  defp atom_to_quoted({:negation, a}) do
    if :sets.size(a) == 0 do
      {:atom, [], []}
    else
      atom_to_quoted({:union, a})
      |> Kernel.then(&{:and, [], [{:atom, [], []}, {:not, [], &1}]})
    end
    |> List.wrap()
  end

  ## Functions

  # Function types are represented using Binary Decision Diagrams (BDDs) for efficient
  # handling of unions, intersections, and negations.
  #
  # Currently, they only represent weak types. It is yet to be decided how all of the
  # types will be encoded in the descr.

  ### Key concepts:

  # * BDD structure: A tree with function nodes and :fun_top/:fun_bottom leaves.
  #   Paths to :fun_top represent valid function types. Nodes are positive when
  #   following a left branch (e.g. (int, float -> bool) and negative otherwise.

  # * Function variance:
  #   - Contravariance in arguments: If s <: t, then (t → r) <: (s → r)
  #   - Covariance in returns: If s <: t, then (u → s) <: (u → t)

  # * Representation:
  #   - fun(): Top function type (leaf 1)
  #   - Function literals: {[t1, ..., tn], t} where [t1, ..., tn] are argument types and t is return type
  #   - Normalized form for function applications: {domain, arrows, arity} is produced by `fun_normalize/1`

  # * Examples:
  #   - fun([integer()], atom()): A function from integer to atom
  #   - intersection(fun([integer()], atom()), fun([float()], boolean())): A function handling both signatures

  # Note: Function domains are expressed as tuple types. We use separate representations
  # rather than unary functions with tuple domains to handle special cases like representing
  # functions of a specific arity (e.g., (none,none->term) for arity 2).
  defp fun_new(inputs, output), do: {{inputs, output}, :fun_top, :fun_bottom}

  # Creates a function type from a list of inputs and an output
  # where the inputs and/or output may be dynamic.
  #
  # For function (t → s) with dynamic components:
  # - Static part: (upper_bound(t) → lower_bound(s))
  # - Dynamic part: dynamic(lower_bound(t) → upper_bound(s))
  #
  # When handling dynamic types:
  # - `upper_bound(t)` extracts the upper bound (most general type) of a gradual type.
  #   For `dynamic(integer())`, it is `integer()`.
  # - `lower_bound(t)` extracts the lower bound (most specific type) of a gradual type.
  defp fun_descr(args, output) when is_list(args) do
    dynamic_arguments? = are_arguments_dynamic?(args)
    dynamic_output? = match?(%{dynamic: _}, output)

    if dynamic_arguments? or dynamic_output? do
      input_static = if dynamic_arguments?, do: materialize_arguments(args, :up), else: args
      input_dynamic = if dynamic_arguments?, do: materialize_arguments(args, :down), else: args

      output_static = if dynamic_output?, do: lower_bound(output), else: output
      output_dynamic = if dynamic_output?, do: upper_bound(output), else: output

      %{
        fun: fun_new(input_static, output_static),
        dynamic: %{fun: fun_new(input_dynamic, output_dynamic)}
      }
    else
      # No dynamic components, use standard function type
      %{fun: fun_new(args, output)}
    end
  end

  # Gets the upper bound of a gradual type.
  defp upper_bound(%{dynamic: dynamic}), do: dynamic
  defp upper_bound(static), do: static

  # Gets the lower bound of a gradual type.
  defp lower_bound(:term), do: :term
  defp lower_bound(type), do: Map.delete(type, :dynamic)

  @doc """
  Calculates the domain of a function type.

  For a function type, the domain is the set of valid input types.

  Returns:
  - `:badfunction` if the type is not a function type
  - A tuple type representing the domain for valid function types

  Handles both static and dynamic function types:
  1. For static functions, returns their exact domain
  2. For dynamic functions, computes domain based on both static and dynamic parts

  Formula is dom(t) = dom(upper_bound(t)) ∪ dynamic(dom(lower_bound(t))).
  See Definition 6.15 in https://vlanvin.fr/papers/thesis.pdf.

  ## Examples
      iex> fun_domain(fun([integer()], atom()))
      domain_repr([integer()])

      iex> fun_domain(fun([integer(), float()], boolean()))
      domain_repr([integer(), float()])
  """
  def fun_domain(:term), do: :badfunction

  def fun_domain(type) do
    result =
      case :maps.take(:dynamic, type) do
        :error ->
          # Static function type
          with true <- fun_only?(type), {:ok, domain} <- fun_domain_static(type) do
            domain
          else
            _ -> :badfunction
          end

        {dynamic, static} when static == @none ->
          with {:ok, domain} <- fun_domain_static(dynamic), do: domain

        {dynamic, static} ->
          with true <- fun_only?(static),
               {:ok, static_domain} <- fun_domain_static(static),
               {:ok, dynamic_domain} <- fun_domain_static(dynamic) do
            union(dynamic_domain, dynamic(static_domain))
          else
            _ -> :badfunction
          end
      end

    case result do
      :badfunction -> :badfunction
      result -> if empty?(result), do: :badfunction, else: result
    end
  end

  # Returns {:ok, domain} if the domain of the static type is well-defined.
  # For that, it has to contain a non-empty function type.
  # Otherwise, returns :badfunction.
  defp fun_domain_static(%{fun: bdd}) do
    case fun_normalize(bdd) do
      {domain, _, _} -> {:ok, domain}
      _ -> {:ok, none()}
    end
  end

  defp fun_domain_static(:term), do: :badfunction
  defp fun_domain_static(%{}), do: {:ok, none()}
  defp fun_domain_static(:empty_function), do: {:ok, none()}

  @doc """
  Applies a function type to a list of argument types.

  Returns the result type if the application is valid, or `:badarguments` if not.

  Handles both static and dynamic function types:
  1. For static functions: checks exact argument types
  2. For dynamic functions: computes result based on both static and dynamic parts
  3. For mixed static/dynamic: computes all valid combinations

  # Function application formula for dynamic types:
  #   τ◦τ′ = (lower_bound(τ) ◦ upper_bound(τ′)) ∨ (dynamic(upper_bound(τ) ◦ lower_bound(τ′)))
  #
  # Where:
  # - τ is a dynamic function type
  # - τ′ are the arguments
  # - ◦ is function application
  #
  # For more details, see Definition 6.15 in https://vlanvin.fr/papers/thesis.pdf

  ## Examples
      iex> fun_apply(fun([integer()], atom()), [integer()])
      atom()

      iex> fun_apply(fun([integer()], atom()), [float()])
      :badarguments

      iex> fun_apply(fun([dynamic()], atom()), [dynamic()])
      atom()
  """
  def fun_apply(fun, arguments) do
    if empty?(domain_descr(arguments)) do
      :badarguments
    else
      case :maps.take(:dynamic, fun) do
        :error -> fun_apply_with_strategy(fun, nil, arguments)
        {fun_dynamic, fun_static} -> fun_apply_with_strategy(fun_static, fun_dynamic, arguments)
      end
    end
  end

  defp fun_apply_with_strategy(fun_static, fun_dynamic, arguments) do
    args_dynamic? = are_arguments_dynamic?(arguments)

    # For non-dynamic function and arguments, just return the static result
    if fun_dynamic == nil and not args_dynamic? do
      with {:ok, type} <- fun_apply_static(fun_static, arguments), do: type
    else
      # For dynamic cases, combine static and dynamic results
      {static_args, dynamic_args} =
        if args_dynamic?,
          do: {materialize_arguments(arguments, :up), materialize_arguments(arguments, :down)},
          else: {arguments, arguments}

      dynamic_fun = fun_dynamic || fun_static

      with {:ok, res1} <- fun_apply_static(fun_static, static_args),
           {:ok, res2} <- fun_apply_static(dynamic_fun, dynamic_args) do
        union(res1, dynamic(res2))
      else
        _ -> :badarguments
      end
    end
  end

  # Materializes arguments using the specified direction (up or down)
  defp materialize_arguments(arguments, :up), do: Enum.map(arguments, &upper_bound/1)
  defp materialize_arguments(arguments, :down), do: Enum.map(arguments, &lower_bound/1)

  defp are_arguments_dynamic?(arguments), do: Enum.any?(arguments, &match?(%{dynamic: _}, &1))

  defp fun_apply_static(%{fun: fun_bdd}, arguments) do
    type_args = domain_descr(arguments)

    if empty?(type_args) do
      # At this stage we do not check that the function can be applied to the arguments (using domain)
      with {_domain, arrows, arity} <- fun_normalize(fun_bdd),
           true <- arity == length(arguments) do
        # Opti: short-circuits when inner loop is none() or outer loop is term()
        result =
          Enum.reduce_while(arrows, none(), fn intersection_of_arrows, acc ->
            Enum.reduce_while(intersection_of_arrows, term(), fn
              {_dom, _ret}, acc when acc == @none -> {:halt, acc}
              {_dom, ret}, acc -> {:cont, intersection(acc, ret)}
            end)
            |> case do
              :term -> {:halt, :term}
              inner -> {:cont, union(inner, acc)}
            end
          end)

        {:ok, result}
      else
        false -> :badarity
      end
    else
      with {domain, arrows, arity} <- fun_normalize(fun_bdd),
           true <- arity == length(arguments),
           true <- subtype?(type_args, domain) do
        result =
          Enum.reduce(arrows, none(), fn intersection_of_arrows, acc ->
            aux_apply(acc, type_args, term(), intersection_of_arrows)
          end)

        {:ok, result}
      else
        _ -> :badarguments
      end
    end
  end

  # Helper function for function application that handles the application of
  # function arrows to input types.

  # This function recursively processes a list of function arrows (an intersection),
  # applying each arrow to the input type and accumulating the result.

  # ## Parameters

  # - result: The accumulated result type so far
  # - input: The input type being applied to the function
  # - rets_reached: The intersection of return types reached so far
  # - arrow_intersections: The list of function arrows to process

  # For more details, see Definitions 2.20 or 6.11 in https://vlanvin.fr/papers/thesis.pdf
  defp aux_apply(result, _input, rets_reached, []) do
    if subtype?(rets_reached, result), do: result, else: union(result, rets_reached)
  end

  defp aux_apply(result, input, returns_reached, [{dom, ret} | arrow_intersections]) do
    # Calculate the part of the input not covered by this arrow's domain
    dom_subtract = difference(input, domain_descr(dom))

    # Refine the return type by intersecting with this arrow's return type
    ret_refine = intersection(returns_reached, ret)

    # Phase 1: Domain partitioning
    # If the input is not fully covered by the arrow's domain, then the result type should be
    # _augmented_ with the outputs obtained by applying the remaining arrows to the non-covered
    # parts of the domain.
    #
    # e.g. (integer()->atom()) and (float()->pid()) when applied to number() should unite
    # both atoms and pids in the result.
    result =
      if empty?(dom_subtract) do
        result
      else
        aux_apply(result, dom_subtract, returns_reached, arrow_intersections)
      end

    # 2. Return type refinement
    # The result type is also refined (intersected) in the sense that, if several arrows match
    # the same part of the input, then the result type is an intersection of the return types of
    # those arrows.

    # e.g. (integer()->atom()) and (integer()->pid()) when applied to integer()
    # should result in (atom() ∩ pid()), which is none().
    aux_apply(result, input, ret_refine, arrow_intersections)
  end

  # Takes all the paths from the root to the leaves finishing with a 1,
  # and compile into tuples of positive and negative nodes. Positive nodes are
  # those followed by a left path, negative nodes are those followed by a right path.
  def fun_get(bdd), do: fun_get([], [], [], bdd)

  def fun_get(acc, pos, neg, bdd) do
    case bdd do
      :fun_bottom -> acc
      :fun_top -> [{pos, neg} | acc]
      {fun, left, right} -> fun_get(fun_get(acc, [fun | pos], neg, left), pos, [fun | neg], right)
    end
  end

  # Transforms a binary decision diagram (BDD) into the canonical form {domain, arrows, arity}:
  #
  # 1. **domain**: The union of all domains from positive functions in the BDD
  # 2. **arrows**: List of lists, where each inner list contains an intersection of function arrows
  # 3. **arity**: Function arity (number of parameters)
  #
  ## Return Values
  #
  # - `{domain, arrows, arity}` for valid function BDDs
  # - `:empty_function` if the BDD represents an empty function type
  #
  # ## Internal Use
  #
  # This function is used internally by `fun_apply`, `fun_domain`, and others to
  # ensure consistent handling of function types in all operations.
  defp fun_normalize(bdd) do
    {domain, arrows, arity} =
      fun_get(bdd)
      |> Enum.reduce({term(), [], nil}, fn {pos_funs, neg_funs}, {domain, arrows, arity} ->
        # Skip empty function intersections
        if fun_empty?(pos_funs, neg_funs) do
          {domain, arrows, arity}
        else
          # Determine arity from first positive function or keep existing
          new_arity = arity || pos_funs |> List.first() |> elem(0) |> length()

          # Calculate domain from all positive functions
          path_domain =
            Enum.reduce(pos_funs, none(), fn {args, _}, acc ->
              union(acc, domain_descr(args))
            end)

          {intersection(domain, path_domain), [pos_funs | arrows], new_arity}
        end
      end)

    if arrows == [], do: :empty_function, else: {domain, arrows, arity}
  end

  # Checks if a function type is empty.
  #
  # A function type is empty if:
  # 1. It is the empty type (0)
  # 2. For each path in the BDD (Binary Decision Diagram) from root to leaf ending in 1,
  #    the intersection of positive functions and the negation of negative functions is empty.
  #
  # For example:
  # - `fun(1)` is not empty
  # - `fun(1) and not fun(1)` is empty
  # - `fun(integer() -> atom()) and not fun(none() -> term())` is empty
  # - `fun(integer() -> atom()) and not fun(atom() -> integer())` is not empty
  defp fun_empty?(bdd) do
    case bdd do
      :fun_bottom -> true
      :fun_top -> false
      bdd -> fun_get(bdd) |> Enum.all?(fn {posits, negats} -> fun_empty?(posits, negats) end)
    end
  end

  # Checks if a function type represented by positive and negative function literals is empty.

  # A function type {positives, negatives} is empty if either:
  # 1. The positive functions have different arities (incompatible function types)
  # 2. There exists a negative function that negates the whole positive intersection

  ## Examples
  #
  # - `{[fun(1)], []}` is not empty
  # - `{[fun(1), fun(2)], []}` is empty (different arities)
  # - `{[fun(integer() -> atom())], [fun(none() -> term())]}` is empty
  # - `{[], _}` (representing the top function type fun()) is never empty
  #
  defp fun_empty?([], _), do: false

  defp fun_empty?(positives, negatives) do
    case fetch_arity_and_domain(positives) do
      # If there are functions with different arities in positives, then the function type is empty
      {:empty, _} ->
        true

      {positive_arity, positive_domain} ->
        # Check if any negative function negates the whole positive intersection
        # e.g. (integer() -> atom()) is negated by:
        #
        # * (none() -> term())
        # * (none() -> atom())
        # * (integer() -> term())
        # * (integer() -> atom())
        Enum.any?(negatives, fn {neg_arguments, neg_return} ->
          # Filter positives to only those with matching arity, then check if the negative
          # function's domain is a supertype of the positive domain and if the phi function
          # determines emptiness.
          length(neg_arguments) == positive_arity and
            subtype?(domain_descr(neg_arguments), positive_domain) and
            phi_starter(neg_arguments, negation(neg_return), positives)
        end)
    end
  end

  # Checks the list of arrows positives and returns {:empty, nil} if there exists two arrows with
  # different arities. Otherwise, it returns {arity, domain} with domain the union of all domains of
  # the arrows in positives.
  defp fetch_arity_and_domain(positives) do
    positives
    |> Enum.reduce_while({:empty, none()}, fn
      {args, _}, {:empty, _} ->
        {:cont, {length(args), domain_descr(args)}}

      {args, _}, {arity, dom} when length(args) == arity ->
        {:cont, {arity, union(dom, domain_descr(args))}}

      {_args, _}, {_arity, _} ->
        {:halt, {:empty, none()}}
    end)
  end

  # Implements the Φ (phi) function for determining function subtyping relationships.
  #
  # ## Algorithm
  #
  # For inputs t₁...tₙ, booleans b₁...bₙ, negated return type t, and set of arrow types P:
  #
  # Φ((b₁,t₁)...(bₙ,tₙ), (b,t), ∅) = (∃j ∈ [1,n]. bⱼ and tⱼ ≤ ∅) ∨ (b and t ≤ ∅)
  #
  # Φ((b₁,t₁)...(bₙ,tₙ), t, {(t'₁...t'ₙ) → t'} ∪ P) =
  #       Φ((b₁,t₁)...(bₙ,tₙ), (true,t ∧ t'), P) ∧
  #         ∀j ∈ [1,n]. Φ((b₁,t₁)...(true,tⱼ∖t'ⱼ)...(bₙ,tₙ), (b,t), P)
  #
  # Returns true if the intersection of the positives is a subtype of (t1,...,tn)->(not t).
  #
  # See [Castagna and Lanvin (2024)](https://arxiv.org/abs/2408.14345), Theorem 4.2.
  defp phi_starter(arguments, return, positives) do
    n = length(arguments)
    # Arity mismatch: if there is one positive function with a different arity,
    # then it cannot be a subtype of the (arguments->type) functions.
    if Enum.any?(positives, fn {args, _ret} -> length(args) != n end) do
      false
    else
      arguments = Enum.map(arguments, &{false, &1})
      phi(arguments, {false, return}, positives)
    end
  end

  defp phi(args, {b, t}, []) do
    Enum.any?(args, fn {bool, typ} -> bool and empty?(typ) end) or (b and empty?(t))
  end

  defp phi(args, {b, ret}, [{arguments, return} | rest_positive]) do
    phi(args, {true, intersection(ret, return)}, rest_positive) and
      Enum.all?(Enum.with_index(arguments), fn {type, index} ->
        List.update_at(args, index, fn {_, arg} -> {true, difference(arg, type)} end)
        |> phi({b, ret}, rest_positive)
      end)
  end

  defp fun_union(bdd1, bdd2) do
    case {bdd1, bdd2} do
      {:fun_top, _} -> :fun_top
      {_, :fun_top} -> :fun_top
      {:fun_bottom, bdd} -> bdd
      {bdd, :fun_bottom} -> bdd
      {{fun, l1, r1}, {fun, l2, r2}} -> {fun, fun_union(l1, l2), fun_union(r1, r2)}
      # Note: this is a deep merge, that goes down bdd1 to insert bdd2 into it.
      # It is the same as going down bdd1 to insert bdd1 into it.
      # Possible opti: insert into the bdd with smallest height
      {{fun, l, r}, bdd} -> {fun, fun_union(l, bdd), fun_union(r, bdd)}
    end
  end

  defp fun_intersection(bdd1, bdd2) do
    case {bdd1, bdd2} do
      # Base cases
      {_, :fun_bottom} -> :fun_bottom
      {:fun_bottom, _} -> :fun_bottom
      {:fun_top, bdd} -> bdd
      {bdd, :fun_top} -> bdd
      # Optimizations
      # If intersecting with a single positive or negative function, we insert
      # it at the root instead of merging the trees (this avoids going down the
      # whole bdd).
      {bdd, {fun, :fun_top, :fun_bottom}} -> {fun, bdd, :fun_bottom}
      {bdd, {fun, :fun_bottom, :fun_top}} -> {fun, :fun_bottom, bdd}
      {{fun, :fun_top, :fun_bottom}, bdd} -> {fun, bdd, :fun_bottom}
      {{fun, :fun_bottom, :fun_top}, bdd} -> {fun, :fun_bottom, bdd}
      # General cases
      {{fun, l1, r1}, {fun, l2, r2}} -> {fun, fun_intersection(l1, l2), fun_intersection(r1, r2)}
      {{fun, l, r}, bdd} -> {fun, fun_intersection(l, bdd), fun_intersection(r, bdd)}
    end
  end

  defp fun_difference(bdd1, bdd2) do
    case {bdd1, bdd2} do
      {:fun_bottom, _} -> :fun_bottom
      {_, :fun_top} -> :fun_bottom
      {bdd, :fun_bottom} -> bdd
      {:fun_top, {fun, l, r}} -> {fun, fun_difference(:fun_top, l), fun_difference(:fun_top, r)}
      {{fun, l1, r1}, {fun, l2, r2}} -> {fun, fun_difference(l1, l2), fun_difference(r1, r2)}
      {{fun, l, r}, bdd} -> {fun, fun_difference(l, bdd), fun_difference(r, bdd)}
    end
  end

  # Converts a function BDD (Binary Decision Diagram) to its quoted representation.
  defp fun_to_quoted(:fun, _opts), do: [{:fun, [], []}]

  defp fun_to_quoted(bdd, opts) do
    arrows = fun_get(bdd)

    for {positives, negatives} <- arrows, not fun_empty?(positives, negatives) do
      fun_intersection_to_quoted(positives, opts)
    end
    |> case do
      [] -> []
      multiple -> [Enum.reduce(multiple, &{:or, [], [&2, &1]})]
    end
  end

  defp fun_intersection_to_quoted(intersection, opts) do
    intersection
    |> Enum.map(fn {args, ret} ->
      {:__block__, [],
       [[{:->, [], [Enum.map(args, &to_quoted(&1, opts)), to_quoted(ret, opts)]}]]}
    end)
    |> case do
      [] -> {:fun, [], []}
      multiple -> Enum.reduce(multiple, &{:and, [], [&2, &1]})
    end
  end

  ## List

  # Represents both list and improper list simultaneously using a pair
  # `{list_type, last_type}`.
  #
  # We compute if it is a proper or improper list based if the last_type
  # is an empty_list() or a list(). In particular, the last_type may be
  # stored as `:term` for optimization purposes. This is ok because operations
  # like `tl` effectively return the list itself plus the union of the tail
  # (and if the tail includes the list itself, they are equivalent). And,
  # for other operations like difference, we expand the tail_type back into
  # `not non_empty_list()` via `list_tail_unfold/1`. Overall, this simplifies
  # the code because we don't need to special case `not non_empty_list()`.
  #
  # none() types can be given and, while stored, it means the list type is empty.
  defp list_descr(list_type, last_type, empty?) do
    {list_dynamic?, list_type} = list_pop_dynamic(list_type)
    {last_dynamic?, last_type} = list_pop_dynamic(last_type)

    list_part =
      if last_type == :term do
        list_new(:term, :term)
      else
        case :maps.take(:list, last_type) do
          :error ->
            list_new(list_type, last_type)

          {dnf, last_type} ->
            # It is safe to discard the negations for the tail because
            # `list(term()) and not list(integer())` means a list
            # of all terms except lists where all of them are integer,
            # which means the head is still a term().
            {list_type, last_type} =
              Enum.reduce(dnf, {list_type, last_type}, fn {head, tail, _}, {acc_head, acc_tail} ->
                {union(head, acc_head), union(tail, acc_tail)}
              end)

            list_new(list_type, last_type)
        end
      end

    list_descr =
      if empty?, do: %{list: list_part, bitmap: @bit_empty_list}, else: %{list: list_part}

    case list_dynamic? or last_dynamic? do
      true -> %{dynamic: list_descr}
      false -> list_descr
    end
  end

  defp list_new(list_type, last_type) do
    [{list_type, last_type, []}]
  end

  defp list_pop_dynamic(:term), do: {false, :term}

  defp list_pop_dynamic(descr) do
    case :maps.take(:dynamic, descr) do
      :error -> {false, descr}
      {dynamic, _} -> {true, dynamic}
    end
  end

  defp list_tail_unfold(:term), do: @not_non_empty_list
  defp list_tail_unfold(other), do: Map.delete(other, :list)

  defp list_union(dnf1, dnf2), do: dnf1 ++ (dnf2 -- dnf1)

  defp list_intersection(dnf1, dnf2) do
    for {list_type1, last_type1, negs1} <- dnf1,
        {list_type2, last_type2, negs2} <- dnf2,
        reduce: [] do
      acc ->
        inter = intersection(list_type1, list_type2)
        last = intersection(last_type1, last_type2)

        if empty?(inter) or empty?(last) do
          acc
        else
          [{inter, last, negs1 ++ negs2} | acc]
        end
    end
    |> case do
      [] -> 0
      dnf -> dnf
    end
  end

  # Computes the difference between two DNF (Disjunctive Normal Form) list types.
  # It progressively subtracts each type in dnf2 from all types in dnf1.
  # The algorithm handles three cases:
  # 1. Disjoint types: keeps the original type from dnf1
  # 2. Subtype relationship:
  #    a) If dnf2 type is a supertype, keeps only the negations
  #    b) If only the last type differs, subtracts it
  # 3. Base case: adds dnf2 type to negations of dnf1 type
  # The result may be larger than the initial dnf1, which is maintained in the accumulator.
  defp list_difference(dnf1, dnf2) do
    Enum.reduce(dnf2, dnf1, fn {t2, last2, negs2}, acc_dnf1 ->
      last2 = list_tail_unfold(last2)

      Enum.flat_map(acc_dnf1, fn {t1, last1, negs1} ->
        last1 = list_tail_unfold(last1)

        new_negs =
          Enum.reduce(negs2, [], fn {nt, nlast}, nacc ->
            t = intersection(t1, nt)
            last = intersection(last1, nlast)
            if empty?(t) or empty?(last), do: nacc, else: [{t, last, negs1} | nacc]
          end)

        i = intersection(t1, t2)
        l = intersection(last1, last2)

        cond do
          empty?(i) or empty?(l) -> [{t1, last1, negs1}]
          subtype?(t1, t2) and subtype?(last1, last2) -> new_negs
          subtype?(t1, t2) -> [{t1, difference(last1, last2), negs1} | new_negs]
          true -> [{t1, last1, [{t2, last2} | negs1]} | new_negs]
        end
      end)
    end)
  end

  defp list_empty?(dnf) do
    Enum.all?(dnf, fn {list_type, last_type, negs} ->
      last_type = list_tail_unfold(last_type)

      empty?(list_type) or empty?(last_type) or
        Enum.reduce_while(negs, last_type, fn {neg_type, neg_last}, acc_last_type ->
          if subtype?(list_type, neg_type) and subtype?(acc_last_type, neg_last) do
            {:halt, nil}
          else
            {:cont, difference(acc_last_type, neg_last)}
          end
        end)
        |> is_nil()
    end)
  end

  defp non_empty_list_only?(descr), do: empty?(Map.delete(descr, :list))

  @doc """
  Returns the head of a list.

  Errors on an empty list.
  On a non empty list of integers, it returns the first integer.
  On a non empty list of integers, with an atom head element, it returns the atom.
  """
  def list_hd(:term), do: :badnonemptylist

  def list_hd(%{} = descr) do
    case :maps.take(:dynamic, descr) do
      :error ->
        static_value = list_hd_static(descr)

        if non_empty_list_only?(descr) and not empty?(static_value) do
          {false, static_value}
        else
          :badnonemptylist
        end

      {dynamic, static} ->
        dynamic_value = list_hd_static(dynamic)

        if non_empty_list_only?(static) and not empty?(dynamic_value) do
          {true, union(dynamic(dynamic_value), list_hd_static(static))}
        else
          :badnonemptylist
        end
    end
  end

  defp list_hd_static(:term), do: :term

  defp list_hd_static(descr) do
    case descr do
      %{list: [{type, _last, _negs}]} ->
        type

      %{list: dnf} ->
        Enum.reduce(dnf, none(), fn {type, _, _}, acc -> union(type, acc) end)

      %{} ->
        none()
    end
  end

  @doc """
  Returns the tail of a list.

  Errors on a possibly empty list.
  On a non empty list of integers, it returns a (possibly empty) list of integers.
  On a non empty list of integers, with an atom tail element, it returns either an atom,
  or a (possibly empty) list of integers with an atom tail element.
  """
  def list_tl(:term), do: :badnonemptylist

  def list_tl(descr) do
    case :maps.take(:dynamic, descr) do
      :error ->
        static_value = list_tl_static(descr)

        if non_empty_list_only?(descr) and not empty?(static_value) do
          {false, static_value}
        else
          :badnonemptylist
        end

      {dynamic, static} ->
        dynamic_value = list_tl_static(dynamic)

        if non_empty_list_only?(static) and not empty?(dynamic_value) do
          {true, union(dynamic(dynamic_value), list_tl_static(static))}
        else
          :badnonemptylist
        end
    end
  end

  defp list_tl_static(:term), do: :term

  defp list_tl_static(%{list: dnf} = descr) do
    initial =
      case descr do
        %{bitmap: bitmap} when (bitmap &&& @bit_empty_list) != 0 ->
          %{list: dnf, bitmap: @bit_empty_list}

        %{} ->
          %{list: dnf}
      end

    Enum.reduce(dnf, initial, fn {_, last, _}, acc ->
      union(last, acc)
    end)
  end

  defp list_tl_static(%{}), do: none()

  defp list_improper_static?(:term), do: false
  defp list_improper_static?(%{bitmap: bitmap}) when (bitmap &&& @bit_empty_list) != 0, do: false
  defp list_improper_static?(term), do: equal?(term, @not_list)

  defp list_to_quoted(dnf, empty?, opts) do
    dnf = list_normalize(dnf)

    {unions, list_rendered?} =
      Enum.reduce(dnf, {[], false}, fn {list_type, last_type, negs}, {acc, list_rendered?} ->
        {name, arguments, list_rendered?} =
          cond do
            list_type == term() and list_improper_static?(last_type) ->
              {:improper_list, [], list_rendered?}

            subtype?(last_type, @empty_list) ->
              name = if empty?, do: :list, else: :non_empty_list
              {name, [to_quoted(list_type, opts)], empty?}

            true ->
              args = [to_quoted(list_type, opts), to_quoted(last_type, opts)]
              {:non_empty_list, args, list_rendered?}
          end

        acc =
          if negs == [] do
            [{name, [], arguments} | acc]
          else
            negs
            |> non_empty_map_or(fn {ty, lst} ->
              args =
                if subtype?(lst, @empty_list) do
                  [to_quoted(ty, opts)]
                else
                  [to_quoted(ty, opts), to_quoted(lst, opts)]
                end

              {name, [], args}
            end)
            |> Kernel.then(
              &[
                {:and, [], [{name, [], arguments}, {:not, [], [&1]}]}
                | acc
              ]
            )
          end

        {acc, list_rendered?}
      end)

    if empty? and not list_rendered? do
      [{:empty_list, [], []} | unions]
    else
      unions
    end
  end

  # Eliminate empty lists from the union, and redundant types (that are subtypes of others,
  # or that can be merged with others).
  defp list_normalize(dnf) do
    Enum.reduce(dnf, [], fn {lt, last, negs}, acc ->
      if list_literal_empty?(lt, last, negs),
        do: acc,
        else: add_to_list_normalize(acc, lt, last, negs)
    end)
  end

  defp list_literal_empty?(list_type, last_type, negations) do
    empty?(list_type) or empty?(last_type) or
      Enum.any?(negations, fn {neg_type, neg_last} ->
        subtype?(list_type, neg_type) and subtype?(last_type, neg_last)
      end)
  end

  # Inserts a list type into a list of non-subtype list types.
  # If the {list_type, last_type} is a subtype of an existing type, the negs
  # are added to that type.
  # If one list member is a subtype of {list_type, last_type}, it is replaced
  # and its negations are added to the new type.
  # If the type of elements are the same, the last types are merged.
  defp add_to_list_normalize([{t, l, n} | rest], list, last, negs) do
    cond do
      subtype?(list, t) and subtype?(last, l) -> [{t, l, n ++ negs} | rest]
      subtype?(t, list) and subtype?(l, last) -> [{list, last, n ++ negs} | rest]
      equal?(t, list) -> [{t, union(l, last), n ++ negs} | rest]
      true -> [{t, l, n} | add_to_list_normalize(rest, list, last, negs)]
    end
  end

  defp add_to_list_normalize([], list, last, negs), do: [{list, last, negs}]

  ## Dynamic
  #
  # A type with a dynamic component is a gradual type; without, it is a static
  # type. The dynamic component itself is a static type; hence, any gradual type
  # can be written using a pair of static types as the union:
  #
  # `type = (dynamic_component and dynamic()) or static_component`
  #
  # where the `static_component` is simply the rest of the `descr`, and `dynamic()`
  # is the base type that can represent any value at runtime. The dynamic and
  # static parts can be considered separately for a mixed-typed analysis. For
  # example, the type
  #
  # `type = (dynamic() and integer()) or boolean()`
  #
  # denotes an expression that evaluates to booleans or integers; however, there is
  # uncertainty about the source of these integers. In static mode, the
  # type-checker refuses to apply a function of type `boolean() -> boolean()` to
  # this argument (since the argument may turn out to be an integer()), but in
  # dynamic mode, it considers the type obtained by replacing `dynamic()` with
  # `none()` (that is, `boolean()`), accepts the application, but types it with a
  # type that contains `dynamic()`.
  #
  # When pattern matching on an expression of type `type`, the static part (here,
  # booleans) has to be handled exhaustively. In contrast, the dynamic part can
  # produce potential warnings in specific user-induced conditions, such as asking
  # for stronger enforcement of static types.
  #
  # During construction and through set operations, we maintain the invariant that
  # the dynamic component is a supertype of the static one, formally
  # `dynamic_component >= static_component`
  #
  # With this invariant, the dynamic component always represents every value that
  # a given gradual type can take at runtime, allowing us to simplify set operations,
  # compared, for example, to keeping only the extra dynamic type that can obtained
  # on top of the static type. Though, the latter may be used for printing purposes.
  #
  # There are two ways for a descr to represent a static type: either the
  # `:dynamic` field is not_set, or it contains a type equal to the static component
  # (that is, there are no extra dynamic values).

  defp dynamic_union(:term, other), do: optional_to_term(other)
  defp dynamic_union(other, :term), do: optional_to_term(other)

  defp dynamic_union(left, right),
    do: symmetrical_merge(unfold(left), unfold(right), &union/3)

  defp dynamic_intersection(:term, other), do: remove_optional_static(other)
  defp dynamic_intersection(other, :term), do: remove_optional_static(other)

  defp dynamic_intersection(left, right),
    do: symmetrical_intersection(unfold(left), unfold(right), &intersection/3)

  defp dynamic_difference(left, right) do
    case difference_static(left, right) do
      value when value == @none -> 0
      value -> value
    end
  end

  defp dynamic_to_quoted(descr, opts) do
    cond do
      term_type?(descr) ->
        [{:dynamic, [], []}]

      single = indivisible_bitmap(descr) ->
        [single]

      true ->
        case to_quoted(descr, opts) do
          {:none, _meta, []} = none -> [none]
          descr -> [{:dynamic, [], [descr]}]
        end
    end
  end

  defp indivisible_bitmap(descr) do
    with %{bitmap: bitmap} when map_size(descr) == 1 <- descr,
         [single] <- bitmap_to_quoted(bitmap) do
      single
    else
      _ -> nil
    end
  end

  ## Map
  #
  # Maps are in disjunctive normal form (DNF), that is, a list (union) of pairs
  # `{map_literal, negated_literals}` where `map_literal` is a map type literal
  # and `negated_literals` is a list of map type literals that are negated from it.
  # Each pair is augmented with the :open or :closed tag.
  #
  # For instance, the type `%{..., a: integer()} and not %{b: atom()}` can be represented
  # by the DNF containing one pair of shape:
  #
  #     {:open, %{a => integer()}, [{:closed, %{b => atom()}}]}
  #
  # The goal of keeping symbolic negations is to avoid distributing difference on
  # every member of a union which creates a lot of map literals in the union and
  # requires emptiness checks to avoid creating empty maps.
  #
  # For instance, the difference between `%{...}` and `%{a: atom(), b: integer()}`
  # is the union of `%{..., a: atom(), b: if_set(not integer())}` and
  # `%{..., a: if_set(not atom()), b: integer()}`. For maps with more keys,
  # each key in a negated literal may create a new union when eliminated.
  #
  # Instead of a tag :open or :closed, we can also use a pair {tag, domains} which
  # specifies for each defined key domain (@domain_key_types) the type associated with
  # those keys.
  #
  # For instance, the type `%{atom() => integer()}` is the type of maps where atom keys
  # map to integers, without any non-atom keys. It is represented using the tag-domain pair
  # {{:closed, %{atom: integer()}}, %{}, []}, with no defined keys or negations.
  #
  # The type %{..., atom() => integer()} represents maps with atom keys bound to integers,
  # and other keys bound to any type, represented by {{:closed, %{atom: integer()}}, %{}, []}.

  defp map_descr(tag, fields) do
    case map_descr_pairs(fields, [], false) do
      {fields, true} ->
        %{dynamic: %{map: map_new(tag, fields |> Enum.reverse() |> :maps.from_list())}}

      {_, false} ->
        %{map: map_new(tag, :maps.from_list(fields))}
    end
  end

  def map_descr(tag, fields, domains) do
    {fields, fields_dynamic?} = map_descr_pairs(fields, [], false)
    {domains, domains_dynamic?} = map_descr_pairs(domains, [], false)

    fields_map = :maps.from_list(if fields_dynamic?, do: Enum.reverse(fields), else: fields)
    domains_map = :maps.from_list(if domains_dynamic?, do: Enum.reverse(domains), else: domains)

    if fields_dynamic? or domains_dynamic? do
      %{dynamic: %{map: map_new(tag, fields_map, domains_map)}}
    else
      %{map: map_new(tag, fields_map, domains_map)}
    end
  end

  defp map_descr_pairs([{key, :term} | rest], acc, dynamic?) do
    map_descr_pairs(rest, [{key, :term} | acc], dynamic?)
  end

  defp map_descr_pairs([{key, value} | rest], acc, dynamic?) do
    case :maps.take(:dynamic, value) do
      :error -> map_descr_pairs(rest, [{key, value} | acc], dynamic?)
      {dynamic, _static} -> map_descr_pairs(rest, [{key, dynamic} | acc], true)
    end
  end

  defp map_descr_pairs([], acc, dynamic?) do
    {acc, dynamic?}
  end

  defp tag_to_type(:open), do: term_or_optional()
  defp tag_to_type(:closed), do: not_set()
  defp tag_to_type({:closed, domain}), do: Map.get(domain, {:domain_key, :atom}, not_set())
  defp tag_to_type({:open, domain}), do: Map.get(domain, {:domain_key, :atom}, term_or_optional())

  defguardp is_optional_static(map)
            when is_map(map) and is_map_key(map, :optional)

  defp map_new(tag, fields = %{}), do: [{tag, fields, []}]
  defp map_new(tag, fields = %{}, domains = %{}), do: [{{tag, domains}, fields, []}]

  defp map_only?(descr), do: empty?(Map.delete(descr, :map))

  defp map_union(dnf1, dnf2) do
    # Union is just concatenation, but we rely on some optimization strategies to
    # avoid the list to grow when possible

    # first pass trying to identify patterns where two maps can be fused as one
    with [map1] <- dnf1,
         [map2] <- dnf2,
         optimized when optimized != nil <- maybe_optimize_map_union(map1, map2) do
      [optimized]
    else
      # otherwise we just concatenate and remove structural duplicates
      _ -> dnf1 ++ (dnf2 -- dnf1)
    end
  end

  defp maybe_optimize_map_union({tag1, pos1, []} = map1, {tag2, pos2, []} = map2) do
    case map_union_optimization_strategy(tag1, pos1, tag2, pos2) do
      :all_equal ->
        map1

      :any_map ->
        {:open, %{}, []}

      {:one_key_difference, key, v1, v2} ->
        new_pos = Map.put(pos1, key, union(v1, v2))
        {tag1, new_pos, []}

      :left_subtype_of_right ->
        map2

      :right_subtype_of_left ->
        map1

      nil ->
        nil
    end
  end

  defp maybe_optimize_map_union(_, _), do: nil

  defp map_union_optimization_strategy(tag1, pos1, tag2, pos2)
  defp map_union_optimization_strategy(tag, pos, tag, pos), do: :all_equal
  defp map_union_optimization_strategy(:open, empty, _, _) when empty == %{}, do: :any_map
  defp map_union_optimization_strategy(_, _, :open, empty) when empty == %{}, do: :any_map

  defp map_union_optimization_strategy(tag, pos1, tag, pos2)
       when map_size(pos1) == map_size(pos2) do
    :maps.iterator(pos1)
    |> :maps.next()
    |> do_map_union_optimization_strategy(pos2, :all_equal)
  end

  defp map_union_optimization_strategy(:open, pos1, _, pos2)
       when map_size(pos1) <= map_size(pos2) do
    :maps.iterator(pos1)
    |> :maps.next()
    |> do_map_union_optimization_strategy(pos2, :right_subtype_of_left)
  end

  defp map_union_optimization_strategy(_, pos1, :open, pos2)
       when map_size(pos1) >= map_size(pos2) do
    :maps.iterator(pos2)
    |> :maps.next()
    |> do_map_union_optimization_strategy(pos1, :right_subtype_of_left)
    |> case do
      :right_subtype_of_left -> :left_subtype_of_right
      nil -> nil
    end
  end

  defp map_union_optimization_strategy(_, _, _, _), do: nil

  defp do_map_union_optimization_strategy(:none, _, status), do: status

  defp do_map_union_optimization_strategy({key, v1, iterator}, pos2, status) do
    with %{^key => v2} <- pos2,
         next_status when next_status != nil <- map_union_next_strategy(key, v1, v2, status) do
      do_map_union_optimization_strategy(:maps.next(iterator), pos2, next_status)
    else
      _ -> nil
    end
  end

  defp map_union_next_strategy(key, v1, v2, status)

  # structurally equal values do not impact the ongoing strategy
  defp map_union_next_strategy(_key, same, same, status), do: status

  defp map_union_next_strategy(key, v1, v2, :all_equal) do
    if key != :__struct__, do: {:one_key_difference, key, v1, v2}
  end

  defp map_union_next_strategy(_key, v1, v2, {:one_key_difference, _, d1, d2}) do
    # we have at least two key differences now, we switch strategy
    # if both are subtypes in one direction, keep checking
    cond do
      subtype?(d1, d2) and subtype?(v1, v2) -> :left_subtype_of_right
      subtype?(d2, d1) and subtype?(v2, v1) -> :right_subtype_of_left
      true -> nil
    end
  end

  defp map_union_next_strategy(_key, v1, v2, :left_subtype_of_right) do
    if subtype?(v1, v2), do: :left_subtype_of_right
  end

  defp map_union_next_strategy(_key, v1, v2, :right_subtype_of_left) do
    if subtype?(v2, v1), do: :right_subtype_of_left
  end

  # Given two unions of maps, intersects each pair of maps.
  defp map_intersection(dnf1, dnf2) do
    for {tag1, pos1, negs1} <- dnf1,
        {tag2, pos2, negs2} <- dnf2,
        reduce: [] do
      acc ->
        try do
          {tag, fields} = map_literal_intersection(tag1, pos1, tag2, pos2)
          entry = {tag, fields, negs1 ++ negs2}

          # Imagine a, b, c, where a is closed and b and c are open with
          # no keys in common. The result in both cases will be a and we
          # want to avoid adding duplicates, especially as intersection
          # is a cartesian product.
          case :lists.member(entry, acc) do
            true -> acc
            false -> [entry | acc]
          end
        catch
          :empty -> acc
        end
    end
    |> case do
      [] -> 0
      acc -> acc
    end
  end

  # Intersects two map literals; throws if their intersection is empty.
  # Both open: the result is open.
  defp map_literal_intersection(:open, map1, :open, map2) do
    new_fields =
      symmetrical_merge(map1, map2, fn _, type1, type2 ->
        non_empty_intersection!(type1, type2)
      end)

    {:open, new_fields}
  end

  # Both closed: the result is closed.
  defp map_literal_intersection(:closed, map1, :closed, map2) do
    new_fields =
      symmetrical_intersection(map1, map2, fn _, type1, type2 ->
        non_empty_intersection!(type1, type2)
      end)

    if map_size(new_fields) < map_size(map1) or map_size(new_fields) < map_size(map2) do
      throw(:empty)
    end

    {:closed, new_fields}
  end

  # Open and closed: result is closed, all fields from open should be in closed, except not_set ones.
  defp map_literal_intersection(:open, open, :closed, closed) do
    :maps.iterator(open) |> :maps.next() |> map_literal_intersection_loop(closed)
  end

  defp map_literal_intersection(:closed, closed, :open, open) do
    :maps.iterator(open) |> :maps.next() |> map_literal_intersection_loop(closed)
  end

  # At least one tag is a tag-domain pair.
  defp map_literal_intersection(tag1, map1, tag2, map2) do
    # For a closed map with domains intersected with an open map with domains:
    # 1. The result is closed (more restrictive)
    # 2. We need to check each domain in the open map against the closed map
    default1 = tag_to_type(tag1)
    default2 = tag_to_type(tag2)

    # Compute the new domain
    tag = map_domain_intersection(tag1, tag2)

    # Go over all fields in map1 and map2 with default atom types atom1 and atom2
    # 1. If key is in both maps, compute non empty intersection (:error if it is none)
    # 2. If key is only in map1, compute non empty intersection with atom2
    # 3. If key is only in map2, compute non empty intersection with atom1
    # We do that by computing intersection on all key labels in both map1 and map2,
    # using default values when a key is not present.
    keys1_set = :sets.from_list(Map.keys(map1), version: 2)
    keys2_set = :sets.from_list(Map.keys(map2), version: 2)

    # Combine all unique keys using :sets.union
    all_keys_set = :sets.union(keys1_set, keys2_set)
    all_keys = :sets.to_list(all_keys_set)

    new_fields =
      for key <- all_keys do
        in_map1? = Map.has_key?(map1, key)
        in_map2? = Map.has_key?(map2, key)

        cond do
          in_map1? and in_map2? -> {key, non_empty_intersection!(map1[key], map2[key])}
          in_map1? -> {key, non_empty_intersection!(map1[key], default2)}
          in_map2? -> {key, non_empty_intersection!(default1, map2[key])}
        end
      end
      |> :maps.from_list()

    {tag, new_fields}
  end

  # Compute the intersection of two tags or tag-domain pairs.
  defp map_domain_intersection(:closed, _), do: :closed
  defp map_domain_intersection(_, :closed), do: :closed
  defp map_domain_intersection(:open, tag), do: tag
  defp map_domain_intersection(tag, :open), do: tag

  defp map_domain_intersection({tag1, domains1}, {tag2, domains2}) do
    default1 = tag_to_type(tag1)
    default2 = tag_to_type(tag2)

    new_domains =
      for domain_key <- @domain_key_types, reduce: %{} do
        acc_domains ->
          type1 = Map.get(domains1, {:domain_key, domain_key}, default1)
          type2 = Map.get(domains2, {:domain_key, domain_key}, default2)

          inter = intersection(type1, type2)

          if empty?(inter) do
            acc_domains
          else
            Map.put(acc_domains, {:domain_key, domain_key}, inter)
          end
      end

    new_tag = map_domain_intersection(tag1, tag2)

    # If the explicit domains are empty, use simple atom tags
    if map_size(new_domains) == 0, do: new_tag, else: {new_tag, new_domains}
  end

  defp map_literal_intersection_loop(:none, acc), do: {:closed, acc}

  defp map_literal_intersection_loop({key, type1, iterator}, acc) do
    case acc do
      %{^key => type2} ->
        acc = %{acc | key => non_empty_intersection!(type1, type2)}
        :maps.next(iterator) |> map_literal_intersection_loop(acc)

      _ ->
        # If the key is optional in the open map, we can ignore it
        case type1 do
          %{optional: 1} -> :maps.next(iterator) |> map_literal_intersection_loop(acc)
          _ -> throw(:empty)
        end
    end
  end

  defp non_empty_intersection!(type1, type2) do
    type = intersection(type1, type2)
    if empty?(type), do: throw(:empty), else: type
  end

  defp map_difference(dnf1, dnf2) do
    Enum.reduce(dnf2, dnf1, fn
      # Optimization: we are removing an open map with one field.
      {:open, fields2, []}, dnf1 when map_size(fields2) == 1 ->
        Enum.reduce(dnf1, [], fn {tag1, fields1, negs1}, acc ->
          {key, value, _rest} = :maps.next(:maps.iterator(fields2))
          t_diff = difference(Map.get(fields1, key, tag_to_type(tag1)), value)

          if empty?(t_diff) do
            acc
          else
            [{tag1, Map.put(fields1, key, t_diff), negs1} | acc]
          end
        end)

      {tag2, fields2, negs2}, dnf1 ->
        Enum.reduce(dnf1, [], fn {tag1, fields1, negs1}, acc ->
          acc = [{tag1, fields1, [{tag2, fields2} | negs1]} | acc]

          Enum.reduce(negs2, acc, fn {neg_tag2, neg_fields2}, acc ->
            try do
              {tag, fields} = map_literal_intersection(tag1, fields1, neg_tag2, neg_fields2)
              [{tag, fields, negs1} | acc]
            catch
              :empty -> acc
            end
          end)
        end)
    end)
    |> case do
      [] -> 0
      acc -> acc
    end
  end

  @doc """
  Fetches the type of the value returned by accessing `key` on `map`
  with the assumption that the descr is exclusively a map (or dynamic).

  It returns a two element tuple or `:error`. The first element says
  if the type is dynamically optional or not, the second element is
  the type. In static mode, optional keys are not allowed.
  """
  def map_fetch(:term, _key), do: :badmap

  def map_fetch(%{} = descr, key) when is_atom(key) do
    case :maps.take(:dynamic, descr) do
      :error ->
        if descr_key?(descr, :map) and map_only?(descr) do
          {static_optional?, static_type} = map_fetch_static(descr, key)

          if static_optional? or empty?(static_type) do
            :badkey
          else
            {false, static_type}
          end
        else
          :badmap
        end

      {dynamic, static} ->
        if descr_key?(dynamic, :map) and map_only?(static) do
          {dynamic_optional?, dynamic_type} = map_fetch_static(dynamic, key)
          {static_optional?, static_type} = map_fetch_static(static, key)

          if static_optional? or empty?(dynamic_type) do
            :badkey
          else
            {dynamic_optional?, union(dynamic(dynamic_type), static_type)}
          end
        else
          :badmap
        end
    end
  end

  # Optimization: if the key does not exist in the map, avoid building
  # if_set/not_set pairs and return the popped value directly.
  defp map_fetch_static(%{map: [{tag, fields, []}]}, key) when not is_map_key(fields, key) do
    tag_to_type(tag) |> pop_optional_static()
  end

  # Takes a map dnf and returns the union of types it can take for a given key.
  # If the key may be undefined, it will contain the `not_set()` type.
  defp map_fetch_static(%{map: dnf}, key) do
    dnf
    |> Enum.reduce(none(), fn
      # Optimization: if there are no negatives and key exists, return its value
      {_tag, %{^key => value}, []}, acc ->
        value |> union(acc)

      # Optimization: if there are no negatives and the key does not exist, return the default one.
      {tag, %{}, []}, acc ->
        tag_to_type(tag) |> union(acc)

      {tag, fields, negs}, acc ->
        {fst, snd} = map_pop_key(tag, fields, key)

        case map_split_negative(negs, key) do
          :empty ->
            acc

          negative ->
            negative
            |> pair_make_disjoint()
            |> pair_eliminate_negations_fst(fst, snd)
            |> union(acc)
        end
    end)
    |> pop_optional_static()
  end

  defp map_fetch_static(%{}, _key), do: {false, none()}
  defp map_fetch_static(:term, _key), do: {true, term()}

  @doc """
  Fetches and puts a `key` of a given type, assuming that the descr is exclusively
  a map (or dynamic).
  """
  def map_fetch_and_put(:term, _key, _type), do: :badmap

  def map_fetch_and_put(descr, key, :term) when is_atom(key),
    do: map_fetch_and_put_shared(descr, key, :term)

  def map_fetch_and_put(descr, key, type) when is_atom(key) do
    case :maps.take(:dynamic, type) do
      :error -> map_fetch_and_put_shared(descr, key, type)
      {dynamic, _static} -> map_fetch_and_put_shared(dynamic(descr), key, dynamic)
    end
  end

  defp map_fetch_and_put_shared(descr, key, type) do
    map_take(descr, key, none(), &map_put_static(&1, key, type))
  end

  @doc """
  Puts a `key` of a given type, assuming that the descr is exclusively
  a map (or dynamic).
  """
  def map_put(:term, _key, _type), do: :badmap
  def map_put(descr, key, :term) when is_atom(key), do: map_put_shared(descr, key, :term)

  def map_put(descr, key, type) when is_atom(key) do
    case :maps.take(:dynamic, type) do
      :error -> map_put_shared(descr, key, type)
      {dynamic, _static} -> map_put_shared(dynamic(descr), key, dynamic)
    end
  end

  @doc """
  Refreshes the type of map after assuming some type was given to a key of a given type.
  Assuming that the descr is exclusively a map (or dynamic).
  """
  def map_refresh(:term, _key, _type), do: :badmap

  def map_refresh(descr, key_descr, type) do
    {dynamic_descr, static_descr} = Map.pop(descr, :dynamic)
    key_descr = unfold(key_descr)
    type = unfold(type)

    cond do
      # Either 1) static part is a map, or 2) static part is empty and dynamic part contains maps
      not map_only?(static_descr) ->
        :badmap

      empty?(static_descr) and not (not is_nil(dynamic_descr) and descr_key?(dynamic_descr, :map)) ->
        :badmap

      # Either of those three types could be dynamic.
      not (not is_nil(dynamic_descr) or Map.has_key?(key_descr, :dynamic) or
               Map.has_key?(type, :dynamic)) ->
        map_refresh_static(descr, key_descr, type)

      true ->
        # If one of those is dynamic, we just compute the union
        {descr_dynamic, descr_static} = Map.pop(descr, :dynamic, descr)
        {key_dynamic, key_static} = Map.pop(key_descr, :dynamic, key_descr)
        {type_dynamic, type_static} = Map.pop(type, :dynamic, type)

        with {:ok, new_static} <- map_refresh_static(descr_static, key_static, type_static),
             {:ok, new_dynamic} <- map_refresh_static(descr_dynamic, key_dynamic, type_dynamic) do
          {:ok, union(new_static, dynamic(new_dynamic))}
        end
    end
  end

  def map_refresh_static(%{map: _} = descr, key_descr = %{}, type) do
    # Check if descr is a valid map,
    case atom_fetch(key_descr) do
      # If the key_descr is a singleton, we directly put the type into the map.
      {:finite, [single_key]} ->
        map_put(descr, single_key, type)

      # In this case, we iterate on key_descr to add type to each key type it covers.
      # Since we do not know which key will be used, we do the union with previous types.
      _ ->
        new_descr =
          key_descr
          |> covered_key_types()
          |> Enum.reduce(descr, fn
            {:atom, atom_key}, acc ->
              map_refresh_atom(acc, atom_key, type)

            key, acc ->
              map_refresh_domain(acc, key, type)
          end)

        {:ok, new_descr}
    end
  end

  def map_refresh_static(:term, _key_descr, _type), do: {:ok, open_map()}
  def map_refresh_static(_, _, _), do: {:ok, none()}

  @doc """
  Updates a key in a map type by fetching its current type, unioning it with a
  `new_additional_type`, and then putting the resulting union type back.

  Returns:
    - `{:ok, new_map_descr}`: If successful.
    - `:badmap`: If the input `descr` is not a valid map type.
    - `:badkey`: If the key is considered invalid during the take operation (e.g.,
      an optional key that resolves to an empty type).
  """
  def map_refresh_key(descr, key, new_additional_type) when is_atom(key) do
    case map_fetch(descr, key) do
      :badmap ->
        :badmap

      # Key is not present: we just add the new one and make it optional.
      :badkey ->
        with {:ok, descr} <- map_put(descr, key, if_set(new_additional_type)) do
          descr
        end

      {_optional?, current_key_type} ->
        type_to_put = union(current_key_type, new_additional_type)

        case map_fetch_and_put(descr, key, type_to_put) do
          {_taken_type, new_map_descr} -> new_map_descr
          # Propagates :badmap or :badkey from map_fetch_and_put
          error -> error
        end
    end
  end

  def map_refresh_domain(%{map: [{tag, fields, []}]}, domain, type) do
    %{map: [{map_refresh_tag(tag, domain, type), fields, []}]}
  end

  def map_refresh_domain(%{map: dnf}, domain, type) do
    Enum.map(dnf, fn
      {tag, fields, []} ->
        {map_refresh_tag(tag, domain, type), fields, []}

      {tag, fields, negs} ->
        # For negations, we count on the idea that a negation will not remove any
        # type from a domain unless it completely cancels out the type.
        # So for any non-empty map dnf, we just update the domain with the new type,
        # as well as its negations to keep them accurate.
        {map_refresh_tag(tag, domain, type), fields,
         Enum.map(negs, fn {neg_tag, neg_fields} ->
           {map_refresh_tag(neg_tag, domain, type), neg_fields}
         end)}
    end)
  end

  def map_refresh_atom(descr = %{map: dnf}, atom_key, type) do
    case atom_key do
      {:union, keys} ->
        keys
        |> :sets.to_list()
        |> Enum.reduce(descr, fn key, acc -> map_refresh_key(acc, key, type) end)

      {:negation, keys} ->
        # 1) Fetch all the possible keys in the dnf
        # 2) Get them all, except the ones in neg_atoms
        possible_keys = map_fetch_all_key_names(dnf)
        considered_keys = :sets.subtract(possible_keys, keys)

        considered_keys
        |> :sets.to_list()
        |> Enum.reduce(descr, fn key, acc -> map_refresh_key(acc, key, type) end)
        |> map_refresh_domain(:atom, type)
    end
  end

  def map_refresh_tag(tag, domain, type) do
    case tag do
      :open ->
        :open

      :closed ->
        {:closed, %{{:domain_key, domain} => if_set(type)}}

      {:open, domains} ->
        if Map.has_key?(domains, {:domain_key, domain}) do
          {:open, Map.update!(domains, {:domain_key, domain}, &union(&1, type))}
        else
          {:open, domains}
        end

      {:closed, domains} ->
        {:closed, Map.update(domains, {:domain_key, domain}, if_set(type), &union(&1, type))}
    end
  end

  defp map_put_shared(descr, key, type) do
    with {nil, descr} <- map_take(descr, key, nil, &map_put_static(&1, key, type)) do
      {:ok, descr}
    end
  end

  # Directly inserts a key of a given type into every positive and negative map.
  defp map_put_static(%{map: dnf} = descr, key, type) do
    dnf =
      Enum.map(dnf, fn {tag, fields, negs} ->
        {tag, Map.put(fields, key, type),
         Enum.map(negs, fn {neg_tag, neg_fields} ->
           {neg_tag, Map.put(neg_fields, key, type)}
         end)}
      end)

    %{descr | map: dnf}
  end

  defp map_put_static(descr, _key, _type), do: descr

  @doc """
  Removes a key from a map type.
  """
  def map_delete(descr, key) do
    # We pass nil as the initial value so we can avoid computing the unions.
    with {nil, descr} <-
           map_take(descr, key, nil, &intersection_static(&1, open_map([{key, not_set()}]))) do
      {:ok, descr}
    end
  end

  @doc """
  Computes the union of types for keys matching `key_type` within the `map_type`.

  This generalizes `map_fetch/2` (which operates on a single literal key) to
  work with a key type (e.g., `atom()`, `integer()`, `:a or :b`). It's based
  on the map-selection operator t.[t'] described in Section 4.2 of "Typing Records,
  Maps, and Structs" (Castagna et al., ICFP 2023).

  ## Return Values

  The function returns a tuple indicating the outcome and the resulting type union:

  * `{:ok, type}`: Standard success. `type` is the resulting union of types
    found for the matching keys. This covers two sub-cases:
      * **Keys definitely exist:** If `disjoint?(type, not_set())` is true,
        all keys matching `key_type` are guaranteed to exist.
      * **Keys may exist:** If `type` includes `not_set()`, some keys
        matching `key_type` might exist (contributing their types) while
        others might be absent (contributing `not_set()`).

  * `{:ok_absent, type}`: Success, but the resulting `type` is `none()` or a
    subtype of `not_set()`. This indicates that no key matching `key_type`
    can exist with a value other than `not_set()`. The caller may wish to
    issue a warning, as this often implies selecting a field that is
    effectively undefined.

  # TODO: implement/decide if worth it (it's from the paper)
  * `{:ok_spillover, type}`: Success, and `type` is the resulting union.
    However, this indicates that the `key_type` included keys not explicitly
    covered by the `map_type`'s fields or domain specifications. The
    projection relied on the map's default behavior (e.g., the `term()`
    value type for unspecified keys in an open map). The caller may wish to
    issue a warning, as this could conceal issues like selecting keys
    not intended by the map's definition.

  * `:badmap`: The input `map_type` was invalid (e.g., not a map type or
    a dynamic type wrapping a map type).

  * `:badkeytype`: The input `key_type` was invalid (e.g., not a subtype
    of the allowed key types like `atom()`, `integer()`, etc.).
  """
  def map_get(:term, _key_descr), do: :badmap

  def map_get(%{} = descr, key_descr) do
    case :maps.take(:dynamic, descr) do
      :error ->
        if descr_key?(descr, :map) and map_only?(descr) do
          {optional?, type_selected} = map_get_static(descr, key_descr) |> pop_optional_static()

          cond do
            empty?(type_selected) -> {:ok_absent, atom([nil])}
            optional? -> {:ok, nil_or_type(type_selected)}
            true -> {:ok_present, type_selected}
          end
        else
          :badmap
        end

      {dynamic, static} ->
        if descr_key?(dynamic, :map) and map_only?(static) do
          {optional_dynamic?, dynamic_type} =
            map_get_static(dynamic, key_descr) |> pop_optional_static()

          {optional_static?, static_type} =
            map_get_static(static, key_descr) |> pop_optional_static()

          type_selected = union(dynamic(dynamic_type), static_type)

          cond do
            empty?(type_selected) -> {:ok_absent, atom([nil])}
            optional_dynamic? or optional_static? -> {:ok, nil_or_type(type_selected)}
            true -> {:ok_present, type_selected}
          end
        else
          :badmap
        end
    end
  end

  # Returns the list of key types that are covered by the key_descr.
  # E.g., for `{atom([:ok]), term} or integer()` it returns `[:tuple, :integer]`.
  # We treat bitmap types as a separate key type.
  defp covered_key_types(:term), do: @domain_key_types

  defp covered_key_types(key_descr) do
    for {type_kind, type} <- key_descr, reduce: [] do
      acc ->
        cond do
          type_kind == :atom -> [{:atom, type} | acc]
          type_kind == :bitmap -> bitmap_to_domain_keys(type) ++ acc
          not empty?(%{type_kind => type}) -> [type_kind | acc]
          true -> acc
        end
    end
  end

  defp bitmap_to_domain_keys(bitmap) do
    [
      if((bitmap &&& @bit_binary) != 0, do: :binary),
      if((bitmap &&& @bit_empty_list) != 0, do: :empty_list),
      if((bitmap &&& @bit_integer) != 0, do: :integer),
      if((bitmap &&& @bit_float) != 0, do: :float),
      if((bitmap &&& @bit_pid) != 0, do: :pid),
      if((bitmap &&& @bit_port) != 0, do: :port),
      if((bitmap &&& @bit_reference) != 0, do: :reference),
      if((bitmap &&& @bit_fun) != 0, do: :fun)
    ]
    |> Enum.reject(&is_nil/1)
  end

  def nil_or_type(type), do: union(type, atom([nil]))

  def map_get_static(%{map: [{tag, fields, []}]}, key_descr) when is_atom(tag) do
    map_get_static(%{map: [{{tag, %{}}, fields, []}]}, key_descr)
  end

  def map_get_static(%{map: [{{tag, domains}, fields, []}]}, key_descr) do
    # For each non-empty kind of type in the key_descr, we add the corresponding key domain in a union.
    key_descr
    |> covered_key_types()
    |> Enum.reduce(none(), fn
      {:atom, atom_type}, acc ->
        map_get_atom([{{tag, domains}, fields, []}], atom_type) |> union(acc)

      key_type, acc ->
        # Note: we could stop if we reach term()_or_optional()
        Map.get(domains, {:domain_key, key_type}, tag_to_type(tag)) |> union(acc)
    end)
  end

  def map_get_static(%{map: dnf}, key_descr) do
    key_descr
    |> covered_key_types()
    |> Enum.reduce(none(), fn
      {:atom, atom_type}, acc ->
        map_get_atom(dnf, atom_type) |> union(acc)

      key_type, acc ->
        map_get_domain(dnf, key_type) |> union(acc)
    end)
  end

  def map_get_static(%{}, _key), do: not_set()
  def map_get_static(:term, _key), do: term_or_optional()

  # Given a map dnf return the union of types for a given atom type. Handles two cases:
  # 1. A union of atoms (e.g., `{:union, atoms}`):
  #    - Iterates through each atom in the union.
  #    - Fetches the type for each atom and combines them into a union.
  #
  # 2. A negation of atoms (e.g., `{:negation, atoms}`):
  #    - Fetches all possible keys in the map's DNF.
  #    - Excludes the negated atoms from the considered keys.
  #    - Includes the domain of all atoms in the map's DNF.
  #
  # Example:
  #   Fetching a key of type `atom() and not (:a)` from a map of type
  #   `%{a: atom(), b: float(), atom() => pid()}`
  #   would return either `nil` or `float()` (key `:b`) or `pid()` (key `atom()`), but not `atom()` (key `:a`).
  def map_get_atom(dnf, atom_type) do
    case atom_type do
      {:union, atoms} ->
        atoms
        |> :sets.to_list()
        |> Enum.reduce(none(), fn atom, acc ->
          {static_optional?, type} = map_fetch_static(%{map: dnf}, atom)

          if static_optional? do
            union(type, acc) |> nil_or_type() |> if_set()
          else
            union(type, acc)
          end
        end)

      {:negation, atoms} ->
        # 1) Fetch all the possible keys in the dnf
        # 2) Get them all, except the ones in neg_atoms
        possible_keys = map_fetch_all_key_names(dnf)
        considered_keys = :sets.subtract(possible_keys, atoms)

        considered_keys
        |> :sets.to_list()
        |> Enum.reduce(none(), fn atom, acc ->
          {static_optional?, type} = map_fetch_static(%{map: dnf}, atom)

          if static_optional? do
            union(type, acc) |> nil_or_type() |> if_set()
          else
            union(type, acc)
          end
        end)
        |> union(map_get_domain(dnf, :atom))
    end
  end

  # Fetch all present keys in a map dnf (including negated ones).
  defp map_fetch_all_key_names(dnf) do
    dnf
    |> Enum.reduce(:sets.new(version: 2), fn {_tag, fields, negs}, acc ->
      keys = :sets.from_list(Map.keys(fields))

      # Add all the negative keys
      # Example: %{...} and not %{a: not_set()} makes key :a present in the map
      Enum.reduce(negs, keys, fn {_tag, neg_fields}, acc ->
        :sets.from_list(Map.keys(neg_fields)) |> :sets.union(acc)
      end)
      |> :sets.union(acc)
    end)
  end

  # Take a map dnf and return the union of types for the given key domain.
  def map_get_domain(dnf, key_domain) when is_atom(key_domain) do
    dnf
    |> Enum.reduce(none(), fn
      {tag, _fields, []}, acc when is_atom(tag) ->
        tag_to_type(tag) |> union(acc)

      # Optimization: if there are no negatives and domains exists, return its value
      {{_tag, %{{:domain_key, ^key_domain} => value}}, _fields, []}, acc ->
        value |> union(acc)

      # Optimization: if there are no negatives and the key does not exist, return the default type.
      {{tag, %{}}, _fields, []}, acc ->
        tag_to_type(tag) |> union(acc)

      {tag, fields, negs}, acc ->
        {fst, snd} = map_pop_domain(tag, fields, key_domain)

        case map_split_negative_domain(negs, key_domain) do
          :empty ->
            acc

          negative ->
            negative
            |> pair_make_disjoint()
            |> pair_eliminate_negations_fst(fst, snd)
            |> union(acc)
        end
    end)
  end

  @doc """
  Removes a key from a map type and return its type.

  ## Algorithm

  1. Split the map type based on the presence of the key.
  2. Take the second part of the split, which represents the union of all
     record types where the key has been explicitly removed.
  3. Intersect this with an open record type where the key is explicitly absent.
     This step eliminates the key from open record types where it was implicitly present.
  """
  def map_take(descr, key) do
    map_take(descr, key, none(), &intersection_static(&1, open_map([{key, not_set()}])))
  end

  @compile {:inline, map_take: 4}
  defp map_take(:term, _key, _initial, _updater), do: :badmap

  defp map_take(descr, key, initial, updater) when is_atom(key) do
    case :maps.take(:dynamic, descr) do
      :error ->
        if descr_key?(descr, :map) and map_only?(descr) do
          {optional?, taken, result} = map_take_static(descr, key, initial)

          cond do
            taken == nil -> {nil, updater.(result)}
            optional? or empty?(taken) -> :badkey
            true -> {taken, updater.(result)}
          end
        else
          :badmap
        end

      {dynamic, static} ->
        if descr_key?(dynamic, :map) and map_only?(static) do
          {_, dynamic_taken, dynamic_result} = map_take_static(dynamic, key, initial)
          {static_optional?, static_taken, static_result} = map_take_static(static, key, initial)
          result = union(dynamic(updater.(dynamic_result)), updater.(static_result))

          cond do
            static_taken == nil and dynamic_taken == nil -> {nil, result}
            static_optional? or empty?(dynamic_taken) -> :badkey
            true -> {union(dynamic(dynamic_taken), static_taken), result}
          end
        else
          :badmap
        end
    end
  end

  # Takes a static map type and removes a key from it.
  # This allows the key to be put or deleted later on.
  defp map_take_static(%{map: [{tag, fields, []}]} = descr, key, initial)
       when not is_map_key(fields, key) do
    case tag do
      :open -> {true, maybe_union(initial, fn -> term() end), descr}
      :closed -> {true, initial, descr}
    end
  end

  defp map_take_static(%{map: dnf}, key, initial) do
    {value, map} =
      Enum.reduce(dnf, {initial, none()}, fn
        # Optimization: if there are no negatives, we can directly remove the key.
        {tag, fields, []}, {value, map} ->
          {fst, snd} = map_pop_key(tag, fields, key)
          {maybe_union(value, fn -> fst end), union(map, snd)}

        {tag, fields, negs}, {value, map} ->
          {fst, snd} = map_pop_key(tag, fields, key)

          case map_split_negative(negs, key) do
            :empty ->
              {value, map}

            negative ->
              disjoint = pair_make_disjoint(negative)

              {maybe_union(value, fn -> pair_eliminate_negations_fst(disjoint, fst, snd) end),
               disjoint |> pair_eliminate_negations_snd(fst, snd) |> union(map)}
          end
      end)

    if value == nil do
      {false, value, map}
    else
      {optional?, value} = pop_optional_static(value)
      {optional?, value, map}
    end
  end

  # If there is no map part to this static type, there is nothing to delete.
  defp map_take_static(%{}, _key, initial), do: {false, initial, none()}

  defp map_take_static(:term, _key, initial) do
    {true, maybe_union(initial, fn -> term() end), open_map()}
  end

  # Short-circuits if it finds a non-empty map literal in the union.
  # Since the algorithm is recursive, we implement the short-circuiting
  # as throw/catch.
  defp map_empty?(dnf) do
    Enum.all?(dnf, fn {tag, pos, negs} -> map_empty?(tag, pos, negs) end)
  end

  defp map_empty?(_, pos, []), do: Enum.any?(Map.to_list(pos), fn {_, v} -> empty?(v) end)
  defp map_empty?(_, _, [{:open, neg_fields} | _]) when neg_fields == %{}, do: true
  defp map_empty?(:open, fs, [{:closed, _} | negs]), do: map_empty?(:open, fs, negs)

  defp map_empty?(tag, fields, [{neg_tag, neg_fields} | negs]) do
    if map_check_domain_keys(tag, neg_tag) do
      atom_default = tag_to_type(tag)
      neg_atom_default = tag_to_type(neg_tag)

      (Enum.all?(neg_fields, fn {neg_key, neg_type} ->
         cond do
           # Ignore keys present in both maps; will be handled below
           is_map_key(fields, neg_key) ->
             true

           # The key is not shared between positive and negative maps,
           # if the negative type is optional, then there may be a value in common
           tag == :closed ->
             is_optional_static(neg_type)

           # There may be value in common
           tag == :open ->
             diff = difference(term_or_optional(), neg_type)
             empty?(diff) or map_empty?(tag, Map.put(fields, neg_key, diff), negs)

           true ->
             diff = difference(atom_default, neg_type)
             empty?(diff) or map_empty?(tag, Map.put(fields, neg_key, diff), negs)
         end
       end) and
         Enum.all?(fields, fn {key, type} ->
           case neg_fields do
             %{^key => neg_type} ->
               diff = difference(type, neg_type)
               empty?(diff) or map_empty?(tag, Map.put(fields, key, diff), negs)

             %{} ->
               cond do
                 neg_tag == :open ->
                   true

                 neg_tag == :closed and not is_optional_static(type) ->
                   false

                 true ->
                   # an absent key in a open negative map can be ignored
                   diff = difference(type, neg_atom_default)
                   empty?(diff) or map_empty?(tag, Map.put(fields, key, diff), negs)
               end
           end
         end)) or map_empty?(tag, fields, negs)
    else
      map_empty?(tag, fields, negs)
    end
  end

  # Verify the domain condition from equation (22) in paper ICFP'23 https://www.irif.fr/~gc/papers/icfp23.pdf
  # which is that every domain key type in the positive map is a subtype
  # of the corresponding domain key type in the negative map.
  def map_check_domain_keys(tag, neg_tag) do
    # Those are the difference cases:
    # - {:closed, _}, {:closed, _} -> all keys present in the positive map are either not_set(), or a subtype of the (present corresponding) key in the negative map
    # - {:closed, _}, {:open, _} -> for all keys present in both domains, the positive key is a subtype of the negative key
    # - {:open, _}, {:closed, _} -> all keys in the positive map must be present in the negative map, and be subtype of the negative key. the negative map must contain all possible domain key types, and all those not in the positive map must be at least term_or_optional()
    # - {:open, _}, {:open, _} -> for all keys in the negative map, either it is a supertype of the existing key in the positive map, or if it is not present in the positive map, it must be at least term_or_optional()
    # - :open, {:open, neg_domains} -> every present domain key type in the negative domains is at least term_or_optional()
    # - :open, {:closed, neg_domains} -> the domains must include all possible domain key types, and they must be at least term_or_optional()
    # - :closed, _ -> true
    # - _, :open -> true
    # - {:closed, pos_domains}, :closed -> every present domain key type is a subtype of not_set()
    # - {:open, pos_domains}, :closed -> the pos_domains must include all possible domain key types, and they must be subtypes of not_set()
    case {tag, neg_tag} do
      {:closed, _} ->
        true

      {_, :open} ->
        true

      {{:closed, pos_domains}, {:closed, neg_domains}} ->
        Enum.all?(pos_domains, fn {{:domain_key, key}, type} ->
          subtype?(type, not_set()) ||
            case Map.get(neg_domains, {:domain_key, key}) do
              nil -> false
              neg_type -> subtype?(type, neg_type)
            end
        end)

      # Closed positive with open negative domains
      {{:closed, pos_domains}, {:open, neg_domains}} ->
        Enum.all?(pos_domains, fn {{:domain_key, key}, pos_type} ->
          case Map.get(neg_domains, {:domain_key, key}) do
            # Key not in both, so condition passes
            nil -> true
            neg_type -> subtype?(pos_type, neg_type)
          end
        end)

      # Open positive with closed negative domains
      {{:open, pos_domains}, {:closed, neg_domains}} ->
        # All keys in positive domains must be in negative and be subtypes
        positive_check =
          Enum.all?(pos_domains, fn {{:domain_key, key}, pos_type} ->
            case Map.get(neg_domains, {:domain_key, key}) do
              # Key not in negative map
              nil -> false
              neg_type -> subtype?(pos_type, neg_type)
            end
          end)

        # Negative must contain all domain key types
        negative_check =
          Enum.all?(@domain_key_types, fn domain_key ->
            domain_key_present = Map.has_key?(neg_domains, {:domain_key, domain_key})
            pos_has_key = Map.has_key?(pos_domains, {:domain_key, domain_key})

            domain_key_present &&
              (pos_has_key ||
                 subtype?(term_or_optional(), Map.get(neg_domains, {:domain_key, domain_key})))
          end)

        positive_check && negative_check

      # Both open domains
      {{:open, pos_domains}, {:open, neg_domains}} ->
        Enum.all?(neg_domains, fn {{:domain_key, key}, neg_type} ->
          case Map.get(pos_domains, {:domain_key, key}) do
            nil -> subtype?(term_or_optional(), neg_type)
            pos_type -> subtype?(pos_type, neg_type)
          end
        end)

      # Open map with open negative domains
      {:open, {:open, neg_domains}} ->
        # Every present domain key type in the negative domains is at least term_or_optional()
        Enum.all?(neg_domains, fn {{:domain_key, _}, type} ->
          subtype?(term_or_optional(), type)
        end)

      # Open map with closed negative domains
      {:open, {:closed, neg_domains}} ->
        # The domains must include all possible domain key types, and they must be at least term_or_optional()
        Enum.all?(@domain_key_types, fn domain_key ->
          case Map.get(neg_domains, {:domain_key, domain_key}) do
            # Not all domain keys are present
            nil -> false
            type -> subtype?(term_or_optional(), type)
          end
        end)

      # Closed positive domains with closed negative tag
      {{:closed, pos_domains}, :closed} ->
        # Every present domain key type is a subtype of not_set()
        Enum.all?(pos_domains, fn {{:domain_key, _}, type} ->
          subtype?(type, not_set())
        end)

      # Open positive domains with closed negative tag
      {{:open, pos_domains}, :closed} ->
        # The pos_domains must include all possible domain key types, and they must be subtypes of not_set()
        Enum.all?(@domain_key_types, fn domain_key ->
          case Map.get(pos_domains, {:domain_key, domain_key}) do
            # Not all domain keys are present
            nil -> false
            type -> subtype?(type, not_set())
          end
        end)
    end
  end

  defp map_pop_key(tag, fields, key) do
    case :maps.take(key, fields) do
      {value, fields} -> {value, %{map: map_new(tag, fields)}}
      :error -> {tag_to_type(tag), %{map: map_new(tag, fields)}}
    end
  end

  # Pop a domain type, e.g. popping integers from %{integer() => if_set(binary())}
  # returns {if_set(integer()), %{integer() => if_set(binary())}}
  # If the domain is not present, use the tag to type as default.
  defp map_pop_domain({tag, domains}, fields, domain_key) do
    case :maps.take({:domain_key, domain_key}, domains) do
      {value, domains} -> {value, %{map: map_new(tag, fields, domains)}}
      :error -> {tag_to_type(tag), %{map: map_new(tag, fields, domains)}}
    end
  end

  defp map_pop_domain(tag, fields, _domain_key),
    do: {tag_to_type(tag), %{map: map_new(tag, fields)}}

  defp map_split_negative(negs, key) do
    Enum.reduce_while(negs, [], fn
      # A negation with an open map means the whole thing is empty.
      {:open, fields}, _acc when map_size(fields) == 0 -> {:halt, :empty}
      {tag, fields}, neg_acc -> {:cont, [map_pop_key(tag, fields, key) | neg_acc]}
    end)
  end

  defp map_split_negative_domain(negs, domain_key) do
    Enum.reduce_while(negs, [], fn
      {:open, fields}, _acc when map_size(fields) == 0 -> {:halt, :empty}
      {tag, fields}, neg_acc -> {:cont, [map_pop_domain(tag, fields, domain_key) | neg_acc]}
    end)
  end

  # Use heuristics to normalize a map dnf for pretty printing.
  defp map_normalize(dnfs) do
    for dnf <- dnfs, not map_empty?([dnf]) do
      {tag, fields, negs} = dnf

      {fields, negs} =
        Enum.reduce(negs, {fields, []}, fn neg = {neg_tag, neg_fields}, {acc_fields, acc_negs} ->
          if map_empty_negation?(tag, acc_fields, neg) do
            {acc_fields, acc_negs}
          else
            case map_all_but_one(tag, acc_fields, neg_tag, neg_fields) do
              {:one, diff_key} ->
                {Map.update!(acc_fields, diff_key, &difference(&1, neg_fields[diff_key])),
                 acc_negs}

              _ ->
                {acc_fields, [neg | acc_negs]}
            end
          end
        end)

      {tag, fields, negs}
    end
    |> map_fusion()
  end

  # Given a dnf, fuse maps when possible
  # e.g. %{a: integer(), b: atom()} or %{a: float(), b: atom()} into %{a: number(), b: atom()}
  defp map_fusion(dnf) do
    # Steps:
    # 1. Group maps by tags and keys
    # 2. Try fusions for each group until no fusion is found
    # 3. Merge the groups back into a dnf
    {without_negs, with_negs} = Enum.split_with(dnf, fn {_tag, _fields, negs} -> negs == [] end)

    without_negs =
      without_negs
      |> Enum.group_by(fn {tag, fields, _} -> {tag, Map.keys(fields)} end)
      |> Enum.flat_map(fn {_, maps} -> map_non_negated_fuse(maps) end)

    without_negs ++ with_negs
  end

  defp map_non_negated_fuse(maps) do
    Enum.reduce(maps, [], fn map, acc ->
      map_fuse_with_first_fusible(map, acc)
    end)
  end

  defp map_fuse_with_first_fusible(map, []), do: [map]

  defp map_fuse_with_first_fusible(map, [candidate | rest]) do
    if fused = maybe_optimize_map_union(map, candidate) do
      # we found a fusible candidate, we're done
      [fused | rest]
    else
      [candidate | map_fuse_with_first_fusible(map, rest)]
    end
  end

  # If all fields are the same except one, we can optimize map difference.
  defp map_all_but_one(tag1, fields1, tag2, fields2) do
    with true <- {tag1, tag2} != {:open, :closed},
         true <- map_size(fields1) == map_size(fields2),
         keys = :maps.keys(fields1),
         true <- Enum.all?(keys, fn key -> is_map_key(fields2, key) end),
         1 <-
           Enum.count_until(
             keys,
             fn key -> Map.fetch!(fields1, key) != Map.fetch!(fields2, key) end,
             _limit = 2
           ) do
      {:one, Enum.find(keys, &(Map.fetch!(fields1, &1) != Map.fetch!(fields2, &1)))}
    else
      _ -> :no
    end
  end

  # Adapted from `map_empty?` to remove useless negations.
  defp map_empty_negation?(tag, fields, {neg_tag, neg_fields}) do
    (tag == :closed and
       Enum.any?(neg_fields, fn {neg_key, neg_type} ->
         not is_map_key(fields, neg_key) and not is_optional_static(neg_type)
       end)) or
      (neg_tag == :closed and
         Enum.any?(fields, fn {key, type} ->
           not is_map_key(neg_fields, key) and not is_optional_static(type)
         end))
  end

  defp map_to_quoted(dnf, opts) do
    dnf
    |> map_normalize()
    |> Enum.map(&map_each_to_quoted(&1, opts))
  end

  defp map_each_to_quoted({tag, positive_map, negative_maps}, opts) do
    case negative_maps do
      [] ->
        map_literal_to_quoted({tag, positive_map}, opts)

      _ ->
        negative_maps
        |> non_empty_map_or(&map_literal_to_quoted(&1, opts))
        |> Kernel.then(
          &{:and, [], [map_literal_to_quoted({tag, positive_map}, opts), {:not, [], [&1]}]}
        )
    end
  end

  def map_literal_to_quoted({:closed, fields}, _opts) when map_size(fields) == 0 do
    {:empty_map, [], []}
  end

  def map_literal_to_quoted({:open, fields}, _opts) when map_size(fields) == 0 do
    {:map, [], []}
  end

  def map_literal_to_quoted({{:closed, domains}, fields}, _opts)
      when map_size(domains) == 0 and map_size(fields) == 0 do
    {:empty_map, [], []}
  end

  def map_literal_to_quoted({{:open, domains}, fields}, _opts)
      when map_size(domains) == 0 and map_size(fields) == 0 do
    {:map, [], []}
  end

  def map_literal_to_quoted({:open, %{__struct__: @not_atom_or_optional} = fields}, _opts)
      when map_size(fields) == 1 do
    {:non_struct_map, [], []}
  end

  def map_literal_to_quoted({{:closed, domains}, fields}, opts) do
    domain_fields =
      for {{:domain_key, domain_type}, value_type} <- domains do
        key = {:string, [], ["#{domain_type}() => "]}
        {key, to_quoted(value_type, opts)}
      end

    regular_fields_quoted = map_fields_to_quoted(:closed, Enum.sort(fields), opts)
    {:%{}, [], domain_fields ++ regular_fields_quoted}
  end

  def map_literal_to_quoted({{:open, domains}, fields}, opts) do
    domain_fields =
      for {{:domain_key, domain_type}, value_type} <- domains do
        key = {:string, [], ["#{domain_type}() => "]}
        {key, to_quoted(value_type, opts)}
      end

    regular_fields_quoted = map_fields_to_quoted(:open, Enum.sort(fields), opts)
    {:%{}, [], [{:..., [], nil}] ++ domain_fields ++ regular_fields_quoted}
  end

  def map_literal_to_quoted({tag, fields}, opts) do
    case tag do
      :closed ->
        with %{__struct__: struct_descr} <- fields,
             {_, [struct]} <- atom_fetch(struct_descr),
             [_ | _] = info <- maybe_struct(struct),
             true <- map_size(fields) == length(info) + 1,
             true <- Enum.all?(info, &is_map_key(fields, &1.field)) do
          collapse? = Keyword.get(opts, :collapse_structs, true)

          fields =
            for %{field: field} <- info,
                type = Map.fetch!(fields, field),
                # TODO: This should consider the struct default type
                not collapse? or type != term(),
                do: {field, type}

          {:%, [],
           [
             literal_to_quoted(struct),
             {:%{}, [], map_fields_to_quoted(tag, fields, opts)}
           ]}
        else
          _ -> {:%{}, [], map_fields_to_quoted(tag, Enum.sort(fields), opts)}
        end

      :open ->
        fields = Map.to_list(fields)
        {:%{}, [], [{:..., [], nil} | map_fields_to_quoted(tag, Enum.sort(fields), opts)]}
    end
  end

  defp maybe_struct(struct) do
    try do
      struct.__info__(:struct)
    rescue
      _ -> nil
    end
  end

  defp map_fields_to_quoted(tag, sorted, opts) do
    keyword? = Inspect.List.keyword?(sorted)

    for {key, type} <- sorted,
        not (tag == :open and is_optional_static(type) and term_type?(type)) do
      key =
        if keyword? do
          {:__block__, [format: :keyword], [key]}
        else
          literal_to_quoted(key)
        end

      {optional?, type} = pop_optional_static(type)

      cond do
        not optional? -> {key, to_quoted(type, opts)}
        empty?(type) -> {key, {:not_set, [], []}}
        true -> {key, {:if_set, [], [to_quoted(type, opts)]}}
      end
    end
  end

  ## Tuple

  # Represents tuple types in two forms:
  # 1. Closed tuples: Fixed-length tuples with specific element types
  #    Example: {integer(), atom()}
  # 2. Open tuples: Variable-length tuples with a minimum set of element types
  #    Example: {atom(), boolean(), ...}
  #
  # Internal representation:
  # - Closed tuple: {:closed, [element_type, ...]}
  # - Open tuple:   {:open, [element_type, ...]}
  #
  # Examples:
  # - {integer(), atom()} is encoded as {:closed, [integer(), atom()]}
  # - {atom(), boolean(), ...} is encoded as {:open, [atom(), boolean()]}

  defp tuple_descr(tag, fields) do
    case tuple_descr(fields, [], false) do
      {fields, true} -> %{dynamic: %{tuple: tuple_new(tag, Enum.reverse(fields))}}
      {_, false} -> %{tuple: tuple_new(tag, fields)}
    end
  end

  defp tuple_descr([:term | rest], acc, dynamic?) do
    tuple_descr(rest, [:term | acc], dynamic?)
  end

  defp tuple_descr([value | rest], acc, dynamic?) do
    case :maps.take(:dynamic, value) do
      :error -> tuple_descr(rest, [value | acc], dynamic?)
      {dynamic, _static} -> tuple_descr(rest, [dynamic | acc], true)
    end
  end

  defp tuple_descr([], acc, dynamic?) do
    {acc, dynamic?}
  end

  defp tuple_new(tag, elements), do: [{tag, elements, []}]

  defp tuple_intersection(dnf1, dnf2) do
    for {tag1, elements1, negs1} <- dnf1,
        {tag2, elements2, negs2} <- dnf2,
        reduce: [] do
      acc ->
        case tuple_literal_intersection(tag1, elements1, tag2, elements2) do
          {tag, elements} ->
            entry = {tag, elements, negs1 ++ negs2}

            case :lists.member(entry, acc) do
              true -> acc
              false -> [entry | acc]
            end

          :empty ->
            acc
        end
    end
    |> case do
      [] -> 0
      acc -> acc
    end
  end

  defp tuple_literal_intersection(tag1, elements1, tag2, elements2) do
    n = length(elements1)
    m = length(elements2)

    cond do
      (tag1 == :closed and n < m) or (tag2 == :closed and n > m) ->
        :empty

      tag1 == :open and tag2 == :open ->
        try do
          {:open, zip_non_empty_intersection!(elements1, elements2, [])}
        catch
          :empty -> :empty
        end

      true ->
        try do
          {:closed, zip_non_empty_intersection!(elements1, elements2, [])}
        catch
          :empty -> :empty
        end
    end
  end

  # Intersects two lists of types, and _appends_ the extra elements to the result.
  defp zip_non_empty_intersection!([], types2, acc), do: Enum.reverse(acc, types2)
  defp zip_non_empty_intersection!(types1, [], acc), do: Enum.reverse(acc, types1)

  defp zip_non_empty_intersection!([type1 | rest1], [type2 | rest2], acc) do
    zip_non_empty_intersection!(rest1, rest2, [non_empty_intersection!(type1, type2) | acc])
  end

  defp tuple_difference(dnf1, dnf2) do
    Enum.reduce(dnf2, dnf1, fn {tag2, elements2, negs2}, dnf1 ->
      Enum.reduce(dnf1, [], fn {tag1, elements1, negs1}, acc ->
        # Prune negations that have no values in common
        acc =
          case tuple_literal_intersection(tag1, elements1, tag2, elements2) do
            :empty -> [{tag1, elements1, negs1}] ++ acc
            _ -> [{tag1, elements1, [{tag2, elements2} | negs1]}] ++ acc
          end

        Enum.reduce(negs2, acc, fn {neg_tag2, neg_elements2}, inner_acc ->
          case tuple_literal_intersection(tag1, elements1, neg_tag2, neg_elements2) do
            :empty -> inner_acc
            {tag, fields} -> [{tag, fields, negs1} | inner_acc]
          end
        end)
      end)
    end)
    |> case do
      [] -> 0
      acc -> acc
    end
  end

  defp tuple_union(dnf1, dnf2) do
    # Union is just concatenation, but we rely on some optimization strategies to
    # avoid the list to grow when possible

    # first pass trying to identify patterns where two maps can be fused as one
    with [tuple1] <- dnf1,
         [tuple2] <- dnf2,
         optimized when optimized != nil <- maybe_optimize_tuple_union(tuple1, tuple2) do
      [optimized]
    else
      # otherwise we just concatenate and remove structural duplicates
      _ -> dnf1 ++ (dnf2 -- dnf1)
    end
  end

  defp maybe_optimize_tuple_union({tag1, pos1, []} = tuple1, {tag2, pos2, []} = tuple2) do
    case tuple_union_optimization_strategy(tag1, pos1, tag2, pos2) do
      :all_equal ->
        tuple1

      {:one_index_difference, index, v1, v2} ->
        new_pos = List.replace_at(pos1, index, union(v1, v2))
        {tag1, new_pos, []}

      :left_subtype_of_right ->
        tuple2

      :right_subtype_of_left ->
        tuple1

      nil ->
        nil
    end
  end

  defp maybe_optimize_tuple_union(_, _), do: nil

  defp tuple_union_optimization_strategy(tag1, pos1, tag2, pos2)
  defp tuple_union_optimization_strategy(tag, pos, tag, pos), do: :all_equal

  # might be one extra loop but cheap and avoids doing deep subtype comparisons
  defp tuple_union_optimization_strategy(:closed, pos1, :closed, pos2)
       when length(pos1) != length(pos2),
       do: nil

  defp tuple_union_optimization_strategy(tag1, pos1, tag2, pos2) do
    status =
      case {tag1, tag2} do
        {:open, :closed} -> :right_subtype_of_left
        {:closed, :open} -> :left_subtype_of_right
        {same, same} -> :all_equal
      end

    do_tuple_union_optimization_strategy(tag1, pos1, tag2, pos2, 0, status)
  end

  defp do_tuple_union_optimization_strategy(_tag1, [], _tag2, [], _i, status), do: status

  defp do_tuple_union_optimization_strategy(:open, [], _tag2, _pos2, _i, status)
       when status in [:all_equal, :right_subtype_of_left],
       do: :right_subtype_of_left

  defp do_tuple_union_optimization_strategy(_tag1, _pos1, :open, [], _i, status)
       when status in [:all_equal, :left_subtype_of_right],
       do: :left_subtype_of_right

  defp do_tuple_union_optimization_strategy(tag1, [v1 | pos1], tag2, [v2 | pos2], i, status) do
    if next_status = tuple_union_next_strategy(i, v1, v2, status) do
      do_tuple_union_optimization_strategy(tag1, pos1, tag2, pos2, i + 1, next_status)
    end
  end

  defp do_tuple_union_optimization_strategy(_tag1, _pos1, _tag2, _pos2, _i, _status), do: nil

  defp tuple_union_next_strategy(index, v1, v2, status)

  # structurally equal values do not impact the ongoing strategy
  defp tuple_union_next_strategy(_index, same, same, status), do: status

  defp tuple_union_next_strategy(index, v1, v2, :all_equal) do
    {:one_index_difference, index, v1, v2}
  end

  defp tuple_union_next_strategy(_index, v1, v2, {:one_index_difference, _, d1, d2}) do
    # we have at least two differences now, we switch strategy
    # if both are subtypes in one direction, keep checking
    cond do
      subtype?(d1, d2) and subtype?(v1, v2) -> :left_subtype_of_right
      subtype?(d2, d1) and subtype?(v2, v1) -> :right_subtype_of_left
      true -> nil
    end
  end

  defp tuple_union_next_strategy(_index, v1, v2, :left_subtype_of_right) do
    if subtype?(v1, v2), do: :left_subtype_of_right
  end

  defp tuple_union_next_strategy(_index, v1, v2, :right_subtype_of_left) do
    if subtype?(v2, v1), do: :right_subtype_of_left
  end

  defp tuple_to_quoted(dnf, opts) do
    dnf
    |> tuple_simplify()
    |> tuple_fusion()
    |> Enum.map(&tuple_each_to_quoted(&1, opts))
  end

  # Given a dnf of tuples, fuses the tuple unions when possible,
  # e.g. {integer(), atom()} or {float(), atom()} into {number(), atom()}
  # The negations of two fused tuples are just concatenated.
  defp tuple_fusion(dnf) do
    # Steps:
    # 1. Consider tuples without negations apart from those with
    # 2. Group tuples by size and tag
    # 3. Try fusions for each group until no fusion is found
    # 4. Merge the groups back into a dnf
    {without_negs, with_negs} = Enum.split_with(dnf, fn {_tag, _elems, negs} -> negs == [] end)

    without_negs =
      without_negs
      |> Enum.group_by(fn {tag, elems, _} -> {tag, length(elems)} end)
      |> Enum.flat_map(fn {_, tuples} -> tuple_non_negated_fuse(tuples) end)

    without_negs ++ with_negs
  end

  defp tuple_non_negated_fuse(tuples) do
    Enum.reduce(tuples, [], fn tuple, acc ->
      tuple_fuse_with_first_fusible(tuple, acc)
    end)
  end

  defp tuple_fuse_with_first_fusible(tuple, []), do: [tuple]

  defp tuple_fuse_with_first_fusible(tuple, [candidate | rest]) do
    if fused = maybe_optimize_tuple_union(tuple, candidate) do
      # we found a fusible candidate, we're done
      [fused | rest]
    else
      [candidate | tuple_fuse_with_first_fusible(tuple, rest)]
    end
  end

  defp tuple_each_to_quoted({tag, positive_tuple, negative_tuples}, opts) do
    case negative_tuples do
      [] ->
        tuple_literal_to_quoted({tag, positive_tuple}, opts)

      _ ->
        negative_tuples
        |> non_empty_map_or(&tuple_literal_to_quoted(&1, opts))
        |> Kernel.then(
          &{:and, [], [tuple_literal_to_quoted({tag, positive_tuple}, opts), {:not, [], [&1]}]}
        )
    end
  end

  defp tuple_literal_to_quoted({:closed, []}, _opts), do: {:{}, [], []}

  defp tuple_literal_to_quoted({tag, elements}, opts) do
    case tag do
      :closed -> {:{}, [], Enum.map(elements, &to_quoted(&1, opts))}
      :open -> {:{}, [], Enum.map(elements, &to_quoted(&1, opts)) ++ [{:..., [], nil}]}
    end
  end

  # Pads a list of elements with term().
  defp tuple_fill(elements, desired_length) do
    pad_length = desired_length - length(elements)

    if pad_length < 0 do
      raise ArgumentError, "tuple_fill: elements are longer than the desired length"
    else
      elements ++ List.duplicate(term(), pad_length)
    end
  end

  # Check if a tuple represented in DNF is empty
  defp tuple_empty?(dnf) do
    Enum.all?(dnf, fn {tag, pos, negs} -> tuple_empty?(tag, pos, negs) end)
  end

  # No negations, so not empty unless there's an empty type
  defp tuple_empty?(_, pos, []), do: Enum.any?(pos, &empty?/1)
  # Open empty negation makes it empty
  defp tuple_empty?(_, _, [{:open, []} | _]), do: true
  # Open positive can't be emptied by a single closed negative
  defp tuple_empty?(:open, pos, [{:closed, _}]), do: Enum.any?(pos, &empty?/1)

  defp tuple_empty?(tag, elements, [{neg_tag, neg_elements} | negs]) do
    n = length(elements)
    m = length(neg_elements)

    # Scenarios where the difference is guaranteed to be empty:
    # 1. When removing larger tuples from a fixed-size positive tuple
    # 2. When removing smaller tuples from larger tuples
    if (tag == :closed and n < m) or (neg_tag == :closed and n > m) do
      tuple_empty?(tag, elements, negs)
    else
      tuple_elements_empty?([], tag, elements, neg_elements, negs) and
        tuple_compatibility(n, m, tag, elements, neg_tag, negs)
    end
  end

  # Recursively check elements for emptiness
  defp tuple_elements_empty?(_, _, _, [], _), do: true

  defp tuple_elements_empty?(acc, tag, elements, [neg_type | neg_elements], negs) do
    # Handles the case where {tag, elements} is an open tuple, like {:open, []}
    {ty, elements} = List.pop_at(elements, 0, term())
    diff = difference(ty, neg_type)

    (empty?(diff) or tuple_empty?(tag, Enum.reverse(acc, [diff | elements]), negs)) and
      tuple_elements_empty?([ty | acc], tag, elements, neg_elements, negs)
  end

  # Determines if the set difference is empty when:
  # - Positive tuple: {tag, elements} of size n
  # - Negative tuple: open or closed tuples of size m
  defp tuple_compatibility(n, m, tag, elements, neg_tag, negs) do
    # The tuples to consider are all those of size n to m - 1, and if the negative tuple is
    # closed, we also need to consider tuples of size greater than m + 1.
    tag == :closed or
      (Enum.all?(n..(m - 1)//1, &tuple_empty?(:closed, tuple_fill(elements, &1), negs)) and
         (neg_tag == :open or tuple_empty?(:open, tuple_fill(elements, m + 1), negs)))
  end

  @doc """
  Fetches the type of the value returned by accessing `index` on `tuple`
  with the assumption that the descr is exclusively a tuple (or dynamic).

  Returns one of:

  - `{false, type}` if the element is always accessible and has the given `type`.
  - `{true, type}` if the element is dynamically optional and has the given `type`.
  - `:badindex` if the index is never accessible in the tuple type.
  - `:badtuple` if the descr is not a tuple type.

  ## Examples

      iex> tuple_fetch(tuple([integer(), atom()]), 0)
      {false, integer()}

      iex> tuple_fetch(union(tuple([integer()]), tuple([integer(), atom()])), 1)
      {true, atom()}

      iex> tuple_fetch(dynamic(), 0)
      {true, dynamic()}

      iex> tuple_fetch(integer(), 0)
      :badtuple

  """
  def tuple_fetch(_, index) when index < 0, do: :badindex
  def tuple_fetch(:term, _key), do: :badtuple

  def tuple_fetch(%{} = descr, key) when is_integer(key) do
    case :maps.take(:dynamic, descr) do
      :error ->
        if descr_key?(descr, :tuple) and tuple_only?(descr) do
          {static_optional?, static_type} = tuple_fetch_static(descr, key)

          # If I access a static tuple at a "open position", we have two options:
          #
          # 1. Do not allow the access and return :badindex,
          #    you must use dynamic for these cases (this is what we chose for maps)
          #
          # 2. Allow the access and return the static type
          #
          # The trouble with allowing the access is that it is a potential runtime
          # error not being caught by the type system.
          #
          # Furthermore, our choice here, needs to be consistent with elem/put_elem
          # when the index is the `integer()` type. If we choose to return `:badindex`,
          # then all elem/put_elem with an `integer()` and the tuple is not dynamic
          # should also be a static typing error. We chose to go with 1.
          if static_optional? or empty?(static_type) do
            :badindex
          else
            {false, static_type}
          end
        else
          :badtuple
        end

      {dynamic, static} ->
        if descr_key?(dynamic, :tuple) and tuple_only?(static) do
          {dynamic_optional?, dynamic_type} = tuple_fetch_static(dynamic, key)
          {static_optional?, static_type} = tuple_fetch_static(static, key)

          if empty?(dynamic_type) do
            :badindex
          else
            {static_optional? or dynamic_optional?, union(dynamic(dynamic_type), static_type)}
          end
        else
          :badtuple
        end
    end
  end

  defp tuple_only?(descr), do: empty?(Map.delete(descr, :tuple))

  defp tuple_fetch_static(descr, index) when is_integer(index) do
    case descr do
      :term ->
        {true, term()}

      %{tuple: tuple} ->
        tuple_get(tuple, index)
        |> pop_optional_static()

      %{} ->
        {false, none()}
    end
  end

  defp tuple_get(dnf, index) do
    Enum.reduce(dnf, none(), fn
      # Optimization: if there are no negatives, just return the type at that index.
      {tag, elements, []}, acc ->
        Enum.at(elements, index, tag_to_type(tag)) |> union(acc)

      {tag, elements, negs}, acc ->
        {fst, snd} = tuple_pop_index(tag, elements, index)

        case tuple_split_negative(negs, index) do
          :empty ->
            acc

          negative ->
            negative
            |> pair_make_disjoint()
            |> pair_eliminate_negations_fst(fst, snd)
            |> union(acc)
        end
    end)
  end

  def tuple_values(descr) do
    case :maps.take(:dynamic, descr) do
      :error ->
        if tuple_only?(descr) do
          process_tuples_values(Map.get(descr, :tuple, []))
        else
          :badtuple
        end

      {dynamic, static} ->
        if tuple_only?(static) and descr_key?(dynamic, :tuple) do
          dynamic(process_tuples_values(Map.get(dynamic, :tuple, [])))
          |> union(process_tuples_values(Map.get(static, :tuple, [])))
        else
          :badtuple
        end
    end
  end

  defp process_tuples_values(dnf) do
    Enum.reduce(dnf, none(), fn {tag, elements, negs}, acc ->
      union(tuple_values(tag, elements, negs), acc)
    end)
  end

  defp tuple_values(tag, elements, []) do
    cond do
      Enum.any?(elements, &empty?/1) -> none()
      tag == :open -> term()
      tag == :closed -> Enum.reduce(elements, none(), &union/2)
    end
  end

  defp tuple_values(_tag, _elements, [{:open, []} | _]), do: none()

  defp tuple_values(tag, elements, [{neg_tag, neg_elements} | negs]) do
    n = length(elements)
    m = length(neg_elements)

    if (tag == :closed and n < m) or (neg_tag == :closed and n > m) do
      tuple_values(tag, elements, negs)
    else
      # Those two functions eliminate the negations, transforming into
      # a union of tuples to compute their values.
      values_elements([], tag, elements, neg_elements, negs)
      |> union(values_size(n, m, tag, elements, neg_tag, negs))
    end
  end

  # This means that there are no more neg_elements to subtract -- end the recursion.
  defp values_elements(_acc, _tag, _elements, [], _), do: none()

  # Eliminates negations according to tuple content.
  # Subtracts each element of a negative tuple to build a new tuple with the difference.
  # Example: {number(), atom()} and not {float(), :foo} contains types {integer(), :foo}
  # as well as {float(), atom() and not :foo}
  # Same process as tuple_elements_empty?
  defp values_elements(acc, tag, elements, [neg_type | neg_elements], negs) do
    {ty, elements} = List.pop_at(elements, 0, term())
    diff = difference(ty, neg_type)

    if empty?(diff) do
      none()
    else
      tuple_values(tag, Enum.reverse(acc, [diff | elements]), negs)
    end
    |> union(values_elements([ty | acc], tag, elements, neg_elements, negs))
  end

  # Eliminates negations according to size
  # Example: {integer(), ...} and not {term(), term(), ...} contains {integer()}
  defp values_size(n, m, tag, elements, neg_tag, negs) do
    if tag == :closed do
      none()
    else
      n..(m - 1)//1
      |> Enum.reduce(none(), fn i, acc ->
        tuple_values(:closed, tuple_fill(elements, i), negs) |> union(acc)
      end)
      |> union(
        if neg_tag == :open do
          none()
        else
          tuple_values(tag, tuple_fill(elements, m + 1), negs)
        end
      )
    end
  end

  defp tuple_pop_index(tag, elements, index) do
    case List.pop_at(elements, index) do
      {nil, _} -> {tag_to_type(tag), %{tuple: [{tag, elements, []}]}}
      {type, rest} -> {type, %{tuple: [{tag, rest, []}]}}
    end
  end

  defp tuple_split_negative(negs, index) do
    Enum.reduce_while(negs, [], fn
      {:open, []}, _acc -> {:halt, :empty}
      {tag, elements}, acc -> {:cont, [tuple_pop_index(tag, elements, index) | acc]}
    end)
  end

  # Use heuristics to simplify a tuple dnf for pretty printing.
  defp tuple_simplify(dnf) do
    for {tag, elements, negs} <- dnf,
        not tuple_empty?([{tag, elements, negs}]) do
      n = length(elements)
      {tag, elements, Enum.reject(negs, &tuple_empty_negation?(tag, n, &1))}
    end
  end

  @doc """
  Delete an element from the tuple.

  It returns the same as `tuple_fetch/2`.
  """
  # Same as tuple_delete but checks if the index is out of range.
  def tuple_delete_at(:term, _key), do: :badtuple

  def tuple_delete_at(descr, index) when is_integer(index) and index >= 0 do
    case :maps.take(:dynamic, descr) do
      :error ->
        # Note: the empty type is not a valid input
        is_proper_tuple? = descr_key?(descr, :tuple) and tuple_only?(descr)
        is_proper_size? = tuple_of_size_at_least_static?(descr, index + 1)

        cond do
          is_proper_tuple? and is_proper_size? -> tuple_delete_static(descr, index)
          is_proper_tuple? -> :badindex
          true -> :badtuple
        end

      {dynamic, static} ->
        is_proper_tuple? = descr_key?(dynamic, :tuple) and tuple_only?(static)
        is_proper_size? = tuple_of_size_at_least_static?(static, index + 1)

        cond do
          is_proper_tuple? and is_proper_size? ->
            static_result = tuple_delete_static(static, index)

            # Prune for dynamic values make the intersection succeed
            dynamic_result =
              intersection(dynamic, tuple_of_size_at_least(index))
              |> tuple_delete_static(index)

            union(dynamic(dynamic_result), static_result)

          # Highlight the case where the issue is an index out of range from the tuple
          is_proper_tuple? ->
            :badindex

          true ->
            :badtuple
        end
    end
  end

  def tuple_delete_at(_, _), do: :badindex

  # Takes a static map type and removes an index from it.
  defp tuple_delete_static(%{tuple: dnf}, index) do
    Enum.reduce(dnf, none(), fn
      # Optimization: if there are no negatives, we can directly remove the element
      {tag, elements, []}, acc ->
        union(acc, %{tuple: tuple_new(tag, List.delete_at(elements, index))})

      {tag, elements, negs}, acc ->
        {fst, snd} = tuple_pop_index(tag, elements, index)

        case tuple_split_negative(negs, index) do
          :empty ->
            acc

          negative ->
            negative
            |> pair_make_disjoint()
            |> pair_eliminate_negations_snd(fst, snd)
            |> union(acc)
        end
    end)
  end

  # If there is no map part to this static type, there is nothing to delete.
  defp tuple_delete_static(_type, _key), do: none()

  @doc """
  Insert an element at the tuple.

  It returns the same as `tuple_fetch/2`. Notice, however, the range for indexes is inclusive.
  """
  def tuple_insert_at(:term, _key, _type), do: :badtuple

  def tuple_insert_at(descr, index, type) when is_integer(index) and index >= 0 do
    case :maps.take(:dynamic, unfold(type)) do
      :error -> tuple_insert_at_checked(descr, index, type)
      {dynamic, _static} -> dynamic(tuple_insert_at_checked(descr, index, dynamic))
    end
  end

  def tuple_insert_at(_, _, _), do: :badindex

  defp tuple_insert_at_checked(descr, index, type) do
    case :maps.take(:dynamic, descr) do
      :error ->
        # Note: the empty type is not a valid input
        is_proper_tuple? = descr_key?(descr, :tuple) and tuple_only?(descr)
        is_proper_size? = index == 0 or tuple_of_size_at_least_static?(descr, index)

        cond do
          is_proper_tuple? and is_proper_size? -> tuple_insert_static(descr, index, type)
          is_proper_tuple? -> :badindex
          true -> :badtuple
        end

      {dynamic, static} ->
        is_proper_tuple? = descr_key?(dynamic, :tuple) and tuple_only?(static)
        is_proper_size? = index == 0 or tuple_of_size_at_least_static?(static, index)

        cond do
          is_proper_tuple? and is_proper_size? ->
            static_result = tuple_insert_static(static, index, type)

            # Prune for dynamic values that make the intersection succeed
            dynamic_result =
              intersection(dynamic, tuple_of_size_at_least(index))
              |> tuple_insert_static(index, type)

            union(dynamic(dynamic_result), static_result)

          # Highlight the case where the issue is an index out of range from the tuple
          is_proper_tuple? ->
            :badindex

          true ->
            :badtuple
        end
    end
  end

  defp tuple_insert_static(descr, _, _) when descr == @none, do: none()

  defp tuple_insert_static(descr, index, type) do
    Map.update!(descr, :tuple, fn dnf ->
      Enum.map(dnf, fn {tag, elements, negs} ->
        {tag, List.insert_at(elements, index, type),
         Enum.map(negs, fn {neg_tag, neg_elements} ->
           {neg_tag, List.insert_at(neg_elements, index, type)}
         end)}
      end)
    end)
  end

  # Remove useless negations, which denote tuples of incompatible sizes.
  defp tuple_empty_negation?(tag, n, {neg_tag, neg_elements}) do
    m = length(neg_elements)
    (tag == :closed and n < m) or (neg_tag == :closed and n > m)
  end

  defp tuple_of_size_at_least(n) when is_integer(n) and n >= 0 do
    tuple_descr(:open, List.duplicate(term(), n))
  end

  defp tuple_of_size_at_least_static?(descr, index) do
    case descr do
      %{tuple: dnf} ->
        Enum.all?(dnf, fn
          {_, elements, []} -> length(elements) >= index
          entry -> subtype?(%{tuple: [entry]}, tuple_of_size_at_least(index))
        end)

      %{} ->
        true
    end
  end

  ## Pairs

  # To simplify disjunctive normal forms of e.g., map types, it is useful to
  # convert them into disjunctive normal forms of pairs of types, and define
  # normalization algorithms on pairs.
  #
  # The algorithms take a line, a list of pairs `{positive, negative}` where
  # `positive` is a list of literals and `negative` is a list of negated literals.
  # Positive pairs can all be intersected component-wise. Negative ones are
  # eliminated iteratively.

  # Eliminates negations from `{t, s} and not negative` where `negative` is a
  # union of pairs disjoint on their first component.
  #
  # Formula:
  #   {t, s} and not (union<i=1..n> {t_i, s_i})
  #       = union<i=1..n> {t and t_i, s and not s_i}
  #            or {t and not (union{i=1..n} t_i), s}
  #
  # This eliminates all top-level negations and produces a union of pairs that
  # are disjoint on their first component. The function `pair_eliminate_negations_fst`
  # is optimized to only keep the first component out of those pairs.
  defp pair_eliminate_negations_fst(negative, t, s) do
    {pair_union, diff_of_t_i} =
      Enum.reduce(negative, {none(), t}, fn {t_i, s_i}, {accu, diff_of_t_i} ->
        i = intersection(t, t_i)

        if empty?(i) do
          {accu, diff_of_t_i}
        else
          diff_of_t_i = difference(diff_of_t_i, t_i)
          s_diff = difference(s, s_i)

          if empty?(s_diff),
            do: {accu, diff_of_t_i},
            else: {union(i, accu), diff_of_t_i}
        end
      end)

    union(pair_union, diff_of_t_i)
  end

  # The formula above is symmetric with respect to the first and second components.
  # Hence the following also holds true:
  #
  #    {t, s} and not (union<i=1..n> {t_i, s_i})
  #           = union<i=1..n> {t and not t_i, s and s_i}
  #            or {t, s and not (union{i=1..n} s_i)}
  #
  # which is used to in the following function, optimized to keep the second component.
  defp pair_eliminate_negations_snd(negative, t, s) do
    {pair_union, diff_of_s_i} =
      Enum.reduce(negative, {none(), s}, fn {t_i, s_i}, {accu, diff_of_s_i} ->
        i = intersection(s, s_i)

        if empty?(i) do
          {accu, diff_of_s_i}
        else
          diff_of_s_i = difference(diff_of_s_i, s_i)
          t_diff = difference(t, t_i)

          if empty?(t_diff),
            do: {accu, diff_of_s_i},
            else: {union(i, accu), diff_of_s_i}
        end
      end)

    union(diff_of_s_i, pair_union)
  end

  # Makes a union of pairs into an equivalent union of disjoint pairs.
  #
  # Inserts a pair of types {fst, snd} into a list of pairs that are disjoint
  # on their first component. The invariant on `acc` is that its elements are
  # two-to-two disjoint with the first argument's `pairs`.
  #
  # To insert {fst, snd} into a disjoint pairs list, we go through the list to find
  # each pair whose first element has a non-empty intersection with `fst`. Then
  # we decompose {fst, snd} over each such pair to produce disjoint ones, and add
  # the decompositions into the accumulator.
  defp pair_make_disjoint(pairs) do
    Enum.reduce(pairs, [], fn {t1, t2}, acc -> add_pair_to_disjoint_list(acc, t1, t2, []) end)
  end

  defp add_pair_to_disjoint_list([], fst, snd, acc), do: [{fst, snd} | acc]

  defp add_pair_to_disjoint_list([{s1, s2} | pairs], fst, snd, acc) do
    x = intersection(fst, s1)

    if empty?(x) do
      add_pair_to_disjoint_list(pairs, fst, snd, [{s1, s2} | acc])
    else
      fst_diff = difference(fst, s1)
      s1_diff = difference(s1, fst)
      empty_fst_diff = empty?(fst_diff)
      empty_s1_diff = empty?(s1_diff)

      cond do
        # if fst is a subtype of s1, the disjointness invariant ensures we can
        # add those two pairs and end the recursion
        empty_fst_diff and empty_s1_diff ->
          [{x, union(snd, s2)} | pairs ++ acc]

        empty_fst_diff ->
          [{s1_diff, s2}, {x, union(snd, s2)} | pairs ++ acc]

        empty_s1_diff ->
          add_pair_to_disjoint_list(pairs, fst_diff, snd, [{x, union(snd, s2)} | acc])

        true ->
          # case where, when comparing {fst, snd} and {s1, s2}, both (fst and not s1)
          # and (s1 and not fst) are non empty. that is, there is something in fst
          # that is not in s1, and something in s1 that is not in fst
          add_pair_to_disjoint_list(pairs, fst_diff, snd, [
            {s1_diff, s2},
            {x, union(snd, s2)} | acc
          ])
      end
    end
  end

  ## Map helpers

  defp symmetrical_merge(left, right, fun) do
    # Erlang maps:merge_with/3 has to preserve the order in combiner.
    # We don't care about the order, so we have a faster implementation.
    if map_size(left) > map_size(right) do
      iterator_merge(:maps.next(:maps.iterator(right)), left, fun)
    else
      iterator_merge(:maps.next(:maps.iterator(left)), right, fun)
    end
  end

  defp iterator_merge({key, v1, iterator}, map, fun) do
    acc =
      case map do
        %{^key => v2} -> %{map | key => fun.(key, v1, v2)}
        %{} -> Map.put(map, key, v1)
      end

    iterator_merge(:maps.next(iterator), acc, fun)
  end

  defp iterator_merge(:none, map, _fun), do: map

  defp symmetrical_intersection(left, right, fun) do
    # Erlang maps:intersect_with/3 has to preserve the order in combiner.
    # We don't care about the order, so we have a faster implementation.
    if map_size(left) > map_size(right) do
      iterator_intersection(:maps.next(:maps.iterator(right)), left, [], fun)
    else
      iterator_intersection(:maps.next(:maps.iterator(left)), right, [], fun)
    end
  end

  defp iterator_intersection({key, v1, iterator}, map, acc, fun) do
    acc =
      case map do
        %{^key => v2} ->
          value = fun.(key, v1, v2)

          if value in @empty_intersection do
            acc
          else
            [{key, value} | acc]
          end

        %{} ->
          acc
      end

    iterator_intersection(:maps.next(iterator), map, acc, fun)
  end

  defp iterator_intersection(:none, _map, acc, _fun), do: :maps.from_list(acc)

  defp non_disjoint_intersection?(left, right) do
    # Erlang maps:intersect_with/3 has to preserve the order in combiner.
    # We don't care about the order, so we have a faster implementation.
    if map_size(left) > map_size(right) do
      iterator_non_disjoint_intersection?(:maps.next(:maps.iterator(right)), left)
    else
      iterator_non_disjoint_intersection?(:maps.next(:maps.iterator(left)), right)
    end
  end

  defp iterator_non_disjoint_intersection?({key, v1, iterator}, map) do
    with %{^key => v2} <- map,
         value when value not in @empty_intersection <- intersection(key, v1, v2),
         false <- empty_key?(key, value) do
      true
    else
      _ -> iterator_non_disjoint_intersection?(:maps.next(iterator), map)
    end
  end

  defp iterator_non_disjoint_intersection?(:none, _map), do: false

  defp non_empty_map_or([head | tail], fun) do
    Enum.reduce(tail, fun.(head), &{:or, [], [&2, fun.(&1)]})
  end

  # Helpers for domain key validation
  defp split_domain_key_pairs(pairs) do
    Enum.split_with(pairs, fn
      {{:domain_key, _}, _} -> false
      _ -> true
    end)
  end

  defp validate_domain_keys(pairs) do
    # Check if domain keys are valid and don't overlap
    domains = Enum.map(pairs, fn {{:domain_key, domain}, _} -> domain end)

    if length(domains) != length(Enum.uniq(domains)) do
      raise ArgumentError, "Domain key types should not overlap"
    end

    # Check that all domain keys are valid
    invalid_domains = Enum.reject(domains, &(&1 in @domain_key_types))

    if invalid_domains != [] do
      raise ArgumentError,
            "Invalid domain key types: #{inspect(invalid_domains)}. " <>
              "Valid types are: #{inspect(@domain_key_types)}"
    end

    Enum.map(pairs, fn {key, type} -> {key, if_set(type)} end)
  end
end<|MERGE_RESOLUTION|>--- conflicted
+++ resolved
@@ -26,7 +26,6 @@
   @bit_top (1 <<< 7) - 1
   @bit_number @bit_integer ||| @bit_float
 
-<<<<<<< HEAD
   @domain_key_types [
     :binary,
     :empty_list,
@@ -42,9 +41,7 @@
     :list
   ]
 
-=======
   @fun_top :fun_top
->>>>>>> 99b6e435
   @atom_top {:negation, :sets.new(version: 2)}
   @map_top [{:open, %{}, []}]
   @non_empty_list_top [{:term, :term, []}]
