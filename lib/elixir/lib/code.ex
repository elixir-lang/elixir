--- conflicted
+++ resolved
@@ -1261,7 +1261,14 @@
     * atoms used to represent single-letter sigils like `:sigil_X`
       (but multi-letter sigils like `:sigil_XYZ` are encoded).
 
-<<<<<<< HEAD
+  ## Examples
+
+      iex> Code.string_to_quoted("1 + 3")
+      {:ok, {:+, [line: 1], [1, 3]}}
+
+      iex> Code.string_to_quoted("1 \ 3")
+      {:error, {[line: 1, column: 4], "syntax error before: ", "\"3\""}}
+
   ## Comments
 
   When `include_comments: true` is passed, comments are included in the
@@ -1320,16 +1327,6 @@
 
   In the case no nodes are present in the AST but there are comments, they are
   inserted into a placeholder `:__block__` node as `:inner_comments`.
-=======
-  ## Examples
-
-      iex> Code.string_to_quoted("1 + 3")
-      {:ok, {:+, [line: 1], [1, 3]}}
-
-      iex> Code.string_to_quoted("1 \ 3")
-      {:error, {[line: 1, column: 4], "syntax error before: ", "\"3\""}}
-
->>>>>>> 060f262d
   """
   @spec string_to_quoted(List.Chars.t(), keyword) ::
           {:ok, Macro.t()} | {:error, {location :: keyword, binary | {binary, binary}, binary}}
