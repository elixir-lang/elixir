--- conflicted
+++ resolved
@@ -18,31 +18,7 @@
 
 The module `Bitwise` also includes a handful of [Erlang bitwise operations as guards](Bitwise.html#guards).
 
-<<<<<<< HEAD
-Guards have no concept of "truthy" or "falsey", but instead rely only on strict boolean comparison. If all guards in a clause do not evaluate to the literal boolean value `true`, then the guard will not pass. For example, the following will always return false, even if called with a tuple:
-
-```elixir
-def is_a_tuple?(term) when tuple_size(term), do: true
-def is_a_tuple?(_), do: false
-
-is_a_tuple?({:ok, 1})
-#=> false
-```
-
-To make that guard function correctly you must ensure that the guard evaluates to `true`, like so:
-
-```elixir
-def is_a_tuple?(term) when tuple_size(term) >= 0, do: true
-def is_a_tuple?(_), do: false
-
-is_a_tuple?({:ok, 1})
-#=> true
-```
-
-Macros constructed out of any combination of the above guards are also valid guards - for example, `Integer.is_even/1`. For more information, see the "Defining custom guard expressions" section shown below.
-=======
-Macros constructed out of any combination of the above guards are also valid guards - for example, `Integer.is_even/1`. The whole guard is true if all guard expressions will evaluate to `true`.
->>>>>>> 0607acd8
+Macros constructed out of any combination of the rules above are also valid guards - for example, `Integer.is_even/1`. For more information, see the "Defining custom guard expressions" section shown below.
 
 ## Why guards
 
@@ -53,7 +29,7 @@
 def empty_map?(map) when is_map(map), do: false
 ```
 
-Guards start with the `when` keyword, which is followed by a boolean expression (we will define the grammar of guards more formally later on).
+Guards start with the `when` keyword, which is followed by a boolean expression, that must return `true` or `false` (we will define the grammar of guards more formally later on).
 
 Writing the `empty_map?/1` function by only using pattern matching would not be possible (as pattern matching on `%{}` would match *every* map, not empty maps).
 
@@ -94,11 +70,36 @@
 
 ## Failing guards
 
+The whole guard is true if and only if all guard expressions evaluate to `true`. If any other value is returned, the guard fails. In particular, guards have no concept of "truthy" or "falsey".
+
+For example, imagine a function that checks that the head of a list is not nil:
+
+```elixir
+def not_nil_head?([head | _]) when head, do: true
+def not_nil_head?(_), do: false
+
+not_nil_head?(["some_value", "another_value"])
+#=> false
+```
+
+Even though the list `head` is not `nil`, `not_nil_head?` returns false. To make the guard behave correctly, you must ensure that the guard evaluates to `true`, like so:
+
+```elixir
+def not_nil_head?(term) when head != nil, do: true
+def not_nil_head?(_), do: false
+
+not_nil_head?(["some_value", "another_value"])
+#=> true
+```
+
+## Errors in guards
+
 In guards, when functions would normally raise exceptions, they cause the guard to fail instead.
-For example, the `length/1` function only works with lists. If we use it with anything else, a runtime error is raised:
-
-```elixir
-iex> length("hello")
+
+For example, the `tuple_size/1` function only works with tuple. If we use it with anything else, an argument error is raised:
+
+```elixir
+iex> tuple_size("hello")
 ** (ArgumentError) argument error
 ```
 
@@ -106,15 +107,15 @@
 
 ```elixir
 iex> case "hello" do
-...>   something when length(something) > 0 ->
-...>     :length_worked
+...>   something when tuple_size(something) == 2 ->
+...>     :worked
 ...>   _anything_else ->
-...>     :length_failed
+...>     :failed
 ...> end
-:length_failed
-```
-
-In many cases, we can take advantage of this. In the code above, we used `length/1` to both check that the given thing is a list *and* check some properties of its length (instead of using `is_list(something) and length(something) > 0`).
+:worked
+```
+
+In many cases, we can take advantage of this. In the code above, we used `tuple_size/1` to both check that the given value is a tuple *and* check its size (instead of using `is_tuple(something) and tuple_size(something) == 2`).
 
 ## Defining custom guard expressions
 
