--- conflicted
+++ resolved
@@ -168,11 +168,7 @@
 
 By using the `alias/2` directive, we are changing the atom the alias expands to.
 
-<<<<<<< HEAD
-Aliases expand to atoms because in the Erlang VM (and consequently Elixir) modules are always represented by atoms:
-=======
 Aliases expand to atoms because in the Erlang Virtual Machine (and consequently Elixir) modules are always represented by atoms:
->>>>>>> 2f25dc2a
 
 ```elixir
 iex> List.flatten([1, [2], 3])
