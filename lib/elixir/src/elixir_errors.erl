%% A bunch of helpers to help to deal with errors in Elixir source code.
%% This is not exposed in the Elixir language.
%%
%% Note that this is also called by the Erlang backend, so we also support
%% the line number to be none (as it may happen in some erlang errors).
-module(elixir_errors).
-export([compile_error/1, compile_error/3, parse_error/5]).
-export([function_error/4, module_error/4, file_error/4]).
-export([erl_warn/3, file_warn/4]).
-export([print_diagnostic/1, emit_diagnostic/5]).
-export([format_snippet/4, format_snippet/5]).
-export([print_warning/2, print_warning/3]).
-include("elixir.hrl").
-type location() :: non_neg_integer() | {non_neg_integer(), non_neg_integer()}.

%% Diagnostic API

%% TODO: Remove me on Elixir v2.0.
print_warning(Position, File, Message) ->
  Output = format_warning(Position, File, Message, []),
  io:put_chars(standard_error, [Output, $\n]).

%% Used by parallel checker as it groups warnings.
print_warning(Message, [Diagnostic]) ->
  #{file := File, position := Position, stacktrace := S} = Diagnostic,
  Output = format_warning(Position, File, Message, S),
  io:put_chars(standard_error, [Output, $\n]);

% Warning groups
print_warning(Message, [FirstDiagnostic | Rest]) ->
  #{position := Position, file := File, stacktrace := S} = FirstDiagnostic,
  FormattedWarning = format_warning(Position, File, Message, S),
  LineNumber = extract_line(Position),
  LineDigits = get_line_number_digits(LineNumber, 1),

  StacktracePadding = case filelib:is_regular(File) of
                        true -> LineDigits + 4; % TODO: remove magic number
                        false -> LineDigits + 2
                      end,

  WarnLocations = [[n_spaces(StacktracePadding), 'Elixir.Exception':format_stacktrace_entry(H), "\n"]
                  || #{stacktrace := [H]} <- Rest],

  Output = io_lib:format(
    "~ts\n"
    "~tsInvalid call also found at ~b other locations:~n"
    "~ts\n",
    [
      FormattedWarning,
      n_spaces(StacktracePadding - 2), length(WarnLocations),
      WarnLocations
    ]
  ),

  io:put_chars(standard_error, Output).

format_warning(Position, File, Message, Stacktrace) ->
  Result = case {Position, filelib:is_regular(File)} of
    {{Line, Col}, true} ->
      format_line_column_diagnostic({Line, Col}, File, Message, Stacktrace, warning);
    {Line, true} ->
      format_line_diagnostic(Line, File, Message, Stacktrace, warning);
    {_, false} ->
      format_nofile_diagnostic(Position, File, Message, Stacktrace, warning)
  end,

  [Result, $\n].

print_diagnostic(#{severity := Severity, message := Message, stacktrace := Stacktrace} = Diagnostic) ->
  Location =
    case (Stacktrace =:= []) orelse elixir_config:is_bootstrap() of
      true ->
        #{position := Position, file := File} = Diagnostic,
        case File of
          nil -> [];
          File -> ["\n  ", file_format(Position, File)]
        end;

      false ->
        [["\n  ", 'Elixir.Exception':format_stacktrace_entry(E)] || E <- Stacktrace]
    end,
  io:put_chars(standard_error, [prefix(Severity), Message, Location, "\n\n"]),
  Diagnostic.

emit_diagnostic(Severity, Position, File, Message, Stacktrace) ->
  Diagnostic = #{
    severity => Severity,
    file => File,
    position => Position,
    message => unicode:characters_to_binary(Message),
    stacktrace => Stacktrace
  },

  case get(elixir_code_diagnostics) of
    undefined -> print_diagnostic(Diagnostic);
    {Tail, true} -> put(elixir_code_diagnostics, {[print_diagnostic(Diagnostic) | Tail], true});
    {Tail, false} -> put(elixir_code_diagnostics, {[Diagnostic | Tail], false})
  end,

  case get(elixir_compiler_info) of
    undefined -> ok;
    {CompilerPid, _} -> CompilerPid ! {diagnostic, Diagnostic}
  end,

  ok.

format_line_column_diagnostic(Position, File, Message, Stacktrace, Severity) ->
  {LineNumber, Column} = Position,
  Line = get_file_line(File, LineNumber),
  {FormattedLine, ColumnsTrimmed} = format_line(Line),
  LineDigits = get_line_number_digits(LineNumber, 1),
  Spacing = n_spaces(LineDigits + 1),
  Location = format_location(Position, File, Stacktrace),

  io_lib:format(
    " ~ts┌─ ~ts~ts\n"
    " ~ts│\n"
    " ~p │ ~ts\n"
    " ~ts│~ts\n"
    " ~ts│\n"
    " ~ts~ts",
    [
     Spacing, prefix(Severity), Location,
     Spacing,
     LineNumber, FormattedLine,
     Spacing, highlight_at_position(Column - ColumnsTrimmed, Severity),
     Spacing,
     Spacing, format_message(Message, LineDigits, 2)
    ]
  ).

format_line_diagnostic(LineNumber, File, Message, Stacktrace, Severity) ->
  Line = get_file_line(File, LineNumber),
  {FormattedLine, _} = format_line(Line),
  LineDigits = get_line_number_digits(LineNumber, 1),
  Spacing = n_spaces(LineDigits + 1),
  Location = format_location(LineNumber, File, Stacktrace),

  io_lib:format(
    " ~ts┌─ ~ts~ts\n"
    " ~ts│\n"
    " ~p │ ~ts\n"
    " ~ts│ ~ts\n"
    " ~ts│\n"
    " ~ts~ts",
    [
     Spacing, prefix(Severity), Location,
     Spacing,
     LineNumber, FormattedLine,
     Spacing, highlight_below_line(FormattedLine, Severity),
     Spacing,
     Spacing, format_message(Message, LineDigits, 2)
    ]
 ).

% Formatting used when we cannot access `File` to read the line
format_nofile_diagnostic(Position, File, Message, Stacktrace, Severity) ->
  Location = format_location(Position, File, Stacktrace),

  io_lib:format(
    " ┌─ ~ts~ts\n"
    " ~ts",
    [
     prefix(Severity), Location,
     format_message(Message, 0, 1)
    ]
   ).

format_location(Position, File, Stacktrace) ->
  case Stacktrace of
    [] -> file_format(Position, File);
    [E] -> 'Elixir.Exception':format_stacktrace_entry(E)
  end.

extract_line({L, _}) -> L;
extract_line(L) -> L.

get_file_line(File, LineNumber) ->
  {ok, IoDevice} = file:open(File, [read, {encoding, unicode}]),
  LineCollector = fun
                    (I, nil) when I == LineNumber - 1 ->
                      io:get_line(IoDevice, "");
                    (_, nil) ->
                      io:get_line(IoDevice, ""),
                      nil;
                    (_, Line) ->
                      Line
                  end,
  Line = lists:foldl(LineCollector, nil, lists:seq(0, LineNumber)),
  NoNewline = string:replace(Line, "\n", ""),
  ok = file:close(IoDevice),
  NoNewline.

%% Format snippets

format_snippet(File, LineNumber, Column, Description, Snippet) ->
  #{content := Content, offset := Offset} = Snippet,
  LineDigits = get_line_number_digits(LineNumber, 1),
  Spacing = n_spaces(LineDigits + 1),
  {FormattedSnippet, ColumnsTrimmed} = format_line(Content),

  Formatted = io_lib:format(
    " ~ts┌─ ~ts~ts\n"
    " ~ts│\n"
    " ~p │ ~ts\n"
    " ~ts│ ~ts\n"
    " ~ts│\n"
    " ~ts~ts",
    [
     Spacing, prefix(error), file_format({LineNumber, Column}, File),
     Spacing,
     LineNumber, FormattedSnippet,
     Spacing, highlight_at_position(Offset - ColumnsTrimmed, error),
     Spacing,
     Spacing, format_message(Description, LineDigits, 2)
    ]),

  unicode:characters_to_binary(Formatted).

format_snippet(File, LineNumber, Column, Message) ->
   Formatted = format_nofile_diagnostic({LineNumber, Column}, File, Message, [], error),
   % Left pad so we stay aligned with "** (Exception)" banner
   Padded = ["   ", string:replace(Formatted, "\n", "\n   ")],
   unicode:characters_to_binary(Padded).

<<<<<<< HEAD
format_line(Line) ->
  {ok, Re} = re:compile("\s*", [unicode]),
  {match, [{_Start, SpacesMatched}]} = re:run(Line, Re, [{capture, all, index}]),
  case SpacesMatched >= 27 of
    true ->
      {Trimmed, _} = trim_line(Line),
=======
no_line_diagnostic(Position, File, Message, Severity) ->
  io_lib:format(
    " ┌─ ~ts~ts\n"
    " ~ts",
    [
     prefix(Severity), file_format(Position, File),
     Message
    ]
   ).

format_line(Line) ->
  case trim_line(Line, 0) of
    {Trimmed, SpacesMatched} when SpacesMatched >= 27 ->
>>>>>>> 9b132a2e
      ColumnsTrimmed = SpacesMatched - 22,
      {["...", n_spaces(19), Trimmed], ColumnsTrimmed};

    {_, _} ->
      {Line, 0}
  end.

<<<<<<< HEAD
trim_line(Line) ->
  Trimmed = string:trim(Line, leading),
  {Trimmed, string:length(Line) - string:length(Trimmed) + 1}.
=======
trim_line(<<$\s, Rest/binary>>, Count) -> trim_line(Rest, Count + 1);
trim_line(<<$\t, Rest/binary>>, Count) -> trim_line(Rest, Count + 8);
trim_line(Rest, Count) -> {Rest, Count}.
>>>>>>> 9b132a2e

format_message(Message, NDigits, PaddingSize) ->
  Padding = list_to_binary([$\n, n_spaces(NDigits + PaddingSize)]),
  Bin = unicode:characters_to_binary(Message),
  binary:replace(Bin, <<"\n">>, Padding, [global]).

highlight_at_position(Column, Severity) ->
  case Severity of
    warning ->  highlight([n_spaces(Column), $~], warning);
    error -> highlight([n_spaces(Column), $^], error)
  end.

highlight_below_line(Line, Severity) ->
  % Don't highlight leading whitespaces in line
  {ok, Re} = re:compile("\s*", [unicode]),
  {match, [{_Start, SpacesMatched}]} = re:run(Line, Re, [{capture, all, index}]),

  Length = string:length(Line),
  Highlight = case Severity of
    warning -> highlight(lists:duplicate(Length - SpacesMatched, "~"), warning);
    error -> highlight(lists:duplicate(Length - SpacesMatched, "^"), error)
  end,

  [n_spaces(SpacesMatched), Highlight].

get_line_number_digits(Number, Acc) when Number < 10 -> Acc;
get_line_number_digits(Number, Acc) ->
  get_line_number_digits(Number div 10, Acc + 1).

n_spaces(N) -> lists:duplicate(N, " ").

%% Compilation error/warn handling.

%% Low-level warning, should be used only from Erlang passes.
-spec erl_warn(location() | none, unicode:chardata(), unicode:chardata()) -> ok.
erl_warn(none, File, Warning) ->
  erl_warn(0, File, Warning);
erl_warn(Location, File, Warning) when is_binary(File) ->
  emit_diagnostic(warning, Location, File, Warning, []).

-spec file_warn(list(), binary() | #{file := binary(), _ => _}, module(), any()) -> ok.
file_warn(Meta, File, Module, Desc) when is_list(Meta), is_binary(File) ->
  file_warn(Meta, #{file => File}, Module, Desc);
file_warn(Meta, E, Module, Desc) when is_list(Meta) ->
  % Skip warnings during bootstrap, they will be reported during recompilation
  case elixir_config:is_bootstrap() of
    true -> ok;
    false ->
      {EnvPosition, EnvFile, EnvStacktrace} = env_format(Meta, E),
      Message = Module:format_error(Desc),
      emit_diagnostic(warning, EnvPosition, EnvFile, Message, EnvStacktrace)
  end.

-spec file_error(list(), binary() | #{file := binary(), _ => _}, module(), any()) -> no_return().
file_error(Meta, File, Module, Desc) when is_list(Meta), is_binary(File) ->
  file_error(Meta, #{file => File}, Module, Desc);
file_error(Meta, Env, Module, Desc) when is_list(Meta) ->
  print_error(Meta, Env, Module, Desc),
  compile_error(Env).

%% A module error is one where it can continue if there is a module
%% being compiled. If there is no module, it is a regular file_error.
-spec module_error(list(), #{file := binary(), module => module() | nil, _ => _}, module(), any()) -> ok.
module_error(Meta, #{module := EnvModule} = Env, Module, Desc) when EnvModule /= nil ->
  print_error(Meta, Env, Module, Desc),
  case elixir_module:taint(EnvModule) of
    true -> ok;
    false -> compile_error(Env)
  end;
module_error(Meta, Env, Module, Desc) ->
  file_error(Meta, Env, Module, Desc).

%% A function error is one where it can continue if there is a function
%% being compiled. If there is no function, it is falls back to file_error.
-spec function_error(list(), #{file := binary(), function => {term(), term()} | nil, _ => _}, module(), any()) -> ok.
function_error(Meta, #{function := {_, _}} = Env, Module, Desc) ->
  module_error(Meta, Env, Module, Desc);
function_error(Meta, Env, Module, Desc) ->
  file_error(Meta, Env, Module, Desc).

print_error(Meta, Env, Module, Desc) ->
  {EnvPosition, EnvFile, EnvStacktrace} = env_format(Meta, Env),
  Message = Module:format_error(Desc),
  emit_diagnostic(error, EnvPosition, EnvFile, Message, EnvStacktrace),
  ok.

%% Compilation error.

-spec compile_error(#{file := binary(), _ => _}) -> no_return().
compile_error(#{module := Module, file := File}) when Module /= nil ->
  Inspected = elixir_aliases:inspect(Module),
  Message = io_lib:format("cannot compile module ~ts (errors have been logged)", [Inspected]),
  compile_error([], File, Message);
compile_error(#{file := File}) ->
  compile_error([], File, "cannot compile file (errors have been logged)").

-spec compile_error(list(), binary(), binary() | unicode:charlist()) -> no_return().
compile_error(Meta, File, Message) when is_binary(Message) ->
  {File, Position} = meta_location(Meta, File),
  raise('Elixir.CompileError', Message, [{file, File} | Position]);
compile_error(Meta, File, Message) when is_list(Message) ->
  {File, Position} = meta_location(Meta, File),
  raise('Elixir.CompileError', elixir_utils:characters_to_binary(Message), [{file, File} | Position]).

%% Tokenization parsing/errors.

-spec parse_error(elixir:keyword(), binary() | {binary(), binary()},
                  binary(), binary(), {unicode:charlist(), integer(), integer()}) -> no_return().
parse_error(Location, File, Error, <<>>, Input) ->
  Message = case Error of
    <<"syntax error before: ">> -> <<"syntax error: expression is incomplete">>;
    _ -> <<Error/binary>>
  end,
  raise_snippet(Location, File, Input, 'Elixir.TokenMissingError', Message);

%% Show a nicer message for end of line
parse_error(Location, File, <<"syntax error before: ">>, <<"eol">>, Input) ->
  raise_snippet(Location, File, Input, 'Elixir.SyntaxError',
        <<"unexpectedly reached end of line. The current expression is invalid or incomplete">>);

%% Show a nicer message for keywords pt1 (Erlang keywords show up wrapped in single quotes)
parse_error(Location, File, <<"syntax error before: ">>, Keyword, Input)
    when Keyword == <<"'not'">>;
         Keyword == <<"'and'">>;
         Keyword == <<"'or'">>;
         Keyword == <<"'when'">>;
         Keyword == <<"'after'">>;
         Keyword == <<"'catch'">>;
         Keyword == <<"'end'">> ->
  raise_reserved(Location, File, Input, binary_part(Keyword, 1, byte_size(Keyword) - 2));

%% Show a nicer message for keywords pt2 (Elixir keywords show up as is)
parse_error(Location, File, <<"syntax error before: ">>, Keyword, Input)
    when Keyword == <<"fn">>;
         Keyword == <<"else">>;
         Keyword == <<"rescue">>;
         Keyword == <<"true">>;
         Keyword == <<"false">>;
         Keyword == <<"nil">>;
         Keyword == <<"in">> ->
  raise_reserved(Location, File, Input, Keyword);

%% Produce a human-readable message for errors before a sigil
parse_error(Location, File, <<"syntax error before: ">>, <<"{sigil,", _Rest/binary>> = Full, Input) ->
  {sigil, _, Sigil, [Content | _], _, _, _} = parse_erl_term(Full),
  Content2 = case is_binary(Content) of
    true -> Content;
    false -> <<>>
  end,
  SigilName = list_to_binary(Sigil),
  Message = <<"syntax error before: sigil \~", SigilName/binary, " starting with content '", Content2/binary, "'">>,
  raise_snippet(Location, File, Input, 'Elixir.SyntaxError', Message);

%% Binaries (and interpolation) are wrapped in [<<...>>]
parse_error(Location, File, Error, <<"[", _/binary>> = Full, Input) when is_binary(Error) ->
  Term = case parse_erl_term(Full) of
    [H | _] when is_binary(H) -> <<$", H/binary, $">>;
    _ -> <<$">>
  end,
  raise_snippet(Location, File, Input, 'Elixir.SyntaxError', <<Error/binary, Term/binary>>);

%% Given a string prefix and suffix to insert the token inside the error message rather than append it
parse_error(Location, File, {ErrorPrefix, ErrorSuffix}, Token, Input) when is_binary(ErrorPrefix), is_binary(ErrorSuffix), is_binary(Token) ->
  Message = <<ErrorPrefix/binary, Token/binary, ErrorSuffix/binary >>,
  raise_snippet(Location, File, Input, 'Elixir.SyntaxError', Message);

%% Misplaced char tokens (for example, {char, _, 97}) are translated by Erlang into
%% the char literal (i.e., the token in the previous example becomes $a),
%% because {char, _, _} is a valid Erlang token for an Erlang char literal. We
%% want to represent that token as ?a in the error, according to the Elixir
%% syntax.
parse_error(Location, File, <<"syntax error before: ">>, <<$$, Char/binary>>, Input) ->
  Message = <<"syntax error before: ?", Char/binary>>,
  raise_snippet(Location, File, Input, 'Elixir.SyntaxError', Message);

%% Everything else is fine as is
parse_error(Location, File, Error, Token, Input) when is_binary(Error), is_binary(Token) ->
  Message = <<Error/binary, Token/binary>>,
  raise_snippet(Location, File, Input, 'Elixir.SyntaxError', Message).

parse_erl_term(Term) ->
  {ok, Tokens, _} = erl_scan:string(binary_to_list(Term)),
  {ok, Parsed} = erl_parse:parse_term(Tokens ++ [{dot, 1}]),
  Parsed.

raise_reserved(Location, File, Input, Keyword) ->
  raise_snippet(Location, File, Input, 'Elixir.SyntaxError',
        <<"syntax error before: ", Keyword/binary, ". \"", Keyword/binary, "\" is a "
          "reserved word in Elixir and therefore its usage is limited. For instance, "
          "it can't be used as a variable or be defined nor invoked as a regular function">>).

raise_snippet(Location, File, Input, Kind, Message) when is_binary(File) ->
  {InputString, StartLine, StartColumn} = Input,
  Snippet = snippet_line(InputString, Location, StartLine, StartColumn),
  raise(Kind, Message, [{file, File}, {snippet, Snippet} | Location]).

snippet_line(InputString, Location, StartLine, StartColumn) ->
  {line, Line} = lists:keyfind(line, 1, Location),
  case lists:keyfind(column, 1, Location) of
    {column, Column} ->
      Lines = string:split(InputString, "\n", all),
      Snippet = (lists:nth(Line - StartLine + 1, Lines)),
      Offset = if Line == StartLine -> Column - StartColumn; true -> Column - 1 end,
      case string:trim(Snippet, leading) of
        [] -> nil;
        _ -> #{content => elixir_utils:characters_to_binary(Snippet), offset => Offset}
      end;

    false ->
      nil
  end.

%% Helpers

prefix(warning) -> highlight(<<"warning: ">>, warning);
prefix(error) -> highlight(<<"error: ">>, error).

highlight(Message, Severity) ->
  case {Severity, application:get_env(elixir, ansi_enabled, false)} of
    {warning, true} -> yellow(Message);
    {error, true} -> red(Message);
    _ -> Message
  end.

yellow(Msg) -> io_lib:format("\e[33m~ts\e[0m", [Msg]).
red(Msg) -> io_lib:format("\e[31m~ts\e[0m", [Msg]).

env_format(Meta, #{file := EnvFile} = E) ->
  {File, Position} = meta_location(Meta, EnvFile),
  Line = ?line(Position),

  Stacktrace =
    case E of
      #{function := {Name, Arity}, module := Module} ->
        [{Module, Name, Arity, [{file, elixir_utils:relative_to_cwd(File)} | Position ]}];
      #{module := Module} when Module /= nil ->
        [{Module, '__MODULE__', 0, [{file, elixir_utils:relative_to_cwd(File)} | Position]}];
      #{} ->
        []
    end,

  case lists:keyfind(column, 1, Position) of
    {column, Column} -> {{Line, Column}, File, Stacktrace};
    _ -> {Line, File, Stacktrace}
  end.

file_format(_, nil) ->
  "";
file_format({0, _Column}, File) ->
  elixir_utils:relative_to_cwd(File);
file_format({Line, nil}, File) ->
  file_format(Line, File);
file_format({Line, Column}, File) ->
  io_lib:format("~ts:~w:~w", [elixir_utils:relative_to_cwd(File), Line, Column]);
file_format(0, File) ->
  elixir_utils:relative_to_cwd(File);
file_format(Line, File) ->
  io_lib:format("~ts:~w", [elixir_utils:relative_to_cwd(File), Line]).

meta_location(Meta, File) ->
  case elixir_utils:meta_keep(Meta) of
    {F, L} -> {F, [{line, L}]};
    nil    -> {File, maybe_add_col([{line, ?line(Meta)}], Meta)}
  end.

maybe_add_col(Position, Meta) ->
  case lists:keyfind(column, 1, Meta) of
    {column, Col} when is_integer(Col) -> [{column, Col} | Position];
    false -> Position
  end.

raise(Kind, Message, Opts) when is_binary(Message) ->
  Stacktrace = try throw(ok) catch _:_:Stack -> Stack end,
  Exception = Kind:exception([{description, Message} | Opts]),
  erlang:raise(error, Exception, tl(Stacktrace)).<|MERGE_RESOLUTION|>--- conflicted
+++ resolved
@@ -41,13 +41,18 @@
   WarnLocations = [[n_spaces(StacktracePadding), 'Elixir.Exception':format_stacktrace_entry(H), "\n"]
                   || #{stacktrace := [H]} <- Rest],
 
+  LocationsPlural = case length(WarnLocations) of
+                      1 -> "location";
+                      _ -> "locations"
+                    end,
+
   Output = io_lib:format(
     "~ts\n"
-    "~tsInvalid call also found at ~b other locations:~n"
+    "~tsInvalid call also found at ~b other ~ts:~n"
     "~ts\n",
     [
       FormattedWarning,
-      n_spaces(StacktracePadding - 2), length(WarnLocations),
+      n_spaces(StacktracePadding - 2), length(WarnLocations), LocationsPlural,
       WarnLocations
     ]
   ),
@@ -107,7 +112,7 @@
 format_line_column_diagnostic(Position, File, Message, Stacktrace, Severity) ->
   {LineNumber, Column} = Position,
   Line = get_file_line(File, LineNumber),
-  {FormattedLine, ColumnsTrimmed} = format_line(Line),
+  {FormattedLine, ColumnsTrimmed} = format_line(unicode:characters_to_binary(Line)),
   LineDigits = get_line_number_digits(LineNumber, 1),
   Spacing = n_spaces(LineDigits + 1),
   Location = format_location(Position, File, Stacktrace),
@@ -131,7 +136,7 @@
 
 format_line_diagnostic(LineNumber, File, Message, Stacktrace, Severity) ->
   Line = get_file_line(File, LineNumber),
-  {FormattedLine, _} = format_line(Line),
+  {FormattedLine, _} = format_line(unicode:characters_to_binary(Line)),
   LineDigits = get_line_number_digits(LineNumber, 1),
   Spacing = n_spaces(LineDigits + 1),
   Location = format_location(LineNumber, File, Stacktrace),
@@ -223,28 +228,9 @@
    Padded = ["   ", string:replace(Formatted, "\n", "\n   ")],
    unicode:characters_to_binary(Padded).
 
-<<<<<<< HEAD
-format_line(Line) ->
-  {ok, Re} = re:compile("\s*", [unicode]),
-  {match, [{_Start, SpacesMatched}]} = re:run(Line, Re, [{capture, all, index}]),
-  case SpacesMatched >= 27 of
-    true ->
-      {Trimmed, _} = trim_line(Line),
-=======
-no_line_diagnostic(Position, File, Message, Severity) ->
-  io_lib:format(
-    " ┌─ ~ts~ts\n"
-    " ~ts",
-    [
-     prefix(Severity), file_format(Position, File),
-     Message
-    ]
-   ).
-
 format_line(Line) ->
   case trim_line(Line, 0) of
     {Trimmed, SpacesMatched} when SpacesMatched >= 27 ->
->>>>>>> 9b132a2e
       ColumnsTrimmed = SpacesMatched - 22,
       {["...", n_spaces(19), Trimmed], ColumnsTrimmed};
 
@@ -252,15 +238,9 @@
       {Line, 0}
   end.
 
-<<<<<<< HEAD
-trim_line(Line) ->
-  Trimmed = string:trim(Line, leading),
-  {Trimmed, string:length(Line) - string:length(Trimmed) + 1}.
-=======
 trim_line(<<$\s, Rest/binary>>, Count) -> trim_line(Rest, Count + 1);
 trim_line(<<$\t, Rest/binary>>, Count) -> trim_line(Rest, Count + 8);
 trim_line(Rest, Count) -> {Rest, Count}.
->>>>>>> 9b132a2e
 
 format_message(Message, NDigits, PaddingSize) ->
   Padding = list_to_binary([$\n, n_spaces(NDigits + PaddingSize)]),
