-module(elixir_erl_compiler).
-export([forms/3, noenv_forms/3]).

forms(Forms, File, Opts) ->
  compile(fun compile:forms/2, Forms, File, Opts).

noenv_forms(Forms, File, Opts) ->
  compile(fun compile:noenv_forms/2, Forms, File, Opts).

compile(Fun, Forms, File, Opts) when is_list(Forms), is_list(Opts), is_binary(File) ->
  Source = elixir_utils:characters_to_list(File),
  case Fun(Forms, [return, {source, Source} | Opts]) of
    {ok, Module, Binary, Warnings} ->
      format_warnings(Opts, Warnings),
      {Module, Binary};
    {error, Errors, Warnings} ->
      format_warnings(Opts, Warnings),
      format_errors(Errors)
  end.

format_errors([]) ->
  exit({nocompile, "compilation failed but no error was raised"});
format_errors(Errors) ->
  lists:foreach(fun ({File, Each}) ->
    BinFile = elixir_utils:characters_to_binary(File),
    lists:foreach(fun(Error) -> handle_file_error(BinFile, Error) end, Each)
  end, Errors).

format_warnings(Opts, Warnings) ->
  NoWarnNoMatch = proplists:get_value(nowarn_nomatch, Opts, false),
  lists:foreach(fun ({File, Each}) ->
    BinFile = elixir_utils:characters_to_binary(File),
    lists:foreach(fun(Warning) ->
      handle_file_warning(NoWarnNoMatch, BinFile, Warning)
    end, Each)
  end, Warnings).

%% Handle warnings from Erlang land

%% Ignore nomatch warnings
handle_file_warning(true, _File, {_Line, sys_core_fold, nomatch_guard}) -> ok;
handle_file_warning(true, _File, {_Line, sys_core_fold, {nomatch_shadow, _}}) -> ok;

%% Ignore always
handle_file_warning(_, _File, {_Line, sys_core_fold, useless_building}) -> ok;

%% This is an Erlang bug, it considers {tuple, _}.call to always fail
handle_file_warning(_, _File, {_Line, v3_kernel, bad_call}) -> ok;

%% Those we handle them ourselves
handle_file_warning(_, _File, {_Line, erl_lint, {unused_function, _}}) -> ok;
handle_file_warning(_, _File, {_Line, erl_lint, {unused_var, _}}) -> ok;
handle_file_warning(_, _File, {_Line, erl_lint, {shadowed_var, _, _}}) -> ok;
handle_file_warning(_, _File, {_Line, erl_lint, {exported_var, _, _}}) -> ok;
<<<<<<< HEAD
handle_file_warning(_, _File, {_Line, erl_lint, {underspecified_opaque, _}}) -> ok;
=======
handle_file_warning(_, _File, {_Line, v3_core, {map_key_repeated, _}}) -> ok;
>>>>>>> 97ac0e6a

%% Ignore behaviour warnings as we check for these problem ourselves
handle_file_warning(_, _File, {_Line, erl_lint, {conflicting_behaviours, _, _, _, _}}) -> ok;
handle_file_warning(_, _File, {_Line, erl_lint, {undefined_behaviour_func, _, _}}) -> ok;
handle_file_warning(_, _File, {_Line, erl_lint, {undefined_behaviour, _}}) -> ok;
handle_file_warning(_, _File, {_Line, erl_lint, {ill_defined_behaviour_callbacks, _}}) -> ok;
handle_file_warning(_, _File, {_Line, erl_lint, {ill_defined_optional_callbacks, _}}) -> ok;

handle_file_warning(_, File, {Line, Module, Desc}) ->
  Message = format_error(Module, Desc),
  elixir_errors:warn(Line, File, Message).

%% Handle warnings

handle_file_error(File, {beam_validator, Rest}) ->
  elixir_errors:form_error([{line, 0}], File, beam_validator, Rest);
handle_file_error(File, {Line, Module, Desc}) ->
  Message = format_error(Module, Desc),
  elixir_errors:compile_error([{line, Line}], File, Message).

%% Custom formatting

%% Normalize formatting of functions
format_error(erl_lint, {undefined_function, {F, A}}) ->
  io_lib:format("undefined function ~ts/~B", [F, A]);

%% Normalize formatting of specs
format_error(erl_lint, {spec_fun_undefined, {M, F, A}}) ->
  io_lib:format("spec for undefined function ~ts.~ts/~B", [elixir_aliases:inspect(M), F, A]);

%% Mention the capture operator in make_fun
format_error(sys_core_fold, {no_effect, {erlang, make_fun, 3}}) ->
  "the result of the capture operator & (:erlang.make_fun/3) is never used";

%% Make no_effect clauses pretty
format_error(sys_core_fold, {no_effect, {erlang, F, A}}) ->
  {Fmt, Args} = case erl_internal:comp_op(F, A) of
    true -> {"use of operator ~ts has no effect", [elixir_utils:erlang_comparison_op_to_elixir(F)]};
    false ->
      case erl_internal:bif(F, A) of
        false -> {"the call to :erlang.~ts/~B has no effect", [F, A]};
        true ->  {"the call to ~ts/~B has no effect", [F, A]}
      end
  end,
  io_lib:format(Fmt, Args);

%% Rewrite nomatch_guard to be more generic it can happen inside if, unless, etc
format_error(sys_core_fold, nomatch_guard) ->
  "this check/guard will always yield the same result";

%% Handle literal eval failures
format_error(sys_core_fold, {eval_failure, Error}) ->
  #{'__struct__' := Struct} = 'Elixir.Exception':normalize(error, Error),
  ["this expression will fail with ", elixir_aliases:inspect(Struct)];

format_error([], Desc) ->
  io_lib:format("~p", [Desc]);

format_error(Module, Desc) ->
  Module:format_error(Desc).<|MERGE_RESOLUTION|>--- conflicted
+++ resolved
@@ -52,11 +52,8 @@
 handle_file_warning(_, _File, {_Line, erl_lint, {unused_var, _}}) -> ok;
 handle_file_warning(_, _File, {_Line, erl_lint, {shadowed_var, _, _}}) -> ok;
 handle_file_warning(_, _File, {_Line, erl_lint, {exported_var, _, _}}) -> ok;
-<<<<<<< HEAD
 handle_file_warning(_, _File, {_Line, erl_lint, {underspecified_opaque, _}}) -> ok;
-=======
 handle_file_warning(_, _File, {_Line, v3_core, {map_key_repeated, _}}) -> ok;
->>>>>>> 97ac0e6a
 
 %% Ignore behaviour warnings as we check for these problem ourselves
 handle_file_warning(_, _File, {_Line, erl_lint, {conflicting_behaviours, _, _, _, _}}) -> ok;
