%% Translate Elixir quoted expressions to Erlang Abstract Format.
%% Expects the tree to be expanded.
-module(elixir_translator).
-export([translate/2, translate_arg/3, translate_args/2]).
-import(elixir_scope, [mergev/2, mergec/2]).
-import(elixir_errors, [compile_error/3, compile_error/4]).
-include("elixir.hrl").

%% =

translate({'=', Meta, [{'_', _, Atom}, Right]}, S) when is_atom(Atom) ->
  {TRight, SR} = translate(Right, S),
  {{match, ?line(Meta), {var, ?line(Meta), '_'}, TRight}, SR};

translate({'=', Meta, [Left, Right]}, S) ->
  {TRight, SR} = translate(Right, S),
  {TLeft, SL} = elixir_clauses:match(fun translate/2, Left, SR),
  {{match, ?line(Meta), TLeft, TRight}, SL};

%% Containers

translate({'{}', Meta, Args}, S) when is_list(Args) ->
  {TArgs, SE} = translate_args(Args, S),
  {{tuple, ?line(Meta), TArgs}, SE};

translate({'%{}', Meta, Args}, S) when is_list(Args) ->
  elixir_map:translate_map(Meta, Args, S);

translate({'%', Meta, [Left, Right]}, S) ->
  elixir_map:translate_struct(Meta, Left, Right, S);

translate({'<<>>', Meta, Args}, S) when is_list(Args) ->
  elixir_bitstring:translate(Meta, Args, S);

%% Blocks

translate({'__block__', Meta, Args}, S) when is_list(Args) ->
  {TArgs, SA} = translate_block(Args, [], S),
  {{block, ?line(Meta), TArgs}, SA};

%% Erlang op

translate({{'.', _, [erlang, 'andalso']}, Meta, [Left, Right]}, S) ->
  {[TLeft, TRight], NS}  = translate_args([Left, Right], S),
  {{op, ?line(Meta), 'andalso', TLeft, TRight}, NS};

translate({{'.', _, [erlang, 'orelse']}, Meta, [Left, Right]}, S) ->
  {[TLeft, TRight], NS}  = translate_args([Left, Right], S),
  {{op, ?line(Meta), 'orelse', TLeft, TRight}, NS};

%% Lexical

translate({Lexical, _, [_, _]}, S) when Lexical == import; Lexical == alias; Lexical == require ->
  {{atom, 0, nil}, S};

%% Pseudo variables

translate({'__CALLER__', Meta, Atom}, S) when is_atom(Atom) ->
  {{var, ?line(Meta), '__CALLER__'}, S#elixir_scope{caller=true}};

%% Functions

translate({'&', Meta, [{'/', [], [{Fun, [], Atom}, Arity]}]}, S)
    when is_atom(Fun), is_atom(Atom), is_integer(Arity) ->
  {{'fun', ?line(Meta), {function, Fun, Arity}}, S};
translate({'&', Meta, [Arg]}, S) when is_integer(Arg) ->
  compile_error(Meta, S#elixir_scope.file, "unhandled &~B outside of a capture", [Arg]);

translate({fn, Meta, Clauses}, S) ->
  elixir_fn:translate(Meta, Clauses, S);

%% Cond

translate({'cond', CondMeta, [[{do, Pairs}]]}, S) ->
  [{'->', Meta, [[Condition], Body]}|T] = lists:reverse(Pairs),
  Case =
    case Condition of
      {'_', _, Atom} when is_atom(Atom) ->
        compile_error(Meta, S#elixir_scope.file, "unbound variable _ inside cond. "
          "If you want the last clause to always match, you probably meant to use: true ->");
      X when is_atom(X) and (X /= false) and (X /= nil) ->
        build_cond_clauses(T, Body, Meta);
      _ ->
        {Truthy, Other} = build_truthy_clause(Meta, Condition, Body),
        Error = {{'.', Meta, [erlang, error]}, [], [cond_clause]},
        Falsy = {'->', Meta, [[Other], Error]},
        Acc = {'case', Meta, [Condition, [{do, [Truthy, Falsy]}]]},
        build_cond_clauses(T, Acc, Meta)
    end,
  translate(replace_case_meta(CondMeta, Case), S);

%% Case

translate({'case', Meta, [Expr, KV]}, S) ->
  Clauses = elixir_clauses:get_pairs(do, KV, match),
  {TExpr, NS} = translate(Expr, S),
  {TClauses, TS} = elixir_clauses:clauses(Meta, Clauses, NS),
  {{'case', ?line(Meta), TExpr, TClauses}, TS};

%% Try

translate({'try', Meta, [Clauses]}, RS) ->
  S  = RS#elixir_scope{noname=true},
  Do = proplists:get_value('do', Clauses, nil),
  {TDo, SB} = elixir_translator:translate(Do, S),

  Catch = [Tuple || {X, _} = Tuple <- Clauses, X == 'rescue' orelse X == 'catch'],
  {TCatch, SC} = elixir_try:clauses(Meta, Catch, mergec(S, SB)),

  case lists:keyfind('after', 1, Clauses) of
    {'after', After} ->
      {TBlock, SA} = translate(After, mergec(S, SC)),
      TAfter = unblock(TBlock);
    false ->
      {TAfter, SA} = {[], mergec(S, SC)}
  end,

  Else = elixir_clauses:get_pairs(else, Clauses, match),
  {TElse, SE} = elixir_clauses:clauses(Meta, Else, mergec(S, SA)),

  SF = (mergec(S, SE))#elixir_scope{noname=RS#elixir_scope.noname},
  {{'try', ?line(Meta), unblock(TDo), TElse, TCatch, TAfter}, SF};

%% Receive

translate({'receive', Meta, [KV]}, S) ->
  Do = elixir_clauses:get_pairs(do, KV, match, true),

  case lists:keyfind('after', 1, KV) of
    false ->
      {TClauses, SC} = elixir_clauses:clauses(Meta, Do, S),
      {{'receive', ?line(Meta), TClauses}, SC};
    _ ->
      After = elixir_clauses:get_pairs('after', KV, expr),
      {TClauses, SC} = elixir_clauses:clauses(Meta, Do ++ After, S),
      {FClauses, TAfter} = elixir_utils:split_last(TClauses),
      {_, _, [FExpr], _, FAfter} = TAfter,
      {{'receive', ?line(Meta), FClauses, FExpr, FAfter}, SC}
  end;

%% Comprehensions

translate({for, Meta, [_|_] = Args}, S) ->
  elixir_for:translate(Meta, Args, true, S);

%% Super

translate({super, Meta, Args}, S) when is_list(Args) ->
  Module = assert_module_scope(Meta, super, S),
  Function = assert_function_scope(Meta, super, S),
  elixir_def_overridable:ensure_defined(Meta, Module, Function, S),

  {_, Arity} = Function,

  {TArgs, TS} = if
    length(Args) == Arity ->
      translate_args(Args, S);
    true ->
      compile_error(Meta, S#elixir_scope.file, "super must be called with the same number of "
                    "arguments as the current function")
  end,

  Super = elixir_def_overridable:name(Module, Function),
  {{call, ?line(Meta), {atom, ?line(Meta), Super}, TArgs}, TS#elixir_scope{super=true}};

%% Variables

translate({'^', Meta, [{Name, VarMeta, Kind}]}, #elixir_scope{context=match} = S) when is_atom(Name), is_atom(Kind) ->
  Tuple = {Name, var_kind(VarMeta, Kind)},
  case orddict:find(Tuple, S#elixir_scope.backup_vars) of
    {ok, {Value, _Counter}} ->
      {{var, ?line(Meta), Value}, S};
    error ->
      compile_error(Meta, S#elixir_scope.file, "unbound variable ^~ts", [Name])
  end;

translate({'_', Meta, Kind}, #elixir_scope{context=match} = S) when is_atom(Kind) ->
  {{var, ?line(Meta), '_'}, S};

translate({'_', Meta, Kind}, S) when is_atom(Kind) ->
  compile_error(Meta, S#elixir_scope.file, "unbound variable _");

translate({Name, Meta, Kind}, #elixir_scope{extra=map_key} = S) when is_atom(Name), is_atom(Kind) ->
  compile_error(Meta, S#elixir_scope.file, "illegal use of variable ~ts in map key", [Name]);

translate({Name, Meta, Kind}, S) when is_atom(Name), is_atom(Kind) ->
  elixir_scope:translate_var(Meta, Name, var_kind(Meta, Kind), S);

%% Local calls

translate({Name, Meta, Args}, S) when is_atom(Name), is_list(Meta), is_list(Args) ->
  if
    S#elixir_scope.context == match ->
      compile_error(Meta, S#elixir_scope.file,
                    "cannot invoke local ~ts/~B inside match", [Name, length(Args)]);
    S#elixir_scope.context == guard ->
      Arity = length(Args),
      File  = S#elixir_scope.file,
      case Arity of
        0 -> compile_error(Meta, File, "unknown variable ~ts or cannot invoke "
                           "local ~ts/~B inside guard", [Name, Name, Arity]);
        _ -> compile_error(Meta, File, "cannot invoke local ~ts/~B inside guard",
                           [Name, Arity])
      end;
    true ->
      Line = ?line(Meta),
      {TArgs, NS} = translate_args(Args, S),
      {{call, Line, {atom, Line, Name}, TArgs}, NS}
  end;

%% Remote calls

translate({{'.', _, [Left, Right]}, Meta, []}, S)
    when is_tuple(Left), is_atom(Right), is_list(Meta) ->
  assert_allowed_in_context(Meta, Left, Right, 0, S),

  {TLeft, SL}  = translate(Left, S),
  {Var, _, SV} = elixir_scope:build_var('_', SL),

  Line   = ?line(Meta),
  TRight = {atom, Line, Right},

  %% TODO: Consider making this {badkey, _} error
  TVar = {var, Line, Var},
  TMap = {map, Line, [
    {map_field_assoc, Line,
      {atom, Line, '__struct__'},
      {atom, Line, 'Elixir.KeyError'}},
    {map_field_assoc, Line,
      {atom, Line, '__exception__'},
      {atom, Line, 'true'}},
    {map_field_assoc, Line,
      {atom, Line, key},
      TRight},
    {map_field_assoc, Line,
      {atom, Line, term},
      TVar}]},

  %% TODO: There is a bug in dialyzer that makes it fail on
  %% empty maps. We work around the bug below by using
  %% the is_map/1 guard instead of matching on map. Hopefully
  %% we can use a match on 17.1.
  %%
  %% http://erlang.org/pipermail/erlang-bugs/2014-April/004338.html
  {{'case', -1, TLeft, [
    {clause, -1,
      [{map, Line, [{map_field_exact, Line, TRight, TVar}]}],
      [],
      [TVar]},
    {clause, -1,
      [TVar],
      [[elixir_utils:erl_call(Line, erlang, is_map, [TVar])]],
      [elixir_utils:erl_call(Line, erlang, error, [TMap])]},
    {clause, -1,
      [TVar],
      [],
      [{call, Line, {remote, Line, TVar, TRight}, []}]}
  ]}, SV};

translate({{'.', _, [Left, Right]}, Meta, Args}, S)
    when (is_tuple(Left) orelse is_atom(Left)), is_atom(Right), is_list(Meta), is_list(Args) ->
  {TLeft, SL} = translate(Left, S),
  {TArgs, SA} = translate_args(Args, mergec(S, SL)),

  Line   = ?line(Meta),
  Arity  = length(Args),
  TRight = {atom, Line, Right},
  SC = mergev(SL, SA),

  %% Rewrite erlang function calls as operators so they
  %% work on guards, matches and so on.
  case (Left == erlang) andalso guard_op(Right, Arity) of
    true ->
      case TArgs of
        [TOne]       -> {{op, Line, Right, TOne}, SC};
        [TOne, TTwo] -> {{op, Line, Right, TOne, TTwo}, SC}
      end;
    false ->
      assert_allowed_in_context(Meta, Left, Right, Arity, S),
<<<<<<< HEAD
      SC = mergev(SL, SA),

      case not is_atom(Left) andalso (Arity == 0) of
        true ->
          {Var, _, SV} = elixir_scope:build_var('_', SC),
          TVar = {var, Line, Var},
          TMap = {map, Line, [
            {map_field_assoc, Line,
              {atom, Line, '__struct__'},
              {atom, Line, 'Elixir.KeyError'}},
            {map_field_assoc, Line,
              {atom, Line, '__exception__'},
              {atom, Line, 'true'}},
            {map_field_assoc, Line,
              {atom, Line, key},
              TRight},
            {map_field_assoc, Line,
              {atom, Line, term},
              TVar}]},

          %% TODO There is a bug in dialyzer that makes it fail on
          %% empty maps. We work around the bug below by using
          %% the is_map/1 guard instead of matching on map. Hopefully
          %% we can use a match on 17.1.
          %%
          %% In the future, we could also use maps:get/2 instead
          %% of pattern match, reducing the AST footprint.
          %%
          %% http://erlang.org/pipermail/erlang-bugs/2014-April/004338.html
          {{'case', -1, TLeft, [
            {clause, -1,
              [{map, Line, [{map_field_exact, Line, TRight, TVar}]}],
              [],
              [TVar]},
            {clause, -1,
              [TVar],
              [[elixir_utils:erl_call(Line, erlang, is_map, [TVar])]],
              [elixir_utils:erl_call(Line, erlang, error, [TMap])]},
            {clause, -1,
              [TVar],
              [],
              [{call, Line, {remote, Line, TVar, TRight}, []}]}
          ]}, SV};
        false ->
          {{call, Line, {remote, Line, TLeft, TRight}, TArgs}, SC}
      end
=======
      {{call, Line, {remote, Line, TLeft, TRight}, TArgs}, SC}
>>>>>>> 73b64cbe
  end;

%% Anonymous function calls

translate({{'.', _, [Expr]}, Meta, Args}, S) when is_list(Args) ->
  {TExpr, SE} = translate(Expr, S),
  {TArgs, SA} = translate_args(Args, mergec(S, SE)),
  {{call, ?line(Meta), TExpr, TArgs}, mergev(SE, SA)};

%% Literals

translate(List, S) when is_list(List) ->
  Fun = case S#elixir_scope.context of
    match -> fun translate/2;
    _     -> fun(X, Acc) -> translate_arg(X, Acc, S) end
  end,
  translate_list(List, Fun, S, []);

translate({Left, Right}, S) ->
  {TArgs, SE} = translate_args([Left, Right], S),
  {{tuple, 0, TArgs}, SE};

translate(Other, S) ->
  {elixir_utils:elixir_to_erl(Other), S}.

%% Helpers

guard_op(Op, Arity) ->
  try erl_internal:op_type(Op, Arity) of
    arith -> true;
    list  -> true;
    comp  -> true;
    bool  -> true;
    send  -> false
  catch
    _:_ -> false
  end.

translate_list([{'|', _, [_, _]=Args}], Fun, Acc, List) ->
  {[TLeft, TRight], TAcc} = lists:mapfoldl(Fun, Acc, Args),
  {build_list([TLeft|List], TRight), TAcc};
translate_list([H|T], Fun, Acc, List) ->
  {TH, TAcc} = Fun(H, Acc),
  translate_list(T, Fun, TAcc, [TH|List]);
translate_list([], _Fun, Acc, List) ->
  {build_list(List, {nil, 0}), Acc}.

build_list([H|T], Acc) ->
  build_list(T, {cons, 0, H, Acc});
build_list([], Acc) ->
  Acc.

var_kind(Meta, Kind) ->
  case lists:keyfind(counter, 1, Meta) of
    {counter, Counter} -> Counter;
    false -> Kind
  end.

%% Pack a list of expressions from a block.
unblock({'block', _, Exprs}) -> Exprs;
unblock(Expr)                -> [Expr].

%% Translate args

translate_arg(Arg, Acc, S) when is_number(Arg); is_atom(Arg); is_binary(Arg); is_pid(Arg); is_function(Arg) ->
  {TArg, _} = translate(Arg, S),
  {TArg, Acc};
translate_arg(Arg, Acc, S) ->
  {TArg, TAcc} = translate(Arg, mergec(S, Acc)),
  {TArg, mergev(Acc, TAcc)}.

translate_args(Args, #elixir_scope{context=match} = S) ->
  lists:mapfoldl(fun translate/2, S, Args);

translate_args(Args, S) ->
  lists:mapfoldl(fun(X, Acc) -> translate_arg(X, Acc, S) end, S, Args).

%% Translate blocks

translate_block([], Acc, S) ->
  {lists:reverse(Acc), S};
translate_block([H], Acc, S) ->
  {TH, TS} = translate(H, S),
  translate_block([], [TH|Acc], TS);
translate_block([{for, Meta, [_|_] = Args}|T], Acc, S) ->
  {TH, TS} = elixir_for:translate(Meta, Args, false, S),
  translate_block(T, [TH|Acc], TS);
translate_block([{'=', _, [{'_', _, Ctx}, {for, Meta, [_|_] = Args}]}|T], Acc, S) when is_atom(Ctx) ->
  {TH, TS} = elixir_for:translate(Meta, Args, false, S),
  translate_block(T, [TH|Acc], TS);
translate_block([H|T], Acc, S) ->
  {TH, TS} = translate(H, S),
  translate_block(T, [TH|Acc], TS).

%% Cond

build_cond_clauses([{'->', NewMeta, [[Condition], Body]}|T], Acc, OldMeta) ->
  {Truthy, Other} = build_truthy_clause(NewMeta, Condition, Body),
  Falsy = {'->', OldMeta, [[Other], Acc]},
  Case = {'case', NewMeta, [Condition, [{do, [Truthy, Falsy]}]]},
  build_cond_clauses(T, Case, NewMeta);
build_cond_clauses([], Acc, _) ->
  Acc.

replace_case_meta(Meta, {'case', _, Args}) ->
  {'case', Meta, Args};
replace_case_meta(_Meta, Other) ->
  Other.

build_truthy_clause(Meta, Condition, Body) ->
  case elixir_utils:returns_boolean(Condition) of
    true ->
      {{'->', Meta, [[true], Body]}, false};
    false ->
      Var  = {'cond', [], 'Elixir'},
      Head = {'when', [], [Var,
        {{'.', [], [erlang, 'andalso']}, [], [
          {{'.', [], [erlang, '/=']}, [], [Var, nil]},
          {{'.', [], [erlang, '/=']}, [], [Var, false]}
        ]}
      ]},
      {{'->', Meta, [[Head], Body]}, {'_', [], nil}}
  end.

%% Assertions

assert_module_scope(Meta, Kind, #elixir_scope{module=nil, file=File}) ->
  compile_error(Meta, File, "cannot invoke ~ts outside module", [Kind]);
assert_module_scope(_Meta, _Kind, #elixir_scope{module=Module}) -> Module.

assert_function_scope(Meta, Kind, #elixir_scope{function=nil, file=File}) ->
  compile_error(Meta, File, "cannot invoke ~ts outside function", [Kind]);
assert_function_scope(_Meta, _Kind, #elixir_scope{function=Function}) -> Function.

assert_allowed_in_context(Meta, Left, Right, Arity, #elixir_scope{context=Context} = S)
    when (Context == match) orelse (Context == guard) ->
  case (Left == erlang) andalso erl_internal:guard_bif(Right, Arity) of
    true  -> ok;
    false ->
      compile_error(Meta, S#elixir_scope.file, "cannot invoke remote function ~ts.~ts/~B inside ~ts",
        ['Elixir.Macro':to_string(Left), Right, Arity, Context])
  end;
assert_allowed_in_context(_, _, _, _, _) ->
  ok.<|MERGE_RESOLUTION|>--- conflicted
+++ resolved
@@ -277,56 +277,7 @@
       end;
     false ->
       assert_allowed_in_context(Meta, Left, Right, Arity, S),
-<<<<<<< HEAD
-      SC = mergev(SL, SA),
-
-      case not is_atom(Left) andalso (Arity == 0) of
-        true ->
-          {Var, _, SV} = elixir_scope:build_var('_', SC),
-          TVar = {var, Line, Var},
-          TMap = {map, Line, [
-            {map_field_assoc, Line,
-              {atom, Line, '__struct__'},
-              {atom, Line, 'Elixir.KeyError'}},
-            {map_field_assoc, Line,
-              {atom, Line, '__exception__'},
-              {atom, Line, 'true'}},
-            {map_field_assoc, Line,
-              {atom, Line, key},
-              TRight},
-            {map_field_assoc, Line,
-              {atom, Line, term},
-              TVar}]},
-
-          %% TODO There is a bug in dialyzer that makes it fail on
-          %% empty maps. We work around the bug below by using
-          %% the is_map/1 guard instead of matching on map. Hopefully
-          %% we can use a match on 17.1.
-          %%
-          %% In the future, we could also use maps:get/2 instead
-          %% of pattern match, reducing the AST footprint.
-          %%
-          %% http://erlang.org/pipermail/erlang-bugs/2014-April/004338.html
-          {{'case', -1, TLeft, [
-            {clause, -1,
-              [{map, Line, [{map_field_exact, Line, TRight, TVar}]}],
-              [],
-              [TVar]},
-            {clause, -1,
-              [TVar],
-              [[elixir_utils:erl_call(Line, erlang, is_map, [TVar])]],
-              [elixir_utils:erl_call(Line, erlang, error, [TMap])]},
-            {clause, -1,
-              [TVar],
-              [],
-              [{call, Line, {remote, Line, TVar, TRight}, []}]}
-          ]}, SV};
-        false ->
-          {{call, Line, {remote, Line, TLeft, TRight}, TArgs}, SC}
-      end
-=======
       {{call, Line, {remote, Line, TLeft, TRight}, TArgs}, SC}
->>>>>>> 73b64cbe
   end;
 
 %% Anonymous function calls
