--- conflicted
+++ resolved
@@ -160,13 +160,8 @@
 rewrite(?string_chars, _DotMeta, 'to_string', _Meta, [String]) when is_binary(String) ->
   String;
 rewrite(?string_chars, DotMeta, 'to_string', Meta, [String]) ->
-<<<<<<< HEAD
-  Var   = {'rewrite', ?hidden, 'Elixir'},
-  Guard = {{'.', ?hidden, [erlang, is_binary]}, ?hidden, [Var]},
-=======
   Var   = {'rewrite', Meta, 'Elixir'},
   Guard = {{'.', Meta, [erlang, is_binary]}, Meta, [Var]},
->>>>>>> 73b64cbe
   Slow  = remote(?string_chars, DotMeta, 'to_string', Meta, [Var]),
   Fast  = Var,
 
@@ -178,13 +173,8 @@
 rewrite(?enum, DotMeta, 'reverse', Meta, [List]) when is_list(List) ->
   remote(lists, DotMeta, 'reverse', Meta, [List]);
 rewrite(?enum, DotMeta, 'reverse', Meta, [List]) ->
-<<<<<<< HEAD
-  Var   = {'rewrite', ?hidden, 'Elixir'},
-  Guard = {{'.', ?hidden, [erlang, is_list]}, ?hidden, [Var]},
-=======
   Var   = {'rewrite', Meta, 'Elixir'},
   Guard = {{'.', Meta, [erlang, is_list]}, Meta, [Var]},
->>>>>>> 73b64cbe
   Slow  = remote(?enum, DotMeta, 'reverse', Meta, [Var]),
   Fast  = remote(lists, Meta, 'reverse', Meta, [Var]),
 
