--- conflicted
+++ resolved
@@ -108,23 +108,6 @@
 rescue_guards(Meta, Var, Aliases) ->
   {ErlangGuards, ErlangAliases} = erl_rescue(Meta, Var, Aliases, [], []),
 
-<<<<<<< HEAD
-  %% Compute the always present Elixir check
-  {VarName, _, CS} = elixir_erl_var:build('_', S),
-  StructVar = {VarName, Meta, 'Elixir'},
-  Map = {'%{}', Meta, [{'__struct__', StructVar}, {'__exception__', true}]},
-  Match = {'=', Meta, [Map, Var]},
-  ElixirGuards = [{erl(Meta, '=='), Meta, [StructVar, Alias]} || Alias <- Aliases],
-  {[{Match, ElixirGuards} | ErlangParts], ErlangAliases, CS}.
-
-maybe_add_stacktrace(Line, Kind, Expr, Guards, Body, #elixir_erl{stacktrace = {Var, true}}) ->
-  Match = {tuple, Line, [Kind, Expr, {var, Line, Var}]},
-  {clause, Line, [Match], Guards, Body};
-maybe_add_stacktrace(Line, Kind, Expr, Guards, Body, _) ->
-  Match = {tuple, Line, [Kind, Expr, {var, Line, '_'}]},
-  {clause, Line, [Match], Guards, Body}.
-
-=======
   ElixirGuards =
     [erl_and(Meta,
        {erl(Meta, '=='), Meta, [{erl(Meta, map_get), Meta, ['__struct__', Var]}, Alias]},
@@ -137,7 +120,6 @@
   Match = {tuple, Line, [Kind, Expr, {var, Line, Var}]},
   {{clause, Line, [Match], Guards, Body}, TS}.
 
->>>>>>> 71caf1f5
 %% Rescue each atom name considering their Erlang or Elixir matches.
 %% Matching of variables is done with Erlang exceptions is done in
 %% function for optimization.
