Nonterminals
  grammar expr_list
  expr container_expr block_expr access_expr
  no_parens_expr no_parens_one_expr no_parens_one_ambig_expr
  bracket_expr bracket_at_expr bracket_arg matched_expr unmatched_expr max_expr
  unmatched_op_expr matched_op_expr no_parens_op_expr no_parens_many_expr
  comp_op_eol at_op_eol unary_op_eol and_op_eol or_op_eol capture_op_eol
  add_op_eol mult_op_eol two_op_eol pipe_op_eol stab_op_eol
  arrow_op_eol match_op_eol when_op_eol in_op_eol in_match_op_eol
  type_op_eol rel_op_eol
  open_paren close_paren empty_paren eoe
  list list_args open_bracket close_bracket
  tuple open_curly close_curly
  bit_string open_bit close_bit
  map map_op map_close map_args map_expr struct_op
  assoc_op_eol assoc_expr assoc_base assoc_update assoc_update_kw assoc
  container_args_base container_args
  call_args_parens_expr call_args_parens_base call_args_parens parens_call
  call_args_no_parens_one call_args_no_parens_ambig call_args_no_parens_expr
  call_args_no_parens_comma_expr call_args_no_parens_all call_args_no_parens_many
  call_args_no_parens_many_strict
  stab stab_eoe stab_expr stab_maybe_expr stab_parens_many
  kw_eol kw_base kw call_args_no_parens_kw_expr call_args_no_parens_kw
  dot_op dot_alias dot_identifier dot_op_identifier dot_do_identifier
  dot_paren_identifier dot_bracket_identifier
  do_block fn_eoe do_eoe end_eoe block_eoe block_item block_list
  .

Terminals
  identifier kw_identifier kw_identifier_safe kw_identifier_unsafe bracket_identifier
  paren_identifier do_identifier block_identifier
  fn 'end' aliases
  number atom atom_safe atom_unsafe bin_string list_string sigil
  dot_call_op op_identifier
  comp_op at_op unary_op and_op or_op arrow_op match_op in_op in_match_op
  type_op dual_op add_op mult_op two_op pipe_op stab_op when_op assoc_op
  capture_op rel_op
  'true' 'false' 'nil' 'do' eol ';' ',' '.'
  '(' ')' '[' ']' '{' '}' '<<' '>>' '%{}' '%'
  .

Rootsymbol grammar.

%% Two shift/reduce conflicts coming from call_args_parens.
Expect 2.

%% Changes in ops and precedence should be reflected on lib/elixir/lib/macro.ex
%% Note though the operator => in practice has lower precedence than all others,
%% its entry in the table is only to support the %{user | foo => bar} syntax.
Left       5 do.
Right     10 stab_op_eol.     %% ->
Left      20 ','.
Nonassoc  30 capture_op_eol.  %% &
Left      40 in_match_op_eol. %% <-, \\ (allowed in matches along =)
Right     50 when_op_eol.     %% when
Right     60 type_op_eol.     %% ::
Right     70 pipe_op_eol.     %% |
Right     80 assoc_op_eol.    %% =>
Right     90 match_op_eol.    %% =
Left     130 or_op_eol.       %% ||, |||, or
Left     140 and_op_eol.      %% &&, &&&, and
Left     150 comp_op_eol.     %% ==, !=, =~, ===, !==
Left     160 rel_op_eol.      %% <, >, <=, >=
Left     170 arrow_op_eol.    %% |>, <<<, >>>, ~>>, <<~, ~>, <~, <~>, <|>, ^^^
Left     180 in_op_eol.       %% in
Right    200 two_op_eol.      %% ++, --, .., <>
Left     210 add_op_eol.      %% +, -
Left     220 mult_op_eol.     %% *, /
Nonassoc 300 unary_op_eol.    %% +, -, !, ^, not, ~~~
Left     310 dot_call_op.
Left     310 dot_op.          %% .
Nonassoc 320 at_op_eol.       %% @
Nonassoc 330 dot_identifier.

%%% MAIN FLOW OF EXPRESSIONS

grammar -> eoe : nil.
grammar -> expr_list : to_block('$1').
grammar -> eoe expr_list : to_block('$2').
grammar -> expr_list eoe : to_block('$1').
grammar -> eoe expr_list eoe : to_block('$2').
grammar -> '$empty' : nil.

% Note expressions are on reverse order
expr_list -> expr : ['$1'].
expr_list -> expr_list eoe expr : ['$3'|'$1'].

expr -> matched_expr : '$1'.
expr -> no_parens_expr : '$1'.
expr -> unmatched_expr : '$1'.

%% In Elixir we have three main call syntaxes: with parentheses,
%% without parentheses and with do blocks. They are represented
%% in the AST as matched, no_parens and unmatched.
%%
%% Calls without parentheses are further divided according to how
%% problematic they are:
%%
%% (a) no_parens_one: a call with one unproblematic argument
%% (e.g. `f a` or `f g a` and similar) (includes unary operators)
%%
%% (b) no_parens_many: a call with several arguments (e.g. `f a, b`)
%%
%% (c) no_parens_one_ambig: a call with one argument which is
%% itself a no_parens_many or no_parens_one_ambig (e.g. `f g a, b`
%% or `f g h a, b` and similar)
%%
%% Note, in particular, that no_parens_one_ambig expressions are
%% ambiguous and are interpreted such that the outer function has
%% arity 1 (e.g. `f g a, b` is interpreted as `f(g(a, b))` rather
%% than `f(g(a), b)`). Hence the name, no_parens_one_ambig.
%%
%% The distinction is required because we can't, for example, have
%% a function call with a do block as argument inside another do
%% block call, unless there are parentheses:
%%
%%   if if true do true else false end do  #=> invalid
%%   if(if true do true else false end) do #=> valid
%%
%% Similarly, it is not possible to nest calls without parentheses
%% if their arity is more than 1:
%%
%%   foo a, bar b, c  #=> invalid
%%   foo(a, bar b, c) #=> invalid
%%   foo bar a, b     #=> valid
%%   foo a, bar(b, c) #=> valid
%%
%% So the different grammar rules need to take into account
%% if calls without parentheses are do blocks in particular
%% segments and act accordingly.
matched_expr -> matched_expr matched_op_expr : build_op(element(1, '$2'), '$1', element(2, '$2')).
matched_expr -> unary_op_eol matched_expr : build_unary_op('$1', '$2').
matched_expr -> at_op_eol matched_expr : build_unary_op('$1', '$2').
matched_expr -> capture_op_eol matched_expr : build_unary_op('$1', '$2').
matched_expr -> no_parens_one_expr : '$1'.
matched_expr -> access_expr : '$1'.

unmatched_expr -> matched_expr unmatched_op_expr : build_op(element(1, '$2'), '$1', element(2, '$2')).
unmatched_expr -> unmatched_expr matched_op_expr : build_op(element(1, '$2'), '$1', element(2, '$2')).
unmatched_expr -> unmatched_expr unmatched_op_expr : build_op(element(1, '$2'), '$1', element(2, '$2')).
unmatched_expr -> unmatched_expr no_parens_op_expr : build_op(element(1, '$2'), '$1', element(2, '$2')).
unmatched_expr -> unary_op_eol expr : build_unary_op('$1', '$2').
unmatched_expr -> at_op_eol expr : build_unary_op('$1', '$2').
unmatched_expr -> capture_op_eol expr : build_unary_op('$1', '$2').
unmatched_expr -> block_expr : '$1'.

no_parens_expr -> matched_expr no_parens_op_expr : build_op(element(1, '$2'), '$1', element(2, '$2')).
no_parens_expr -> unary_op_eol no_parens_expr : build_unary_op('$1', '$2').
no_parens_expr -> at_op_eol no_parens_expr : build_unary_op('$1', '$2').
no_parens_expr -> capture_op_eol no_parens_expr : build_unary_op('$1', '$2').
no_parens_expr -> no_parens_one_ambig_expr : '$1'.
no_parens_expr -> no_parens_many_expr : '$1'.

block_expr -> parens_call call_args_parens do_block : build_identifier('$1', '$2' ++ '$3').
block_expr -> parens_call call_args_parens call_args_parens do_block : build_nested_parens('$1', '$2', '$3' ++ '$4').
block_expr -> dot_do_identifier do_block : build_identifier('$1', '$2').
block_expr -> dot_identifier call_args_no_parens_all do_block : build_identifier('$1', '$2' ++ '$3').

matched_op_expr -> match_op_eol matched_expr : {'$1', '$2'}.
matched_op_expr -> add_op_eol matched_expr : {'$1', '$2'}.
matched_op_expr -> mult_op_eol matched_expr : {'$1', '$2'}.
matched_op_expr -> two_op_eol matched_expr : {'$1', '$2'}.
matched_op_expr -> and_op_eol matched_expr : {'$1', '$2'}.
matched_op_expr -> or_op_eol matched_expr : {'$1', '$2'}.
matched_op_expr -> in_op_eol matched_expr : {'$1', '$2'}.
matched_op_expr -> in_match_op_eol matched_expr : {'$1', '$2'}.
matched_op_expr -> type_op_eol matched_expr : {'$1', '$2'}.
matched_op_expr -> when_op_eol matched_expr : {'$1', '$2'}.
matched_op_expr -> pipe_op_eol matched_expr : {'$1', '$2'}.
matched_op_expr -> comp_op_eol matched_expr : {'$1', '$2'}.
matched_op_expr -> rel_op_eol matched_expr : {'$1', '$2'}.
matched_op_expr -> arrow_op_eol matched_expr : {'$1', '$2'}.

unmatched_op_expr -> match_op_eol unmatched_expr : {'$1', '$2'}.
unmatched_op_expr -> add_op_eol unmatched_expr : {'$1', '$2'}.
unmatched_op_expr -> mult_op_eol unmatched_expr : {'$1', '$2'}.
unmatched_op_expr -> two_op_eol unmatched_expr : {'$1', '$2'}.
unmatched_op_expr -> and_op_eol unmatched_expr : {'$1', '$2'}.
unmatched_op_expr -> or_op_eol unmatched_expr : {'$1', '$2'}.
unmatched_op_expr -> in_op_eol unmatched_expr : {'$1', '$2'}.
unmatched_op_expr -> in_match_op_eol unmatched_expr : {'$1', '$2'}.
unmatched_op_expr -> type_op_eol unmatched_expr : {'$1', '$2'}.
unmatched_op_expr -> when_op_eol unmatched_expr : {'$1', '$2'}.
unmatched_op_expr -> pipe_op_eol unmatched_expr : {'$1', '$2'}.
unmatched_op_expr -> comp_op_eol unmatched_expr : {'$1', '$2'}.
unmatched_op_expr -> rel_op_eol unmatched_expr : {'$1', '$2'}.
unmatched_op_expr -> arrow_op_eol unmatched_expr : {'$1', '$2'}.

no_parens_op_expr -> match_op_eol no_parens_expr : {'$1', '$2'}.
no_parens_op_expr -> add_op_eol no_parens_expr : {'$1', '$2'}.
no_parens_op_expr -> mult_op_eol no_parens_expr : {'$1', '$2'}.
no_parens_op_expr -> two_op_eol no_parens_expr : {'$1', '$2'}.
no_parens_op_expr -> and_op_eol no_parens_expr : {'$1', '$2'}.
no_parens_op_expr -> or_op_eol no_parens_expr : {'$1', '$2'}.
no_parens_op_expr -> in_op_eol no_parens_expr : {'$1', '$2'}.
no_parens_op_expr -> in_match_op_eol no_parens_expr : {'$1', '$2'}.
no_parens_op_expr -> type_op_eol no_parens_expr : {'$1', '$2'}.
no_parens_op_expr -> when_op_eol no_parens_expr : {'$1', '$2'}.
no_parens_op_expr -> pipe_op_eol no_parens_expr : {'$1', '$2'}.
no_parens_op_expr -> comp_op_eol no_parens_expr : {'$1', '$2'}.
no_parens_op_expr -> rel_op_eol no_parens_expr : {'$1', '$2'}.
no_parens_op_expr -> arrow_op_eol no_parens_expr : {'$1', '$2'}.

%% Allow when (and only when) with keywords
no_parens_op_expr -> when_op_eol call_args_no_parens_kw : {'$1', '$2'}.

no_parens_one_ambig_expr -> dot_op_identifier call_args_no_parens_ambig : build_identifier('$1', '$2').
no_parens_one_ambig_expr -> dot_identifier call_args_no_parens_ambig : build_identifier('$1', '$2').

no_parens_many_expr -> dot_op_identifier call_args_no_parens_many_strict : build_identifier('$1', '$2').
no_parens_many_expr -> dot_identifier call_args_no_parens_many_strict : build_identifier('$1', '$2').

no_parens_one_expr -> dot_op_identifier call_args_no_parens_one : build_identifier('$1', '$2').
no_parens_one_expr -> dot_identifier call_args_no_parens_one : build_identifier('$1', '$2').
no_parens_one_expr -> dot_do_identifier : build_identifier('$1', nil).
no_parens_one_expr -> dot_identifier : build_identifier('$1', nil).

%% From this point on, we just have constructs that can be
%% used with the access syntax. Notice that (dot_)identifier
%% is not included in this list simply because the tokenizer
%% marks identifiers followed by brackets as bracket_identifier.
access_expr -> bracket_at_expr : '$1'.
access_expr -> bracket_expr : '$1'.
access_expr -> at_op_eol number : build_unary_op('$1', ?exprs('$2')).
access_expr -> unary_op_eol number : build_unary_op('$1', ?exprs('$2')).
access_expr -> capture_op_eol number : build_unary_op('$1', ?exprs('$2')).
access_expr -> fn_eoe stab end_eoe : build_fn('$1', reverse('$2')).
access_expr -> open_paren stab close_paren : build_stab(reverse('$2')).
access_expr -> open_paren stab ';' close_paren : build_stab(reverse('$2')).
access_expr -> open_paren ';' stab ';' close_paren : build_stab(reverse('$3')).
access_expr -> open_paren ';' stab close_paren : build_stab(reverse('$3')).
access_expr -> open_paren ';' close_paren : build_stab([]).
access_expr -> empty_paren : nil.
access_expr -> number : ?exprs('$1').
access_expr -> list : element(1, '$1').
access_expr -> map : '$1'.
access_expr -> tuple : '$1'.
access_expr -> 'true' : ?id('$1').
access_expr -> 'false' : ?id('$1').
access_expr -> 'nil' : ?id('$1').
access_expr -> bin_string  : build_bin_string('$1').
access_expr -> list_string : build_list_string('$1').
access_expr -> bit_string : '$1'.
access_expr -> sigil : build_sigil('$1').
access_expr -> max_expr : '$1'.

%% Aliases and properly formed calls. Used by map_expr.
max_expr -> atom : ?exprs('$1').
max_expr -> atom_safe : build_quoted_atom('$1', true).
max_expr -> atom_unsafe : build_quoted_atom('$1', false).
max_expr -> parens_call call_args_parens : build_identifier('$1', '$2').
max_expr -> parens_call call_args_parens call_args_parens : build_nested_parens('$1', '$2', '$3').
max_expr -> dot_alias : '$1'.

bracket_arg -> open_bracket kw close_bracket : build_list('$1', '$2').
bracket_arg -> open_bracket container_expr close_bracket : build_list('$1', '$2').
bracket_arg -> open_bracket container_expr ',' close_bracket : build_list('$1', '$2').

bracket_expr -> dot_bracket_identifier bracket_arg : build_access(build_identifier('$1', nil), '$2').
bracket_expr -> access_expr bracket_arg : build_access('$1', '$2').

bracket_at_expr -> at_op_eol dot_bracket_identifier bracket_arg :
                     build_access(build_unary_op('$1', build_identifier('$2', nil)), '$3').
bracket_at_expr -> at_op_eol access_expr bracket_arg :
                     build_access(build_unary_op('$1', '$2'), '$3').

%% Blocks

do_block -> do_eoe 'end' : [[{do, nil}]].
do_block -> do_eoe stab end_eoe : [[{do, build_stab(reverse('$2'))}]].
do_block -> do_eoe block_list 'end' : [[{do, nil}|'$2']].
do_block -> do_eoe stab_eoe block_list 'end' : [[{do, build_stab(reverse('$2'))}|'$3']].

eoe -> eol : '$1'.
eoe -> ';' : '$1'.
eoe -> eol ';' : '$1'.

fn_eoe -> 'fn' : '$1'.
fn_eoe -> 'fn' eoe : '$1'.

do_eoe -> 'do' : '$1'.
do_eoe -> 'do' eoe : '$1'.

end_eoe -> 'end' : '$1'.
end_eoe -> eoe 'end' : '$2'.

block_eoe -> block_identifier : '$1'.
block_eoe -> block_identifier eoe : '$1'.

stab -> stab_expr : ['$1'].
stab -> stab eoe stab_expr : ['$3'|'$1'].

stab_eoe -> stab : '$1'.
stab_eoe -> stab eoe : '$1'.

stab_expr -> expr : '$1'.
stab_expr -> stab_op_eol stab_maybe_expr : build_op('$1', [], '$2').
stab_expr -> empty_paren stab_op_eol stab_maybe_expr :
               build_op('$2', [], '$3').
stab_expr -> call_args_no_parens_all stab_op_eol stab_maybe_expr :
               build_op('$2', unwrap_when(unwrap_splice('$1')), '$3').
stab_expr -> stab_parens_many stab_op_eol stab_maybe_expr :
               build_op('$2', unwrap_splice('$1'), '$3').
stab_expr -> stab_parens_many when_op expr stab_op_eol stab_maybe_expr :
               build_op('$4', [{'when', meta_from_token('$2'), unwrap_splice('$1') ++ ['$3']}], '$5').

stab_maybe_expr -> 'expr' : '$1'.
stab_maybe_expr -> '$empty' : nil.

block_item -> block_eoe stab_eoe : {?exprs('$1'), build_stab(reverse('$2'))}.
block_item -> block_eoe : {?exprs('$1'), nil}.

block_list -> block_item : ['$1'].
block_list -> block_item block_list : ['$1'|'$2'].

%% Helpers

open_paren -> '('      : '$1'.
open_paren -> '(' eol  : '$1'.
close_paren -> ')'     : '$1'.
close_paren -> eol ')' : '$2'.

empty_paren -> open_paren ')' : '$1'.

open_bracket  -> '['         : '$1'.
open_bracket  -> '[' eol     : '$1'.
close_bracket -> ']'         : '$1'.
close_bracket -> eol ']'     : '$2'.

open_bit  -> '<<'         : '$1'.
open_bit  -> '<<' eol     : '$1'.
close_bit -> '>>'         : '$1'.
close_bit -> eol '>>'     : '$2'.

open_curly  -> '{'     : '$1'.
open_curly  -> '{' eol : '$1'.
close_curly -> '}'         : '$1'.
close_curly -> eol '}'     : '$2'.

% Operators

add_op_eol -> add_op : '$1'.
add_op_eol -> add_op eol : '$1'.
add_op_eol -> dual_op : '$1'.
add_op_eol -> dual_op eol : '$1'.

mult_op_eol -> mult_op : '$1'.
mult_op_eol -> mult_op eol : '$1'.

two_op_eol -> two_op : '$1'.
two_op_eol -> two_op eol : '$1'.

pipe_op_eol -> pipe_op : '$1'.
pipe_op_eol -> pipe_op eol : '$1'.

capture_op_eol -> capture_op : '$1'.
capture_op_eol -> capture_op eol : '$1'.

unary_op_eol -> unary_op : '$1'.
unary_op_eol -> unary_op eol : '$1'.
unary_op_eol -> dual_op : '$1'.
unary_op_eol -> dual_op eol : '$1'.

match_op_eol -> match_op : '$1'.
match_op_eol -> match_op eol : '$1'.

and_op_eol -> and_op : '$1'.
and_op_eol -> and_op eol : '$1'.

or_op_eol -> or_op : '$1'.
or_op_eol -> or_op eol : '$1'.

in_op_eol -> in_op : '$1'.
in_op_eol -> in_op eol : '$1'.

in_match_op_eol -> in_match_op : '$1'.
in_match_op_eol -> in_match_op eol : '$1'.

type_op_eol -> type_op : '$1'.
type_op_eol -> type_op eol : '$1'.

when_op_eol -> when_op : '$1'.
when_op_eol -> when_op eol : '$1'.

stab_op_eol -> stab_op : '$1'.
stab_op_eol -> stab_op eol : '$1'.

at_op_eol -> at_op : '$1'.
at_op_eol -> at_op eol : '$1'.

comp_op_eol -> comp_op : '$1'.
comp_op_eol -> comp_op eol : '$1'.

rel_op_eol -> rel_op : '$1'.
rel_op_eol -> rel_op eol : '$1'.

arrow_op_eol -> arrow_op : '$1'.
arrow_op_eol -> arrow_op eol : '$1'.

% Dot operator

dot_op -> '.' : '$1'.
dot_op -> '.' eol : '$1'.

dot_identifier -> identifier : '$1'.
dot_identifier -> matched_expr dot_op identifier : build_dot('$2', '$1', '$3').

dot_alias -> aliases : {'__aliases__', meta_from_token('$1', 0), ?exprs('$1')}.
dot_alias -> matched_expr dot_op aliases : build_dot_alias('$2', '$1', '$3').

dot_op_identifier -> op_identifier : '$1'.
dot_op_identifier -> matched_expr dot_op op_identifier : build_dot('$2', '$1', '$3').

dot_do_identifier -> do_identifier : '$1'.
dot_do_identifier -> matched_expr dot_op do_identifier : build_dot('$2', '$1', '$3').

dot_bracket_identifier -> bracket_identifier : '$1'.
dot_bracket_identifier -> matched_expr dot_op bracket_identifier : build_dot('$2', '$1', '$3').

dot_paren_identifier -> paren_identifier : '$1'.
dot_paren_identifier -> matched_expr dot_op paren_identifier : build_dot('$2', '$1', '$3').

parens_call -> dot_paren_identifier : '$1'.
parens_call -> matched_expr dot_call_op : {'.', meta_from_token('$2'), ['$1']}. % Fun/local calls

% Function calls with no parentheses

call_args_no_parens_expr -> matched_expr : '$1'.
call_args_no_parens_expr -> no_parens_expr : throw_no_parens_many_strict('$1').

call_args_no_parens_comma_expr -> matched_expr ',' call_args_no_parens_expr : ['$3', '$1'].
call_args_no_parens_comma_expr -> call_args_no_parens_comma_expr ',' call_args_no_parens_expr : ['$3'|'$1'].

call_args_no_parens_all -> call_args_no_parens_one : '$1'.
call_args_no_parens_all -> call_args_no_parens_ambig : '$1'.
call_args_no_parens_all -> call_args_no_parens_many : '$1'.

call_args_no_parens_one -> call_args_no_parens_kw : ['$1'].
call_args_no_parens_one -> matched_expr : ['$1'].

call_args_no_parens_ambig -> no_parens_expr : ['$1'].

call_args_no_parens_many -> matched_expr ',' call_args_no_parens_kw : ['$1', '$3'].
call_args_no_parens_many -> call_args_no_parens_comma_expr : reverse('$1').
call_args_no_parens_many -> call_args_no_parens_comma_expr ',' call_args_no_parens_kw : reverse(['$3'|'$1']).

call_args_no_parens_many_strict -> call_args_no_parens_many : '$1'.
call_args_no_parens_many_strict -> open_paren call_args_no_parens_kw close_paren : throw_no_parens_strict('$1').
call_args_no_parens_many_strict -> open_paren call_args_no_parens_many close_paren : throw_no_parens_strict('$1').

stab_parens_many -> open_paren call_args_no_parens_kw close_paren : ['$2'].
stab_parens_many -> open_paren call_args_no_parens_many close_paren : '$2'.

% Containers

container_expr -> matched_expr : '$1'.
container_expr -> unmatched_expr : '$1'.
container_expr -> no_parens_expr : throw_no_parens_container_strict('$1').

container_args_base -> container_expr : ['$1'].
container_args_base -> container_args_base ',' container_expr : ['$3'|'$1'].

container_args -> container_args_base : lists:reverse('$1').
container_args -> container_args_base ',' : lists:reverse('$1').
container_args -> container_args_base ',' kw : lists:reverse(['$3'|'$1']).

% Function calls with parentheses

call_args_parens_expr -> matched_expr : '$1'.
call_args_parens_expr -> unmatched_expr : '$1'.
call_args_parens_expr -> no_parens_expr : throw_no_parens_many_strict('$1').

call_args_parens_base -> call_args_parens_expr : ['$1'].
call_args_parens_base -> call_args_parens_base ',' call_args_parens_expr : ['$3'|'$1'].

call_args_parens -> empty_paren : [].
call_args_parens -> open_paren no_parens_expr close_paren : ['$2'].
call_args_parens -> open_paren kw close_paren : ['$2'].
call_args_parens -> open_paren call_args_parens_base close_paren : reverse('$2').
call_args_parens -> open_paren call_args_parens_base ',' kw close_paren : reverse(['$4'|'$2']).

% KV

kw_eol -> kw_identifier : ?exprs('$1').
kw_eol -> kw_identifier eol : ?exprs('$1').
kw_eol -> kw_identifier_safe : build_quoted_atom('$1', true).
kw_eol -> kw_identifier_safe eol : build_quoted_atom('$1', true).
kw_eol -> kw_identifier_unsafe : build_quoted_atom('$1', false).
kw_eol -> kw_identifier_unsafe eol : build_quoted_atom('$1', false).

kw_base -> kw_eol container_expr : [{'$1', '$2'}].
kw_base -> kw_base ',' kw_eol container_expr : [{'$3', '$4'}|'$1'].

kw -> kw_base : reverse('$1').
kw -> kw_base ',' : reverse('$1').

call_args_no_parens_kw_expr -> kw_eol matched_expr : {'$1', '$2'}.
call_args_no_parens_kw_expr -> kw_eol no_parens_expr : {'$1', '$2'}.

call_args_no_parens_kw -> call_args_no_parens_kw_expr : ['$1'].
call_args_no_parens_kw -> call_args_no_parens_kw_expr ',' call_args_no_parens_kw : ['$1'|'$3'].

% Lists

list_args -> kw : '$1'.
list_args -> container_args_base : reverse('$1').
list_args -> container_args_base ',' : reverse('$1').
list_args -> container_args_base ',' kw : reverse('$1', '$3').

list -> open_bracket ']' : build_list('$1', []).
list -> open_bracket list_args close_bracket : build_list('$1', '$2').

% Tuple

tuple -> open_curly '}' : build_tuple('$1', []).
tuple -> open_curly container_args close_curly :  build_tuple('$1', '$2').

% Bitstrings

bit_string -> open_bit '>>' : build_bit('$1', []).
bit_string -> open_bit container_args close_bit : build_bit('$1', '$2').

% Map and structs

%% Allow unquote/@something/aliases inside maps and structs.
map_expr -> max_expr : '$1'.
map_expr -> dot_identifier : build_identifier('$1', nil).
map_expr -> at_op_eol map_expr : build_unary_op('$1', '$2').

assoc_op_eol -> assoc_op : '$1'.
assoc_op_eol -> assoc_op eol : '$1'.

assoc_expr -> matched_expr assoc_op_eol matched_expr : {'$1', '$3'}.
assoc_expr -> unmatched_expr assoc_op_eol unmatched_expr : {'$1', '$3'}.
assoc_expr -> matched_expr assoc_op_eol unmatched_expr : {'$1', '$3'}.
assoc_expr -> unmatched_expr assoc_op_eol matched_expr : {'$1', '$3'}.
assoc_expr -> map_expr : '$1'.

assoc_update -> matched_expr pipe_op_eol assoc_expr : {'$2', '$1', ['$3']}.
assoc_update -> unmatched_expr pipe_op_eol assoc_expr : {'$2', '$1', ['$3']}.

assoc_update_kw -> matched_expr pipe_op_eol kw : {'$2', '$1', '$3'}.
assoc_update_kw -> unmatched_expr pipe_op_eol kw : {'$2', '$1', '$3'}.

assoc_base -> assoc_expr : ['$1'].
assoc_base -> assoc_base ',' assoc_expr : ['$3'|'$1'].

assoc -> assoc_base : reverse('$1').
assoc -> assoc_base ',' : reverse('$1').

map_op -> '%{}' : '$1'.
map_op -> '%{}' eol : '$1'.

map_close -> kw close_curly : '$1'.
map_close -> assoc close_curly : '$1'.
map_close -> assoc_base ',' kw close_curly : reverse('$1', '$3').

map_args -> open_curly '}' : build_map('$1', []).
map_args -> open_curly map_close : build_map('$1', '$2').
map_args -> open_curly assoc_update close_curly : build_map_update('$1', '$2', []).
map_args -> open_curly assoc_update ',' close_curly : build_map_update('$1', '$2', []).
map_args -> open_curly assoc_update ',' map_close : build_map_update('$1', '$2', '$4').
map_args -> open_curly assoc_update_kw close_curly : build_map_update('$1', '$2', []).

struct_op -> '%' : '$1'.

map -> map_op map_args : '$2'.
map -> struct_op map_expr map_args : {'%', meta_from_token('$1'), ['$2', '$3']}.
map -> struct_op map_expr eol map_args : {'%', meta_from_token('$1'), ['$2', '$4']}.

Erlang code.

-define(id(Token), element(1, Token)).
-define(location(Token), element(2, Token)).
-define(exprs(Token), element(3, Token)).
-define(meta(Node), element(2, Node)).
-define(rearrange_uop(Op), (Op == 'not' orelse Op == '!')).

%% The following directive is needed for (significantly) faster
%% compilation of the generated .erl file by the HiPE compiler
-compile([{hipe, [{regalloc, linear_scan}]}]).
-import(lists, [reverse/1, reverse/2]).

meta_from_token(Token, Counter) -> [{counter, Counter}|meta_from_token(Token)].
meta_from_token(Token) -> meta_from_location(?location(Token)).

meta_from_location({Line, Column, EndColumn})
  when is_integer(Line), is_integer(Column), is_integer(EndColumn) -> [{line, Line}].

%% Operators

build_op({_Kind, Location, 'in'}, {UOp, _, [Left]}, Right) when ?rearrange_uop(UOp) ->
  {UOp, meta_from_location(Location), [{'in', meta_from_location(Location), [Left, Right]}]};

build_op({_Kind, Location, Op}, Left, Right) ->
  {Op, meta_from_location(Location), [Left, Right]}.

build_unary_op({_Kind, Location, Op}, Expr) ->
  {Op, meta_from_location(Location), [Expr]}.

build_list(Marker, Args) ->
  {Args, ?location(Marker)}.

build_tuple(_Marker, [Left, Right]) ->
  {Left, Right};
build_tuple(Marker, Args) ->
  {'{}', meta_from_token(Marker), Args}.

build_bit(Marker, Args) ->
  {'<<>>', meta_from_token(Marker), Args}.

build_map(Marker, Args) ->
  {'%{}', meta_from_token(Marker), Args}.

build_map_update(Marker, {Pipe, Left, Right}, Extra) ->
  {'%{}', meta_from_token(Marker), [build_op(Pipe, Left, Right ++ Extra)]}.

%% Blocks

build_block([{Op, _, [_]}]=Exprs) when ?rearrange_uop(Op) -> {'__block__', [], Exprs};
build_block([{unquote_splicing, _, Args}]=Exprs) when
                                      length(Args) =< 2 -> {'__block__', [], Exprs};
build_block([Expr])                                     -> Expr;
build_block(Exprs)                                      -> {'__block__', [], Exprs}.

%% Dots

build_dot_alias(Dot, {'__aliases__', _, Left}, {'aliases', _, Right}) ->
  {'__aliases__', meta_from_token(Dot), Left ++ Right};

build_dot_alias(_Dot, Atom, {'aliases', _, _} = Token) when is_atom(Atom) ->
  throw_bad_atom(Token);

build_dot_alias(Dot, Other, {'aliases', _, Right}) ->
  {'__aliases__', meta_from_token(Dot), [Other|Right]}.

build_dot(Dot, Left, Right) ->
  {'.', meta_from_token(Dot), [Left, extract_identifier(Right)]}.

extract_identifier({Kind, _, Identifier}) when
    Kind == identifier; Kind == bracket_identifier; Kind == paren_identifier;
    Kind == do_identifier; Kind == op_identifier ->
  Identifier.

%% Identifiers

build_nested_parens(Dot, Args1, Args2) ->
  Identifier = build_identifier(Dot, Args1),
  Meta = ?meta(Identifier),
  {Identifier, Meta, Args2}.

build_identifier({'.', Meta, _} = Dot, Args) ->
  FArgs = case Args of
    nil -> [];
    _ -> Args
  end,
  {Dot, Meta, FArgs};

build_identifier({Keyword, Location}, Args) when Keyword == fn ->
  {fn, meta_from_location(Location), Args};

build_identifier({op_identifier, Location, Identifier}, [Arg]) ->
  {Identifier, [{ambiguous_op, nil}|meta_from_location(Location)], [Arg]};

build_identifier({_, Location, Identifier}, Args) ->
  {Identifier, meta_from_location(Location), Args}.

%% Fn

build_fn(Op, [{'->', _, [_, _]}|_] = Stab) ->
  {fn, meta_from_token(Op), build_stab(Stab)};
build_fn(Op, _Stab) ->
  throw(meta_from_token(Op), "expected clauses to be defined with -> inside: ", "'fn'").

%% Access

build_access(Expr, {List, Location}) ->
  Meta = meta_from_location(Location),
  {{'.', Meta, ['Elixir.Access', get]}, Meta, [Expr, List]}.

%% Interpolation aware

build_sigil({sigil, Location, Sigil, Parts, Modifiers}) ->
  Meta = meta_from_location(Location),
  {list_to_atom("sigil_" ++ [Sigil]), Meta, [{'<<>>', Meta, string_parts(Parts)}, Modifiers]}.

build_bin_string({bin_string, _Location, [H]}) when is_binary(H) ->
  H;
build_bin_string({bin_string, Location, Args}) ->
  {'<<>>', meta_from_location(Location), string_parts(Args)}.

build_list_string({list_string, _Location, [H]}) when is_binary(H) ->
  elixir_utils:characters_to_list(H);
build_list_string({list_string, Location, Args}) ->
  Meta = meta_from_location(Location),
  {{'.', Meta, ['Elixir.String', to_char_list]}, Meta, [{'<<>>', Meta, string_parts(Args)}]}.

build_quoted_atom({_, _Location, [H]}, Safe) when is_binary(H) ->
  Op = binary_to_atom_op(Safe), erlang:Op(H, utf8);
build_quoted_atom({_, Location, Args}, Safe) ->
  Meta = meta_from_location(Location),
  {{'.', Meta, [erlang, binary_to_atom_op(Safe)]}, Meta, [{'<<>>', Meta, string_parts(Args)}, utf8]}.

binary_to_atom_op(true)  -> binary_to_existing_atom;
binary_to_atom_op(false) -> binary_to_atom.

string_parts(Parts) ->
  [string_part(Part) || Part <- Parts].
string_part(Binary) when is_binary(Binary) ->
  Binary;
string_part({Location, Tokens}) ->
  Form = string_tokens_parse(Tokens),
  Meta = meta_from_location(Location),
  {'::', Meta, [{{'.', Meta, ['Elixir.Kernel', to_string]}, Meta, [Form]}, {binary, Meta, nil}]}.

string_tokens_parse(Tokens) ->
  case parse(Tokens) of
    {ok, Forms} -> Forms;
    {error, _} = Error -> throw(Error)
  end.

%% Keywords

build_stab([{'->', Meta, [Left, Right]}|T]) ->
  build_stab(Meta, T, Left, [Right], []);

build_stab(Else) ->
  build_block(Else).

build_stab(Old, [{'->', New, [Left, Right]}|T], Marker, Temp, Acc) ->
  H = {'->', Old, [Marker, build_block(reverse(Temp))]},
  build_stab(New, T, Left, [Right], [H|Acc]);

build_stab(Meta, [H|T], Marker, Temp, Acc) ->
  build_stab(Meta, T, Marker, [H|Temp], Acc);

build_stab(Meta, [], Marker, Temp, Acc) ->
  H = {'->', Meta, [Marker, build_block(reverse(Temp))]},
  reverse([H|Acc]).

%% Every time the parser sees a (unquote_splicing())
%% it assumes that a block is being spliced, wrapping
%% the splicing in a __block__. But in the stab clause,
%% we can have (unquote_splicing(1, 2, 3)) -> :ok, in such
%% case, we don't actually want the block, since it is
%% an arg style call. unwrap_splice unwraps the splice
%% from such blocks.
unwrap_splice([{'__block__', [], [{unquote_splicing, _, _}] = Splice}]) ->
  Splice;

unwrap_splice(Other) -> Other.

unwrap_when(Args) ->
  case elixir_utils:split_last(Args) of
    {Start, {'when', Meta, [_, _] = End}} ->
      [{'when', Meta, Start ++ End}];
    {_, _} ->
      Args
  end.

to_block([One]) -> One;
to_block(Other) -> {'__block__', [], reverse(Other)}.

%% Errors

throw(Meta, Error, Token) ->
  Line =
    case lists:keyfind(line, 1, Meta) of
      {line, L} -> L;
      false -> 0
    end,
  throw({error, {Line, ?MODULE, [Error, Token]}}).

throw_bad_atom(Token) ->
  throw(meta_from_token(Token), "atom cannot be followed by an alias. If the '.' was meant to be "
    "part of the atom's name, the atom name must be quoted. Syntax error before: ", "'.'").

throw_no_parens_strict(Token) ->
  throw(meta_from_token(Token), "unexpected parentheses. If you are making a "
    "function call, do not insert spaces between the function name and the "
    "opening parentheses. Syntax error before: ", "'('").

<<<<<<< HEAD
throw_no_parens_many_strict(Token) ->
  Line =
    case lists:keyfind(line, 1, element(2, Token)) of
      {line, L} -> L;
      false -> 0
    end,

  throw(Line,
=======
throw_no_parens_many_strict(Node) ->
  throw(?meta(Node),
>>>>>>> 73b64cbe
    "unexpected comma. Parentheses are required to solve ambiguity in nested calls.\n\n"
    "This error happens when you have nested function calls without parentheses. "
    "For example:\n\n"
    "    one a, two b, c, d\n\n"
    "In the example above, we don't know if the parameters \"c\" and \"d\" apply "
    "to the function \"one\" or \"two\". You can solve this by explicitly adding "
    "parentheses:\n\n"
    "    one a, two(b, c, d)\n\n"
    "Elixir cannot compile otherwise. Syntax error before: ", "','").

<<<<<<< HEAD
throw_no_parens_container_strict(Token) ->
  Line =
    case lists:keyfind(line, 1, element(2, Token)) of
      {line, L} -> L;
      false -> 0
    end,

  throw(Line,
=======
throw_no_parens_container_strict(Node) ->
  throw(?meta(Node),
>>>>>>> 73b64cbe
    "unexpected comma. Parentheses are required to solve ambiguity inside containers.\n\n"
    "This error may happen when you forget a comma in a list or other container:\n\n"
    "    [a, b c, d]\n\n"
    "Or when you have ambiguous calls:\n\n"
    "    [one, two three, four, five]\n\n"
    "In the example above, we don't know if the parameters \"four\" and \"five\" "
    "belongs to the list or the function \"two\". You can solve this by explicitly "
    "adding parentheses:\n\n"
    "    [one, two(three, four), five]\n\n"
<<<<<<< HEAD
    "Elixir cannot compile otherwise. Syntax error before: ", "','").

throw_bad_atom(Line) ->
  throw(Line, "atom cannot be followed by an alias. If the '.' was meant to be "
    "part of the atom's name, the atom name must be quoted. Syntax error before: ", "'.'").
=======
    "Elixir cannot compile otherwise. Syntax error before: ", "','").
>>>>>>> 73b64cbe
<|MERGE_RESOLUTION|>--- conflicted
+++ resolved
@@ -780,19 +780,8 @@
     "function call, do not insert spaces between the function name and the "
     "opening parentheses. Syntax error before: ", "'('").
 
-<<<<<<< HEAD
-throw_no_parens_many_strict(Token) ->
-  Line =
-    case lists:keyfind(line, 1, element(2, Token)) of
-      {line, L} -> L;
-      false -> 0
-    end,
-
-  throw(Line,
-=======
 throw_no_parens_many_strict(Node) ->
   throw(?meta(Node),
->>>>>>> 73b64cbe
     "unexpected comma. Parentheses are required to solve ambiguity in nested calls.\n\n"
     "This error happens when you have nested function calls without parentheses. "
     "For example:\n\n"
@@ -803,19 +792,8 @@
     "    one a, two(b, c, d)\n\n"
     "Elixir cannot compile otherwise. Syntax error before: ", "','").
 
-<<<<<<< HEAD
-throw_no_parens_container_strict(Token) ->
-  Line =
-    case lists:keyfind(line, 1, element(2, Token)) of
-      {line, L} -> L;
-      false -> 0
-    end,
-
-  throw(Line,
-=======
 throw_no_parens_container_strict(Node) ->
   throw(?meta(Node),
->>>>>>> 73b64cbe
     "unexpected comma. Parentheses are required to solve ambiguity inside containers.\n\n"
     "This error may happen when you forget a comma in a list or other container:\n\n"
     "    [a, b c, d]\n\n"
@@ -825,12 +803,4 @@
     "belongs to the list or the function \"two\". You can solve this by explicitly "
     "adding parentheses:\n\n"
     "    [one, two(three, four), five]\n\n"
-<<<<<<< HEAD
-    "Elixir cannot compile otherwise. Syntax error before: ", "','").
-
-throw_bad_atom(Line) ->
-  throw(Line, "atom cannot be followed by an alias. If the '.' was meant to be "
-    "part of the atom's name, the atom name must be quoted. Syntax error before: ", "'.'").
-=======
-    "Elixir cannot compile otherwise. Syntax error before: ", "','").
->>>>>>> 73b64cbe
+    "Elixir cannot compile otherwise. Syntax error before: ", "','").