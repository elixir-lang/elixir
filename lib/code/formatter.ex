% elixir: cache
% This module contains some utilities function that formats objects
% and backtraces to be exhibited in output.
% TODO Add tests
module Code::Formatter
  def format_stacktrace({module, method, arity})
    if arity.__parent_name__ == 'List
      "#{module}##{method}(#{format_object(arity)[1,-2]})"
    else
      "#{module}##{method}/#{arity}"
    end
  end

  def format_object(object)
<<<<<<< HEAD
    object.inspect
%    if object.__parent_name__ == 'List && object.all? -> (i) i.__parent_name__ == 'Integer
%      try
%        String.new Erlang.io_lib.format($"~ts", [object])
%      catch 'error: 'badarg
%        object.inspect
%      end
%    else
%      object.inspect
%    end
=======
    if object != [] && Erlang.io_lib.printable_list(object)
      String.new object.flatten
    else
      object.inspect
    end
>>>>>>> 55ed590b
  end

  def format_catch('error, {'badsyntax, {line, filename, error, token}})
    "\n#{String.new filename}:#{line}: #{String.new error} #{format_token token}"
  end

  def format_catch('error, {'badform, {line, filename, module, desc}})
    formatted = Erlang.elixir_errors.format_error(module, desc)
    "\n#{String.new filename}:#{line}: #{String.new formatted}"
  end

  def format_catch(_, reason)
    self.format_object(reason)
  end

  private

  def format_token([])
    "[]"
  end

  def format_token(obj)
    String.new obj
  end
end<|MERGE_RESOLUTION|>--- conflicted
+++ resolved
@@ -12,24 +12,11 @@
   end
 
   def format_object(object)
-<<<<<<< HEAD
-    object.inspect
-%    if object.__parent_name__ == 'List && object.all? -> (i) i.__parent_name__ == 'Integer
-%      try
-%        String.new Erlang.io_lib.format($"~ts", [object])
-%      catch 'error: 'badarg
-%        object.inspect
-%      end
-%    else
-%      object.inspect
-%    end
-=======
     if object != [] && Erlang.io_lib.printable_list(object)
       String.new object.flatten
     else
       object.inspect
     end
->>>>>>> 55ed590b
   end
 
   def format_catch('error, {'badsyntax, {line, filename, error, token}})
