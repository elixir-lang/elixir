--- conflicted
+++ resolved
@@ -345,14 +345,6 @@
     * `:sha512` - checks against the given sha512 checksum. Returns
       `{:checksum, message}` in case it fails
   """
-<<<<<<< HEAD
-  def read_path(path, opts \\ []) do
-    cond do
-      url?(path) && opts[:system] ->
-        read_system(path)
-      url?(path) ->
-        read_httpc(path)
-=======
   @spec read_path(String.t, Keyword.t) ::
         {:ok, binary} | :badpath | {:remote, String.t} |
         {:local, String.t} | {:checksum, String.t}
@@ -360,13 +352,9 @@
     cond do
       url?(path) ->
         read_httpc(path) |> checksum(opts)
->>>>>>> 73b64cbe
       file?(path) ->
         read_file(path) |> checksum(opts)
       true ->
-<<<<<<< HEAD
-        :badname
-=======
         :badpath
     end
   end
@@ -385,7 +373,6 @@
               Actual: #{actual}
             """}
       end
->>>>>>> 73b64cbe
     end
   end
 
@@ -451,44 +438,6 @@
     :inets.stop(:httpc, :mix)
   end
 
-<<<<<<< HEAD
-  defp read_system(path) do
-    filename = URI.parse(path).path |> Path.basename
-    tmp_path = Path.join(System.tmp_dir!, filename)
-
-    File.mkdir_p!(Path.dirname(tmp_path))
-    File.rm(tmp_path)
-
-    cond do
-      windows? && System.find_executable("powershell") ->
-        command = ~s[$ErrorActionPreference = 'Stop'; ] <>
-                  ~s[$client = new-object System.Net.WebClient; ] <>
-                  ~s[$client.DownloadFile(\\"#{path}\\", \\"#{tmp_path}\\")]
-        cmd("powershell", tmp_path, ~s[powershell -Command "& {#{command}}"])
-      System.find_executable("curl") ->
-        cmd("curl", tmp_path, ~s[curl -sSfL -o "#{tmp_path}" "#{path}"])
-      System.find_executable("wget") ->
-        cmd("wget", tmp_path, ~s[wget -nv -O "#{tmp_path}" "#{path}"])
-      windows? ->
-        {:remote, "powershell, wget or curl not available."}
-      true ->
-        {:remote, "wget or curl not available."}
-    end
-  end
-
-  defp cmd(executable, tmp_path, command) do
-    case Mix.shell.cmd(command) do
-      0 -> {:ok, File.read!(tmp_path)}
-      _ -> {:remote, "#{executable} failed."}
-    end
-  end
-
-  defp windows? do
-    match?({:win32, _}, :os.type)
-  end
-
-=======
->>>>>>> 73b64cbe
   defp file?(path) do
     File.regular?(path)
   end
