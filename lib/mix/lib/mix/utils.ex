defmodule Mix.Utils do
  @moduledoc false

  @doc """
  Gets the Mix home.

  It defaults to `~/.mix` unless the `MIX_HOME`
  environment variable is set.

  Developers should only store entries in the
  `MIX_HOME` directory which are guaranteed to
  work across multiple Elixir versions, as it is
  not recommended to swap the `MIX_HOME` directory
  as configuration and other important data may be
  stored there.
  """
  def mix_home do
    System.get_env("MIX_HOME") || Path.expand("~/.mix")
  end

  @doc """
  Gets all paths defined in the MIX_PATH env variable.

  `MIX_PATH` may contain multiple paths. If on Windows, those
  paths should be separated by `;`, if on Unix systems, use `:`.
  """
  def mix_paths do
    if path = System.get_env("MIX_PATH") do
      String.split(path, path_separator())
    else
      []
    end
  end

  defp path_separator do
    case :os.type() do
      {:win32, _} -> ";"
      {:unix, _} -> ":"
    end
  end

  @doc """
  Parses a string into module, function and arity.

  It returns `{:ok, mfa_list}`, where a `mfa_list` is
  `[module, function, arity]`, `[module, function]` or `[module]`,
  or the atom `:error`.

      iex> Mix.Utils.parse_mfa("Foo.bar/1")
      {:ok, [Foo, :bar, 1]}
      iex> Mix.Utils.parse_mfa(":foo.bar/1")
      {:ok, [:foo, :bar, 1]}
      iex> Mix.Utils.parse_mfa(":foo.bar")
      {:ok, [:foo, :bar]}
      iex> Mix.Utils.parse_mfa(":foo")
      {:ok, [:foo]}
      iex> Mix.Utils.parse_mfa("Foo")
      {:ok, [Foo]}

      iex> Mix.Utils.parse_mfa("Foo.")
      :error
      iex> Mix.Utils.parse_mfa("Foo.bar.baz")
      :error
      iex> Mix.Utils.parse_mfa("Foo.bar/2/2")
      :error

  """
  def parse_mfa(mfa) do
    with {:ok, quoted} <- Code.string_to_quoted(mfa),
         [_ | _] = mfa_list <- quoted_to_mfa(quoted) do
      {:ok, mfa_list}
    else
      _ -> :error
    end
  end

  defp quoted_to_mfa({:/, _, [dispatch, arity]}) when is_integer(arity) do
    quoted_to_mf(dispatch, [arity])
  end

  defp quoted_to_mfa(dispatch) do
    quoted_to_mf(dispatch, [])
  end

  defp quoted_to_mf({{:., _, [module, fun]}, _, []}, acc) when is_atom(fun) do
    quoted_to_m(module, [fun | acc])
  end

  defp quoted_to_mf(module, acc) do
    quoted_to_m(module, acc)
  end

  defp quoted_to_m({:__aliases__, _, aliases}, acc) do
    [Module.concat(aliases) | acc]
  end

  defp quoted_to_m(atom, acc) when is_atom(atom) do
    [atom | acc]
  end

  defp quoted_to_m(_, _acc) do
    []
  end

  @doc """
  Takes a `command` name and attempts to load a module
  with the command name converted to a module name
  in the given `at` scope.

  Returns `{:module, module}` in case a module
  exists and is loaded, `{:error, reason}` otherwise.

  ## Examples

      iex> Mix.Utils.command_to_module("compile", Mix.Tasks)
      {:module, Mix.Tasks.Compile}

  """
  def command_to_module(command, at \\ Elixir) do
    module = Module.concat(at, command_to_module_name(command))
    Code.ensure_loaded(module)
  end

  @doc """
  Returns `true` if any of the `sources` are stale
  compared to the given `targets`.
  """
  def stale?(sources, targets) do
    Enum.any?(stale_stream(sources, targets))
  end

  @doc """
  Extracts all stale `sources` compared to the given `targets`.
  """
  def extract_stale(_sources, []), do: []
  def extract_stale([], _targets), do: []

  def extract_stale(sources, targets) do
    stale_stream(sources, targets) |> Enum.to_list()
  end

  defp stale_stream(sources, []) do
    sources
  end

  defp stale_stream(sources, targets) do
    modified_target = targets |> Enum.map(&last_modified/1) |> Enum.min()

    Stream.filter(sources, fn source ->
      last_modified(source) > modified_target
    end)
  end

  @doc """
  Returns the date the given path was last modified in posix time.

  If the path does not exist, it returns the Unix epoch
  (1970-01-01 00:00:00).
  """
  def last_modified(path)

  def last_modified(timestamp) when is_integer(timestamp) do
    timestamp
  end

  def last_modified(path) do
    {mtime, _size} = last_modified_and_size(path)
    mtime
  end

  @doc """
  Returns the date the given path was last modified in posix time
  and the size.

  If the path does not exist, it returns the Unix epoch
  (1970-01-01 00:00:00).
  """
  def last_modified_and_size(path) do
    now = System.system_time(:second)

    case :elixir_utils.read_posix_mtime_and_size(path) do
      {:ok, mtime, size} when mtime > now ->
        message =
          "warning: mtime (modified time) for #{inspect(path)} was set to the future, resetting to now"

        Mix.shell().error(message)

        :elixir_utils.change_posix_time(path, now)
        {mtime, size}

      {:ok, mtime, size} ->
        {mtime, size}

      {:error, _} ->
        {0, 0}
    end
  end

  @doc """
  Prints n files are being compiled with the given extension.
  """
  def compiling_n(1, ext), do: Mix.shell().info("Compiling 1 file (.#{ext})")
  def compiling_n(n, ext), do: Mix.shell().info("Compiling #{n} files (.#{ext})")

  @doc """
  Extracts files from a list of paths.

  `exts_or_pattern` may be a list of extensions or a
  `Path.wildcard/1` pattern.

  If the path in `paths` is a file, it is included in
  the return result. If it is a directory, it is searched
  recursively for files with the given extensions or matching
  the given patterns.
  """
  def extract_files(paths, exts_or_pattern)

  def extract_files(paths, exts) when is_list(exts) do
    extract_files(paths, "*.{#{Enum.join(exts, ",")}}")
  end

  def extract_files(paths, pattern) do
    Enum.flat_map(paths, fn path ->
      case :elixir_utils.read_file_type(path) do
        {:ok, :directory} -> Path.wildcard("#{path}/**/#{pattern}")
        {:ok, :regular} -> [path]
        _ -> []
      end
    end)
    |> Enum.uniq()
  end

  @type tree_node :: {name :: String.Chars.t(), edge_info :: String.Chars.t()}

  @doc """
  Prints the given tree according to the callback.

  The callback will be invoked for each node and it
  must return a `{printed, children}` tuple.
  """
  @spec print_tree([tree_node], (tree_node -> {tree_node, [tree_node]}), keyword) :: :ok
  def print_tree(nodes, callback, opts \\ []) do
    pretty? =
      case Keyword.get(opts, :format) do
        "pretty" -> true
        "plain" -> false
        _other -> elem(:os.type(), 0) != :win32
      end

    print_tree(nodes, _depth = [], _parent = nil, _seen = MapSet.new(), pretty?, callback)
    :ok
  end

  defp print_tree(_nodes = [], _depth, _parent, seen, _pretty, _callback) do
    seen
  end

  defp print_tree([node | nodes], depth, parent, seen, pretty?, callback) do
    {{name, info}, children} = callback.(node)
    key = {parent, name}

    if MapSet.member?(seen, key) do
      seen
    else
      info = if(info, do: " #{info}", else: "")
      Mix.shell().info("#{depth(pretty?, depth)}#{prefix(pretty?, depth, nodes)}#{name}#{info}")

      seen =
        print_tree(
          children,
          [nodes != [] | depth],
          name,
          MapSet.put(seen, key),
          pretty?,
          callback
        )

      print_tree(nodes, depth, parent, seen, pretty?, callback)
    end
  end

  defp depth(_pretty?, []), do: ""
  defp depth(pretty?, depth), do: Enum.reverse(depth) |> tl |> Enum.map(&entry(pretty?, &1))

  defp entry(false, true), do: "|   "
  defp entry(false, false), do: "    "
  defp entry(true, true), do: "│   "
  defp entry(true, false), do: "    "

  defp prefix(false, [], _), do: ""
  defp prefix(false, _, []), do: "`-- "
  defp prefix(false, _, _), do: "|-- "
  defp prefix(true, [], _), do: ""
  defp prefix(true, _, []), do: "└── "
  defp prefix(true, _, _), do: "├── "

  @doc """
  Outputs the given tree according to the callback as a DOT graph.

  The callback will be invoked for each node and it
  must return a `{printed, children}` tuple.
  """
  @spec write_dot_graph!(
          Path.t(),
          String.t(),
          [tree_node],
          (tree_node -> {tree_node, [tree_node]}),
          keyword
        ) :: :ok
  def write_dot_graph!(path, title, nodes, callback, _opts \\ []) do
    {dot, _} = build_dot_graph(make_ref(), nodes, MapSet.new(), callback)
    File.write!(path, ["digraph ", quoted(title), " {\n", dot, "}\n"])
  end

  defp build_dot_graph(_parent, [], seen, _callback), do: {[], seen}

  defp build_dot_graph(parent, [node | nodes], seen, callback) do
    {{name, edge_info}, children} = callback.(node)
    key = {parent, name}

    if MapSet.member?(seen, key) do
      {[], seen}
    else
      seen = MapSet.put(seen, key)
      current = build_dot_current(parent, name, edge_info)
      {children, seen} = build_dot_graph(name, children, seen, callback)
      {siblings, seen} = build_dot_graph(parent, nodes, seen, callback)
      {[current, children | siblings], seen}
    end
  end

  defp build_dot_current(parent, name, edge_info) do
    edge_info =
      if edge_info do
        [" [label=", quoted(edge_info), "]"]
      else
        []
      end

    parent =
      if is_reference(parent) do
        []
      else
        [quoted(parent), " -> "]
      end

    ["  ", parent, quoted(name), edge_info, ?\n]
  end

  defp quoted(data), do: [?", to_string(data), ?"]

  @doc false
  @deprecated "Use Macro.underscore/1 instead"
  def underscore(value) do
    Macro.underscore(value)
  end

  @doc false
  @deprecated "Use Macro.camelize/1 instead"
  def camelize(value) do
    Macro.camelize(value)
  end

  @doc """
  Takes a module and converts it to a command.

  The nesting argument can be given in order to remove
  the nesting of a module.

  ## Examples

      iex> Mix.Utils.module_name_to_command(Mix.Tasks.Compile, 2)
      "compile"

      iex> Mix.Utils.module_name_to_command("Mix.Tasks.Compile.Elixir", 2)
      "compile.elixir"

  """
  def module_name_to_command(module, nesting \\ 0)

  def module_name_to_command(module, nesting) when is_atom(module) do
    module_name_to_command(inspect(module), nesting)
  end

  def module_name_to_command(module, nesting) do
    module
    |> to_string()
    |> String.split(".")
    |> Enum.drop(nesting)
    |> Enum.map_join(".", &Macro.underscore/1)
  end

  @doc """
  Takes a command and converts it to the module name format.

  ## Examples

      iex> Mix.Utils.command_to_module_name("compile.elixir")
      "Compile.Elixir"

  """
  def command_to_module_name(command) do
    command
    |> to_string()
    |> String.split(".")
    |> Enum.map_join(".", &Macro.camelize/1)
  end

  @doc """
  Symlinks directory `source` to `target` or copies it recursively
  in case symlink fails.

  Expects source and target to be absolute paths as it generates
  a relative symlink.
  """
  def symlink_or_copy(source, target) do
    if File.exists?(source) do
      # Relative symbolic links on Windows are broken
      link =
        case :os.type() do
          {:win32, _} -> source
          _ -> make_relative_path(source, target)
        end
        |> String.to_charlist()

      case :file.read_link(target) do
        {:ok, ^link} ->
          :ok

        {:ok, _} ->
          File.rm!(target)
          do_symlink_or_copy(source, target, link)

        {:error, :enoent} ->
          do_symlink_or_copy(source, target, link)

        {:error, _} ->
          unless File.dir?(target) do
            File.rm_rf!(target)
          end

          do_symlink_or_copy(source, target, link)
      end
    else
      {:error, :enoent}
    end
  end

  defp do_symlink_or_copy(source, target, link) do
    case :file.make_symlink(link, target) do
      :ok ->
        :ok

      {:error, _} ->
        file =
          File.cp_r!(source, target, fn orig, dest ->
            File.stat!(orig).mtime > File.stat!(dest).mtime
          end)

        {:ok, file}
    end
  end

  # Make a relative path between the two given paths.
  # Expects both paths to be fully expanded.
  defp make_relative_path(source, target) do
    do_make_relative_path(Path.split(source), Path.split(target))
  end

  defp do_make_relative_path([h | t1], [h | t2]) do
    do_make_relative_path(t1, t2)
  end

  defp do_make_relative_path(source, target) do
    base = List.duplicate("..", max(length(target) - 1, 0))
    Path.join(base ++ source)
  end

  @doc """
  Opens and reads content from either a URL or a local file system path.

  Returns the contents as a `{:ok, binary}`, `:badpath` for invalid
  paths or `{:local, message}` for local errors and `{:remote, message}`
  for remote ones.

  ## Options

    * `:sha512` - checks against the given SHA-512 checksum. Returns
      `{:checksum, message}` in case it fails
<<<<<<< HEAD

    * `:timeout` - timeout the request after the given milliseconds.
      Returns {:remote, "request timed out after ...ms"} if it fails.
      Defaults to 30 seconds
=======
    * `:timeout` - times out the request after the given milliseconds.
      Returns `{:remote, timeout_message}` if it fails. Defaults to 60 seconds.
>>>>>>> f1f26d14

  """
  @spec read_path(String.t(), keyword) ::
          {:ok, binary}
          | :badpath
          | {:remote, String.t()}
          | {:local, String.t()}
          | {:checksum, String.t()}
  def read_path(path, opts \\ []) do
    cond do
      url?(path) ->
        task = Task.async(fn -> read_httpc(path) |> checksum(opts) end)
        timeout = Keyword.get(opts, :timeout, 60_000)

<<<<<<< HEAD
        case Task.yield(task, timeout) do
          {:ok, result} ->
            result

          _ ->
            Task.shutdown(task, :brutal_kill)
            {:remote, "request timed out after #{timeout}ms"}
=======
        case Task.yield(task, timeout) || Task.shutdown(task, :brutal_kill) do
          {:ok, result} -> result
          _ -> {:remote, :timeout}
>>>>>>> f1f26d14
        end

      file?(path) ->
        read_file(path) |> checksum(opts)

      true ->
        :badpath
    end
  end

  @checksums [:sha512]

  defp checksum({:ok, binary} = return, opts) do
    Enum.find_value(@checksums, return, fn hash ->
      with expected when expected != nil <- opts[hash],
           actual when actual != expected <- hexhash(binary, hash) do
        message = """
        Data does not match the given SHA-512 checksum.

        Expected: #{expected}
          Actual: #{actual}
        """

        {:checksum, message}
      else
        _ -> nil
      end
    end)
  end

  defp checksum({_, _} = error, _opts) do
    error
  end

  defp hexhash(binary, hash) do
    Base.encode16(:crypto.hash(hash, binary), case: :lower)
  end

  @doc """
  Prompts the user to overwrite the file if it exists. Returns
  the user input.
  """
  def can_write?(path) do
    if File.exists?(path) do
      full = Path.expand(path)
      Mix.shell().yes?(Path.relative_to_cwd(full) <> " already exists, overwrite?")
    else
      true
    end
  end

  defp read_file(path) do
    try do
      {:ok, File.read!(path)}
    rescue
      e in [File.Error] -> {:local, Exception.message(e)}
    end
  end

  defp read_httpc(path) do
    {:ok, _} = Application.ensure_all_started(:ssl)
    {:ok, _} = Application.ensure_all_started(:inets)

    # Starting an HTTP client profile allows us to scope
    # the effects of using an HTTP proxy to this function
    {:ok, _pid} = :inets.start(:httpc, [{:profile, :mix}])

    headers = [{'user-agent', 'Mix/#{System.version()}'}]
    request = {:binary.bin_to_list(path), headers}

    # We are using relaxed: true because some servers is returning a Location
    # header with relative paths, which does not follow the spec. This would
    # cause the request to fail with {:error, :no_scheme} unless :relaxed
    # is given.
    #
    # If a proxy environment variable was supplied add a proxy to httpc.
    http_options = [relaxed: true] ++ proxy_config(path)

    case :httpc.request(:get, request, http_options, [body_format: :binary], :mix) do
      {:ok, {{_, status, _}, _, body}} when status in 200..299 ->
        {:ok, body}

      {:ok, {{_, status, _}, _, _}} ->
        {:remote, "httpc request failed with: {:bad_status_code, #{status}}"}

      {:error, reason} ->
        {:remote, "httpc request failed with: #{inspect(reason)}"}
    end
  after
    :inets.stop(:httpc, :mix)
  end

  defp file?(path) do
    File.regular?(path)
  end

  defp url?(path) do
    URI.parse(path).scheme in ["http", "https"]
  end

  def proxy_config(url) do
    {http_proxy, https_proxy} = proxy_env()

    proxy_auth(URI.parse(url), http_proxy, https_proxy)
  end

  defp proxy_env do
    http_proxy = System.get_env("HTTP_PROXY") || System.get_env("http_proxy")
    https_proxy = System.get_env("HTTPS_PROXY") || System.get_env("https_proxy")
    no_proxy = no_proxy_env() |> no_proxy_list()

    {proxy_setup(:http, http_proxy, no_proxy), proxy_setup(:https, https_proxy, no_proxy)}
  end

  defp no_proxy_env() do
    System.get_env("NO_PROXY") || System.get_env("no_proxy")
  end

  defp no_proxy_list(nil) do
    []
  end

  defp no_proxy_list(no_proxy) do
    no_proxy
    |> String.split(",")
    |> Enum.map(&String.to_charlist/1)
  end

  defp proxy_setup(scheme, proxy, no_proxy) do
    uri = URI.parse(proxy || "")

    if uri.host && uri.port do
      host = String.to_charlist(uri.host)
      :httpc.set_options([{proxy_scheme(scheme), {{host, uri.port}, no_proxy}}], :mix)
    end

    uri
  end

  defp proxy_scheme(scheme) do
    case scheme do
      :http -> :proxy
      :https -> :https_proxy
    end
  end

  defp proxy_auth(%URI{scheme: "http"}, http_proxy, _https_proxy), do: proxy_auth(http_proxy)
  defp proxy_auth(%URI{scheme: "https"}, _http_proxy, https_proxy), do: proxy_auth(https_proxy)

  defp proxy_auth(nil), do: []
  defp proxy_auth(%URI{userinfo: nil}), do: []

  defp proxy_auth(%URI{userinfo: auth}) do
    destructure [user, pass], String.split(auth, ":", parts: 2)

    user = String.to_charlist(user)
    pass = String.to_charlist(pass || "")

    [proxy_auth: {user, pass}]
  end
end<|MERGE_RESOLUTION|>--- conflicted
+++ resolved
@@ -487,15 +487,9 @@
 
     * `:sha512` - checks against the given SHA-512 checksum. Returns
       `{:checksum, message}` in case it fails
-<<<<<<< HEAD
-
-    * `:timeout` - timeout the request after the given milliseconds.
-      Returns {:remote, "request timed out after ...ms"} if it fails.
-      Defaults to 30 seconds
-=======
+
     * `:timeout` - times out the request after the given milliseconds.
       Returns `{:remote, timeout_message}` if it fails. Defaults to 60 seconds.
->>>>>>> f1f26d14
 
   """
   @spec read_path(String.t(), keyword) ::
@@ -510,19 +504,11 @@
         task = Task.async(fn -> read_httpc(path) |> checksum(opts) end)
         timeout = Keyword.get(opts, :timeout, 60_000)
 
-<<<<<<< HEAD
         case Task.yield(task, timeout) do
-          {:ok, result} ->
-            result
-
+          {:ok, result} -> result
           _ ->
             Task.shutdown(task, :brutal_kill)
             {:remote, "request timed out after #{timeout}ms"}
-=======
-        case Task.yield(task, timeout) || Task.shutdown(task, :brutal_kill) do
-          {:ok, result} -> result
-          _ -> {:remote, :timeout}
->>>>>>> f1f26d14
         end
 
       file?(path) ->
