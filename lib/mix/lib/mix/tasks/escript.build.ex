defmodule Mix.Tasks.Escript.Build do
  use Mix.Task
  use Bitwise, only_operators: true

  @shortdoc "Builds an escript for the project"
  @recursive true

  @moduledoc ~S"""
  Builds an escript for the project.

  An escript is an executable that can be invoked from the
  command line. An escript can run on any machine that has
  Erlang/OTP installed and by default does not require Elixir to
  be installed, as Elixir is embedded as part of the escript.

  This task guarantees the project and its dependencies are
  compiled and packages them inside an escript. Before invoking
  `mix escript.build`, it is only necessary to define a `:escript`
  key with a `:main_module` option in your `mix.exs` file:

      escript: [main_module: MyApp.CLI]

  Escripts should be used as a mechanism to share scripts between
  developers and not as a deployment mechanism. For running live
  systems, consider using `mix run` or building releases. See
  the `Application` module for more information on systems
  life-cycles.

  By default, this task starts the current application. If this
  is not desired, set the `:app` configuration to nil.

  This task also removes documentation and debugging chunks from
  the compiled `.beam` files to reduce the size of the escript.
  If this is not desired, check the `:strip_beams` option.

  > Note: escripts do not support projects and dependencies
  > that need to store or read artifacts from the priv directory.

  ## Command line options

  Expects the same command line options as `mix compile`.

  ## Configuration

  The following option must be specified in your `mix.exs` under `:escript`
  key:

    * `:main_module` - the module to be invoked once the escript starts.
      The module must contain a function named `main/1` that will receive the
      command line arguments as binaries.

  The remaining options can be specified to further customize the escript:

    * `:name` - the name of the generated escript.
      Defaults to app name.

    * `:path` - the path to write the escript to.
      Defaults to app name.

    * `:app` - the app that starts with the escript.
      Defaults to app name. Set it to `nil` if no application should
      be started.

    * `:strip_beam` - if `true` strips BEAM code in the escript to remove chunks
      unnecessary at runtime, such as debug information and documentation.
      Defaults to `true`.

    * `:embed_elixir` - if `true` embeds Elixir and its children apps
      (`ex_unit`, `mix`, etc.) mentioned in the `:applications` list inside the
      `application/0` function in `mix.exs`.

      Defaults to `true` for Elixir projects, `false` for Erlang projects.

      Note: if you set this to `false` for an Elixir project, you will have to add paths to Elixir's
      `ebin` directories to `ERL_LIBS` environment variable when running the resulting escript, in
      order for the code loader to be able to find `:elixir` application and its children
      applications (if they are used).

    * `:shebang` - shebang interpreter directive used to execute the escript.
      Defaults to `"#! /usr/bin/env escript\n"`.

    * `:comment` - comment line to follow shebang directive in the escript.
      Defaults to `""`.

    * `:emu_args` - emulator arguments to embed in the escript file.
      Defaults to `""`.

  There is one project-level option that affects how the escript is generated:

    * `language: :elixir | :erlang` - set it to `:erlang` for Erlang projects
      managed by Mix. Doing so will ensure Elixir is not embedded by default.
      Your app will still be started as part of escript loading, with the
      config used during build.

  ## Example

      defmodule MyApp.MixProject do
        use Mix.Project

        def project do
          [
            app: :my_app,
            version: "0.0.1",
            escript: escript()
          ]
        end

        def escript do
          [main_module: MyApp.CLI]
        end
      end

      defmodule MyApp.CLI do
        def main(_args) do
          IO.puts("Hello from MyApp!")
        end
      end

  """

  @impl true
  def run(args) do
    Mix.Project.get!()
    Mix.Task.run("loadpaths", args)

    unless "--no-compile" in args do
      Mix.Project.compile(args)
    end

    project = Mix.Project.config()
    language = Keyword.get(project, :language, :elixir)
    escriptize(project, language)
  end

  defp escriptize(project, language) do
    escript_opts = project[:escript] || []
    script_name = Mix.Local.name_for(:escript, project)
    filename = escript_opts[:path] || script_name
    main = escript_opts[:main_module]

    unless script_name do
      error_message =
        "Could not generate escript, no name given, " <>
          "set :name escript option or :app in the project settings"

      Mix.raise(error_message)
    end

    unless main do
      error_message =
        "Could not generate escript, please set :main_module " <>
          "in your project configuration (under :escript option) to a module that implements main/1"

      Mix.raise(error_message)
    end

    unless Code.ensure_loaded?(main) do
      error_message =
        "Could not generate escript, module #{main} defined as " <>
          ":main_module could not be loaded"

      Mix.raise(error_message)
    end

    app = Keyword.get(escript_opts, :app, project[:app])
    strip_beam? = Keyword.get(escript_opts, :strip_beam, true)
    escript_mod = String.to_atom(Atom.to_string(app) <> "_escript")

    beam_paths =
      [project_files(), deps_files(), core_files(escript_opts, language)]
      |> Stream.concat()
      |> prepare_beam_paths()
      |> Map.merge(consolidated_paths(project))

    tuples = gen_main(project, escript_mod, main, app, language) ++ read_beams(beam_paths)
    tuples = if strip_beam?, do: strip_beams(tuples), else: tuples

    case :zip.create('mem', tuples, [:memory]) do
      {:ok, {'mem', zip}} ->
        shebang = escript_opts[:shebang] || "#! /usr/bin/env escript\n"
        comment = build_comment(escript_opts[:comment])
        emu_args = build_emu_args(escript_opts[:emu_args], escript_mod)

        script = IO.iodata_to_binary([shebang, comment, emu_args, zip])
        File.mkdir_p!(Path.dirname(filename))
        File.write!(filename, script)
        set_perms(filename)

      {:error, error} ->
        Mix.raise("Error creating escript: #{error}")
    end

    Mix.shell().info("Generated escript #{filename} with MIX_ENV=#{Mix.env()}")
    :ok
  end

  defp project_files() do
    get_files(Mix.Project.app_path())
  end

  defp get_files(app) do
    Path.wildcard("#{app}/ebin/*.{app,beam}") ++
      (Path.wildcard("#{app}/priv/**/*") |> Enum.filter(&File.regular?/1))
  end

  defp set_perms(filename) do
    stat = File.stat!(filename)
    :ok = File.chmod(filename, stat.mode ||| 0o111)
  end

  defp deps_files() do
    deps = Mix.Dep.cached()
    Enum.flat_map(deps, fn dep -> get_files(dep.opts[:build]) end)
  end

  defp core_files(escript_opts, language) do
    if Keyword.get(escript_opts, :embed_elixir, language == :elixir) do
      Enum.flat_map([:elixir | extra_apps()], &app_files/1)
    else
      []
    end
  end

  defp extra_apps() do
    Mix.Project.config()[:app]
    |> extra_apps_in_app_tree()
    |> Enum.uniq()
  end

  defp extra_apps_in_app_tree(app) when app in [:kernel, :stdlib, :elixir] do
    []
  end

  defp extra_apps_in_app_tree(app) when app in [:eex, :ex_unit, :iex, :logger, :mix] do
    [app]
  end

  defp extra_apps_in_app_tree(app) do
    _ = Application.load(app)

    case Application.spec(app) do
      nil ->
        []

      spec ->
        applications =
          Keyword.get(spec, :applications, []) ++ Keyword.get(spec, :included_applications, [])

        Enum.flat_map(applications, &extra_apps_in_app_tree/1)
    end
  end

  defp app_files(app) do
    case :code.where_is_file('#{app}.app') do
      :non_existing -> Mix.raise("Could not find application #{app}")
      file -> get_files(Path.dirname(Path.dirname(file)))
    end
  end

  defp prepare_beam_paths(paths) do
    for path <- paths, into: %{}, do: {Path.basename(path), path}
  end

  defp read_beams(items) do
    Enum.map(items, fn {basename, beam_path} ->
      {String.to_charlist(basename), File.read!(beam_path)}
    end)
  end

  defp strip_beams(tuples) do
    for {basename, maybe_beam} <- tuples do
      with ".beam" <- Path.extname(basename),
           {:ok, binary} <- Mix.Release.strip_beam(maybe_beam) do
        {basename, binary}
      else
        _ -> {basename, maybe_beam}
      end
    end
  end

  defp consolidated_paths(config) do
    if config[:consolidate_protocols] do
      Mix.Project.consolidation_path(config)
      |> Path.join("*")
      |> Path.wildcard()
      |> prepare_beam_paths()
    else
      %{}
    end
  end

  defp build_comment(user_comment) do
    "%% #{user_comment}\n"
  end

  defp build_emu_args(user_args, escript_mod) do
    "%%! -escript main #{escript_mod} #{user_args}\n"
  end

  defp gen_main(project, name, module, app, language) do
    config =
      if File.regular?(project[:config_path]) do
        config = Config.Reader.read!(project[:config_path])
        Macro.escape(config)
      else
        []
      end

    module_body =
      quote do
        @module unquote(module)
        @config unquote(config)
        @app unquote(app)

        @spec main(OptionParser.argv()) :: any
        def main(args) do
          unquote(main_body_for(language))
        end

        defp load_config(config) do
          each_fun = fn {app, kw} ->
            set_env_fun = fn {k, v} -> :application.set_env(app, k, v, persistent: true) end
            :lists.foreach(set_env_fun, kw)
          end

          :lists.foreach(each_fun, config)
          :ok
        end

        defp start_app(nil) do
          :ok
        end

        defp start_app(app) do
          case :application.ensure_all_started(app) do
            {:ok, _} ->
              :ok

            {:error, {app, reason}} ->
              formatted_error =
                case :code.ensure_loaded(Application) do
                  {:module, Application} -> Application.format_error(reason)
                  {:error, _} -> :io_lib.format('~p', [reason])
                end

              error_message = [
                "ERROR! Could not start application ",
                :erlang.atom_to_binary(app, :utf8),
                ": ",
                formatted_error,
                ?\n
              ]

              io_error(error_message)
              :erlang.halt(1)
          end
        end

        defp io_error(message) do
          :io.put_chars(:standard_error, message)
        end
      end

    {:module, ^name, binary, _} = Module.create(name, module_body, Macro.Env.location(__ENV__))
    [{'#{name}.beam', binary}]
  end

  defp main_body_for(:elixir) do
    quote do
<<<<<<< HEAD
      erl_version = :erlang.system_info(:otp_release)

      case :string.to_integer(erl_version) do
        {num, _} when num >= 20 ->
          :ok

        _ ->
          error_message = [
            "Incompatible Erlang/OTP release: ",
            erl_version,
            ".\nThis escript requires at least Erlang/OTP 20.0\n"
          ]

          io_error(error_message)
          :erlang.halt(1)
      end

      load_config(@config)
=======
>>>>>>> 7bdffe14
      case :application.ensure_all_started(:elixir) do
        {:ok, _} ->
          start_app(@app)
          args = Enum.map(args, &List.to_string(&1))
          Kernel.CLI.run(fn _ -> @module.main(args) end)

        error ->
          io_error(["ERROR! Failed to start Elixir.\n", :io_lib.format('error: ~p~n', [error])])
          :erlang.halt(1)
      end
    end
  end

  defp main_body_for(:erlang) do
    quote do
      load_config(@config)
      start_app(@app)
      @module.main(args)
    end
  end
end<|MERGE_RESOLUTION|>--- conflicted
+++ resolved
@@ -367,27 +367,8 @@
 
   defp main_body_for(:elixir) do
     quote do
-<<<<<<< HEAD
-      erl_version = :erlang.system_info(:otp_release)
-
-      case :string.to_integer(erl_version) do
-        {num, _} when num >= 20 ->
-          :ok
-
-        _ ->
-          error_message = [
-            "Incompatible Erlang/OTP release: ",
-            erl_version,
-            ".\nThis escript requires at least Erlang/OTP 20.0\n"
-          ]
-
-          io_error(error_message)
-          :erlang.halt(1)
-      end
-
       load_config(@config)
-=======
->>>>>>> 7bdffe14
+
       case :application.ensure_all_started(:elixir) do
         {:ok, _} ->
           start_app(@app)
