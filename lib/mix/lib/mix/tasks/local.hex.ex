defmodule Mix.Tasks.Local.Hex do
  use Mix.Task

  @hex_s3           "https://s3.amazonaws.com/s3.hex.pm"
<<<<<<< HEAD
  @hex_list_url     @hex_s3 <> "/installs/list.csv"
  @hex_archive_url  @hex_s3 <> "/installs/[VERSION]/hex.ez"
  @hex_requirement  ">= 0.5.0"
  @fallback_elixir  "1.0.0"
=======
  @hex_list_url     @hex_s3 <> "/installs/hex-1.x.csv"
  @hex_archive_url  @hex_s3 <> "/installs/[ELIXIR_VERSION]/hex-[HEX_VERSION].ez"
>>>>>>> 73b64cbe

  @shortdoc "Installs Hex locally"

  @moduledoc """
  Installs Hex locally.

      mix local.hex

  ## Command line options

    * `--force` - forces installation without a shell prompt; primarily
      intended for automation in build systems like `make`
  """
  @spec run(OptionParser.argv) :: boolean
  def run(args) do
<<<<<<< HEAD
    version = get_matching_version()
    url = String.replace(@hex_archive_url, "[VERSION]", version)
    Mix.Tasks.Archive.Install.run [url, "--system" | args]
  end

  @doc false
  # Returns true if Hex is loaded or installed, otherwise returns false.
  @spec ensure_installed?(atom) :: boolean
  def ensure_installed?(app) do
    if Code.ensure_loaded?(Hex) do
      true
    else
      shell = Mix.shell
      shell.info "Could not find hex, which is needed to build dependency #{inspect app}"

      if shell.yes?("Shall I install hex?") do
        run ["--force"]
      else
        false
      end
    end
  end

  @doc false
  # Returns true if have required Hex, returns false if don't and don't update,
  # if update then exits.
  @spec ensure_updated?() :: boolean
  def ensure_updated?() do
    if Code.ensure_loaded?(Hex) do
      if Version.match?(Hex.version, @hex_requirement) do
        true
      else
        Mix.shell.info "Mix requires hex #{@hex_requirement} but you have #{Hex.version}"

        if Mix.shell.yes?("Shall I abort the current command and update hex?") do
          run ["--force"]
          exit({:shutdown, 0})
        end

        false
      end
    else
      false
    end
  end

  @doc false
  def start do
    try do
      Hex.start
    catch
      kind, reason ->
        stacktrace = System.stacktrace
        Mix.shell.error "Could not start Hex. Try fetching a new version with " <>
                        "`mix local.hex` or uninstalling it with `mix archive.uninstall hex.ez`"
        :erlang.raise(kind, reason, stacktrace)
    end
  end

  defp get_matching_version do
    case Mix.Utils.read_path(@hex_list_url, [system: true]) do
      {:ok, csv} ->
        csv
        |> parse_csv
        |> all_eligibile_versions
        |> List.last
      {:remote, _} ->
        @fallback_elixir
    end
  end

  defp parse_csv(body) do
    :binary.split(body, "\n", [:global, :trim])
    |> Enum.flat_map(fn line ->
         [_hex|elixirs] = :binary.split(line, ",", [:global, :trim])
         elixirs
       end)
    |> Enum.uniq
  end
=======
    {elixir_version, hex_version, sha512} =
      Mix.Local.find_matching_versions_from_signed_csv!("Hex", @hex_list_url)

    url =
      @hex_archive_url
      |> String.replace("[ELIXIR_VERSION]", elixir_version)
      |> String.replace("[HEX_VERSION]", hex_version)
>>>>>>> 73b64cbe

    Mix.Tasks.Archive.Install.run [url, "--sha512", sha512 | args]
  end
end<|MERGE_RESOLUTION|>--- conflicted
+++ resolved
@@ -2,15 +2,8 @@
   use Mix.Task
 
   @hex_s3           "https://s3.amazonaws.com/s3.hex.pm"
-<<<<<<< HEAD
-  @hex_list_url     @hex_s3 <> "/installs/list.csv"
-  @hex_archive_url  @hex_s3 <> "/installs/[VERSION]/hex.ez"
-  @hex_requirement  ">= 0.5.0"
-  @fallback_elixir  "1.0.0"
-=======
   @hex_list_url     @hex_s3 <> "/installs/hex-1.x.csv"
   @hex_archive_url  @hex_s3 <> "/installs/[ELIXIR_VERSION]/hex-[HEX_VERSION].ez"
->>>>>>> 73b64cbe
 
   @shortdoc "Installs Hex locally"
 
@@ -26,87 +19,6 @@
   """
   @spec run(OptionParser.argv) :: boolean
   def run(args) do
-<<<<<<< HEAD
-    version = get_matching_version()
-    url = String.replace(@hex_archive_url, "[VERSION]", version)
-    Mix.Tasks.Archive.Install.run [url, "--system" | args]
-  end
-
-  @doc false
-  # Returns true if Hex is loaded or installed, otherwise returns false.
-  @spec ensure_installed?(atom) :: boolean
-  def ensure_installed?(app) do
-    if Code.ensure_loaded?(Hex) do
-      true
-    else
-      shell = Mix.shell
-      shell.info "Could not find hex, which is needed to build dependency #{inspect app}"
-
-      if shell.yes?("Shall I install hex?") do
-        run ["--force"]
-      else
-        false
-      end
-    end
-  end
-
-  @doc false
-  # Returns true if have required Hex, returns false if don't and don't update,
-  # if update then exits.
-  @spec ensure_updated?() :: boolean
-  def ensure_updated?() do
-    if Code.ensure_loaded?(Hex) do
-      if Version.match?(Hex.version, @hex_requirement) do
-        true
-      else
-        Mix.shell.info "Mix requires hex #{@hex_requirement} but you have #{Hex.version}"
-
-        if Mix.shell.yes?("Shall I abort the current command and update hex?") do
-          run ["--force"]
-          exit({:shutdown, 0})
-        end
-
-        false
-      end
-    else
-      false
-    end
-  end
-
-  @doc false
-  def start do
-    try do
-      Hex.start
-    catch
-      kind, reason ->
-        stacktrace = System.stacktrace
-        Mix.shell.error "Could not start Hex. Try fetching a new version with " <>
-                        "`mix local.hex` or uninstalling it with `mix archive.uninstall hex.ez`"
-        :erlang.raise(kind, reason, stacktrace)
-    end
-  end
-
-  defp get_matching_version do
-    case Mix.Utils.read_path(@hex_list_url, [system: true]) do
-      {:ok, csv} ->
-        csv
-        |> parse_csv
-        |> all_eligibile_versions
-        |> List.last
-      {:remote, _} ->
-        @fallback_elixir
-    end
-  end
-
-  defp parse_csv(body) do
-    :binary.split(body, "\n", [:global, :trim])
-    |> Enum.flat_map(fn line ->
-         [_hex|elixirs] = :binary.split(line, ",", [:global, :trim])
-         elixirs
-       end)
-    |> Enum.uniq
-  end
-=======
     {elixir_version, hex_version, sha512} =
       Mix.Local.find_matching_versions_from_signed_csv!("Hex", @hex_list_url)
 
@@ -114,7 +26,6 @@
       @hex_archive_url
       |> String.replace("[ELIXIR_VERSION]", elixir_version)
       |> String.replace("[HEX_VERSION]", hex_version)
->>>>>>> 73b64cbe
 
     Mix.Tasks.Archive.Install.run [url, "--sha512", sha512 | args]
   end
