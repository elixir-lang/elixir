defmodule Mix.Tasks.New do
  use Mix.Task

  import Mix.Generator
  import Mix.Utils, only: [camelize: 1, underscore: 1]

  @shortdoc "Creates a new Elixir project"

  @moduledoc """
  Creates a new Elixir project.
  It expects the path of the project as argument.

      mix new PATH [--sup] [--module MODULE] [--app APP] [--umbrella]

  A project at the given PATH  will be created. The
  application name and module name will be retrieved
  from the path, unless `--module` or `--app` is given.

  A `--sup` option can be given to generate an OTP application
  skeleton including a supervision tree. Normally an app is
  generated without a supervisor and without the app callback.

  An `--umbrella` option can be given to generate an
  umbrella project.

  An `--app` option can be given in order to
  name the OTP application for the project.

  A `--module` option can be given in order
  to name the modules in the generated code skeleton.

  ## Examples

      mix new hello_world

  Is equivalent to:

      mix new hello_world --module HelloWorld

  To generate an app with supervisor and application callback:

      mix new hello_world --sup

  """

  @spec run(OptionParser.argv) :: :ok
  def run(argv) do
    {opts, argv, _} = OptionParser.parse(argv, switches: [sup: :boolean, umbrella: :boolean])

    case argv do
      [] ->
        Mix.raise "Expected PATH to be given, please use \"mix new PATH\""
      [path|_] ->
        app = opts[:app] || Path.basename(Path.expand(path))
        check_application_name!(app, !!opts[:app])
        mod = opts[:module] || camelize(app)
        check_mod_name_validity!(mod)
        check_mod_name_availability!(mod)
        File.mkdir_p!(path)

        File.cd! path, fn ->
          if opts[:umbrella] do
            do_generate_umbrella(app, mod, path, opts)
          else
            do_generate(app, mod, path, opts)
          end
        end
    end
  end

  defp do_generate(app, mod, path, opts) do
    assigns = [app: app, mod: mod, otp_app: otp_app(mod, !!opts[:sup]),
               version: get_version(System.version)]

    create_file "README.md",  readme_template(assigns)
    create_file ".gitignore", gitignore_text

    if in_umbrella? do
      create_file "mix.exs", mixfile_apps_template(assigns)
    else
      create_file "mix.exs", mixfile_template(assigns)
    end

    create_directory "config"
    create_file "config/config.exs", config_template(assigns)

    create_directory "lib"

    if opts[:sup] do
      create_file "lib/#{app}.ex", lib_sup_template(assigns)
    else
      create_file "lib/#{app}.ex", lib_template(assigns)
    end

    create_directory "test"
    create_file "test/test_helper.exs", test_helper_template(assigns)
    create_file "test/#{app}_test.exs", test_template(assigns)

    Mix.shell.info """

    Your Mix project was created successfully.
    You can use "mix" to compile it, test it, and more:

        cd #{path}
        mix test

    Run "mix help" for more commands.
    """
  end

  defp otp_app(_mod, false) do
    "    [applications: [:logger]]"
  end

  defp otp_app(mod, true) do
    "    [applications: [:logger],\n     mod: {#{mod}, []}]"
  end

  defp do_generate_umbrella(_app, mod, path, _opts) do
    assigns = [mod: mod]

    create_file ".gitignore", gitignore_text
    create_file "README.md", readme_template(assigns)
    create_file "mix.exs", mixfile_umbrella_template(assigns)

    create_directory "apps"

    create_directory "config"
    create_file "config/config.exs",
      config_umbrella_template(assigns)

    Mix.shell.info """

    Your umbrella project was created successfully.
    Inside your project, you will find an apps/ directory
    where you can create and host many apps:

        cd #{path}
        cd apps
        mix new my_app

    Commands like "mix compile" and "mix test" when executed
    in the umbrella project root will automatically run
    for each application in the apps/ directory.
    """
  end

  defp check_application_name!(name, from_app_flag) do
    unless name =~ ~r/^[a-z][\w_]*$/ do
      Mix.raise "Application name must start with a letter and have only lowercase " <>
                "letters, numbers and underscore, got: #{inspect name}" <>
                (if !from_app_flag do
                  ". The application name is inferred from the path, if you'd like to " <>
                  "explicitly name the application then use the \"--app APP\" option."
                else
                  ""
                end)
    end
  end

  defp check_mod_name_validity!(name) do
    unless name =~ ~r/^[A-Z]\w*(\.[A-Z]\w*)*$/ do
      Mix.raise "Module name must be a valid Elixir alias (for example: Foo.Bar), got: #{inspect name}"
    end
  end

  defp check_mod_name_availability!(name) do
    name = Module.concat(Elixir, name)
    if Code.ensure_loaded?(name) do
      Mix.raise "Module name #{inspect name} is already taken, please choose another name"
    end
  end

  defp get_version(version) do
    {:ok, version} = Version.parse(version)
    "#{version.major}.#{version.minor}" <>
      case version.pre do
        [h|_] -> "-#{h}"
        []    -> ""
      end
  end

  defp in_umbrella? do
    apps = Path.dirname(File.cwd!)

    try do
      Mix.Project.in_project(:umbrella_check, "../..", fn _ ->
        path = Mix.Project.config[:apps_path]
        path && Path.expand(path) == apps
      end)
    catch
      _, _ -> false
    end
  end

  embed_template :readme, """
  # <%= @mod %>

  **TODO: Add description**

  ## Installation

<<<<<<< HEAD
    1. Add <%= @app %> to your list of dependencies in mix.exs:
=======
  If [available in Hex](https://hex.pm/docs/publish), the package can be installed as:

    1. Add <%= @app %> to your list of dependencies in `mix.exs`:
>>>>>>> 73b64cbe

          def deps do
            [{:<%= @app %>, "~> 0.0.1"}]
          end

    2. Ensure <%= @app %> is started before your application:

          def application do
            [applications: [:<%= @app %>]]
          end
  """

  embed_text :gitignore, """
  /_build
  /cover
  /deps
  erl_crash.dump
  *.ez
  """

  embed_template :mixfile, """
  defmodule <%= @mod %>.Mixfile do
    use Mix.Project

    def project do
      [app: :<%= @app %>,
       version: "0.0.1",
       elixir: "~> <%= @version %>",
       build_embedded: Mix.env == :prod,
       start_permanent: Mix.env == :prod,
       deps: deps]
    end

    # Configuration for the OTP application
    #
    # Type "mix help compile.app" for more information
    def application do
  <%= @otp_app %>
    end

    # Dependencies can be Hex packages:
    #
    #   {:mydep, "~> 0.3.0"}
    #
    # Or git/path repositories:
    #
    #   {:mydep, git: "https://github.com/elixir-lang/mydep.git", tag: "0.1.0"}
    #
    # Type "mix help deps" for more examples and options
    defp deps do
      []
    end
  end
  """

  embed_template :mixfile_apps, """
  defmodule <%= @mod %>.Mixfile do
    use Mix.Project

    def project do
      [app: :<%= @app %>,
       version: "0.0.1",
       deps_path: "../../deps",
       lockfile: "../../mix.lock",
       elixir: "~> <%= @version %>",
       build_embedded: Mix.env == :prod,
       start_permanent: Mix.env == :prod,
       deps: deps]
    end

    # Configuration for the OTP application
    #
    # Type "mix help compile.app" for more information
    def application do
  <%= @otp_app %>
    end

    # Dependencies can be Hex packages:
    #
    #   {:mydep, "~> 0.3.0"}
    #
    # Or git/path repositories:
    #
    #   {:mydep, git: "https://github.com/elixir-lang/mydep.git", tag: "0.1.0"}
    #
    # To depend on another app inside the umbrella:
    #
    #   {:myapp, in_umbrella: true}
    #
    # Type "mix help deps" for more examples and options
    defp deps do
      []
    end
  end
  """

  embed_template :mixfile_umbrella, """
  defmodule <%= @mod %>.Mixfile do
    use Mix.Project

    def project do
      [apps_path: "apps",
       build_embedded: Mix.env == :prod,
       start_permanent: Mix.env == :prod,
       deps: deps]
    end

    # Dependencies can be Hex packages:
    #
    #   {:mydep, "~> 0.3.0"}
    #
    # Or git/path repositories:
    #
    #   {:mydep, git: "https://github.com/elixir-lang/mydep.git", tag: "0.1.0"}
    #
    # Type "mix help deps" for more examples and options.
    #
    # Dependencies listed here are available only for this project
    # and cannot be accessed from applications inside the apps folder
    defp deps do
      []
    end
  end
  """

  embed_template :config, ~S"""
  # This file is responsible for configuring your application
  # and its dependencies with the aid of the Mix.Config module.
  use Mix.Config

  # This configuration is loaded before any dependency and is restricted
  # to this project. If another project depends on this project, this
  # file won't be loaded nor affect the parent project. For this reason,
<<<<<<< HEAD
  # if you want to provide default values for your application for 3rd-
  # party users, it should be done in your mix.exs file.
=======
  # if you want to provide default values for your application for
  # 3rd-party users, it should be done in your "mix.exs" file.
>>>>>>> 73b64cbe

  # You can configure for your application as:
  #
  #     config :<%= @app %>, key: :value
  #
  # And access this configuration in your application as:
  #
  #     Application.get_env(:<%= @app %>, :key)
  #
  # Or configure a 3rd-party app:
  #
  #     config :logger, level: :info
  #

  # It is also possible to import configuration files, relative to this
  # directory. For example, you can emulate configuration per environment
  # by uncommenting the line below and defining dev.exs, test.exs and such.
  # Configuration from the imported file will override the ones defined
  # here (which is why it is important to import them last).
  #
  #     import_config "#{Mix.env}.exs"
  """

  embed_template :config_umbrella, ~S"""
  # This file is responsible for configuring your application
  # and its dependencies with the aid of the Mix.Config module.
  use Mix.Config

  # The configuration defined here will only affect the dependencies
  # in the apps directory when commands are executed from the umbrella
  # project. For this reason, it is preferred to configure each child
  # application directly and import its configuration, as done below.
  import_config "../apps/*/config/config.exs"

  # Sample configuration (overrides the imported configuration above):
  #
  #     config :logger, :console,
  #       level: :info,
  #       format: "$date $time [$level] $metadata$message\n",
  #       metadata: [:user_id]
  """

  embed_template :lib, """
  defmodule <%= @mod %> do
  end
  """

  embed_template :lib_sup, """
  defmodule <%= @mod %> do
    use Application

    # See http://elixir-lang.org/docs/stable/elixir/Application.html
    # for more information on OTP Applications
    def start(_type, _args) do
      import Supervisor.Spec, warn: false

      children = [
        # Define workers and child supervisors to be supervised
        # worker(<%= @mod %>.Worker, [arg1, arg2, arg3]),
      ]

      # See http://elixir-lang.org/docs/stable/elixir/Supervisor.html
      # for other strategies and supported options
      opts = [strategy: :one_for_one, name: <%= @mod %>.Supervisor]
      Supervisor.start_link(children, opts)
    end
  end
  """

  embed_template :test, """
  defmodule <%= @mod %>Test do
    use ExUnit.Case
    doctest <%= @mod %>

    test "the truth" do
      assert 1 + 1 == 2
    end
  end
  """

  embed_template :test_helper, """
  ExUnit.start()
  """
end<|MERGE_RESOLUTION|>--- conflicted
+++ resolved
@@ -200,13 +200,9 @@
 
   ## Installation
 
-<<<<<<< HEAD
-    1. Add <%= @app %> to your list of dependencies in mix.exs:
-=======
   If [available in Hex](https://hex.pm/docs/publish), the package can be installed as:
 
     1. Add <%= @app %> to your list of dependencies in `mix.exs`:
->>>>>>> 73b64cbe
 
           def deps do
             [{:<%= @app %>, "~> 0.0.1"}]
@@ -340,13 +336,8 @@
   # This configuration is loaded before any dependency and is restricted
   # to this project. If another project depends on this project, this
   # file won't be loaded nor affect the parent project. For this reason,
-<<<<<<< HEAD
-  # if you want to provide default values for your application for 3rd-
-  # party users, it should be done in your mix.exs file.
-=======
   # if you want to provide default values for your application for
   # 3rd-party users, it should be done in your "mix.exs" file.
->>>>>>> 73b64cbe
 
   # You can configure for your application as:
   #
