defmodule Mix.Tasks.Local.Rebar do
  use Mix.Task

  @rebar_s3           "https://s3.amazonaws.com/s3.hex.pm"
  @rebar_list_url     @rebar_s3 <> "/installs/rebar-1.x.csv"
  @rebar_escript_url  @rebar_s3 <> "/installs/[ELIXIR_VERSION]/rebar-[REBAR_VERSION]"

  @shortdoc  "Installs rebar locally"

  @moduledoc """
  Fetches a copy of `rebar` from the given path or url.

  It defaults to safely download a `rebar` copy from
  [Amazon S3](https://aws.amazon.com/s3/). However, a URL
  can be given as argument, usually from an existing local copy of `rebar`.

  The local copy is stored in your `MIX_HOME` (defaults to `~/.mix`).
  This version of `rebar` will be used as required by `mix deps.compile`.

  ## Command line options

    * `--sha512` - checks the archive matches the given sha512 checksum

    * `--force` - forces installation without a shell prompt; primarily
      intended for automation in build systems like `make`
  """
  @switches [force: :boolean, sha512: :string]
  @spec run(OptionParser.argv) :: true
  def run(argv) do
    {opts, argv, _} = OptionParser.parse(argv, switches: @switches)

    case argv do
      [path|_] -> install_from_path(path, opts)
      []       -> install_from_s3(opts)
    end
<<<<<<< HEAD

=======
  end

  defp install_from_path(path, opts) do
>>>>>>> 73b64cbe
    local = Mix.Rebar.local_rebar_path

    if opts[:force] || Mix.Utils.can_write?(path) do
      case Mix.Utils.read_path(path, opts) do
        {:ok, binary} ->
          File.mkdir_p!(Path.dirname(local))
          File.write!(local, binary)
          File.chmod!(local, 0o755)
          Mix.shell.info [:green, "* creating ", :reset, Path.relative_to_cwd(local)]
<<<<<<< HEAD
        :badname ->
          Mix.raise "Expected #{inspect path} to be a url or a local file path"
        {:local, message} ->
          Mix.raise message
        {:remote, message} ->
=======
        :badpath ->
          Mix.raise "Expected #{inspect path} to be a url or a local file path"
        {:local, message} ->
          Mix.raise message
        {kind, message} when kind in [:remote, :checksum] ->
>>>>>>> 73b64cbe
          Mix.raise """
          #{message}

          Could not fetch rebar at:

              #{path}
<<<<<<< HEAD

          Please download the file above manually to your current directory and run:

=======

          Please download the file above manually to your current directory and run:

>>>>>>> 73b64cbe
              mix local.rebar ./#{Path.basename(local)}
          """
      end
    end

    :ok
<<<<<<< HEAD
=======
  end

  defp install_from_s3(opts) do
    {elixir_version, rebar_version, sha512} =
      Mix.Local.find_matching_versions_from_signed_csv!("Rebar", @rebar_list_url)

    url =
      @rebar_escript_url
      |> String.replace("[ELIXIR_VERSION]", elixir_version)
      |> String.replace("[REBAR_VERSION]", rebar_version)

    install_from_path(url, Keyword.put(opts, :sha512, sha512))
>>>>>>> 73b64cbe
  end
end<|MERGE_RESOLUTION|>--- conflicted
+++ resolved
@@ -33,13 +33,9 @@
       [path|_] -> install_from_path(path, opts)
       []       -> install_from_s3(opts)
     end
-<<<<<<< HEAD
-
-=======
   end
 
   defp install_from_path(path, opts) do
->>>>>>> 73b64cbe
     local = Mix.Rebar.local_rebar_path
 
     if opts[:force] || Mix.Utils.can_write?(path) do
@@ -49,42 +45,26 @@
           File.write!(local, binary)
           File.chmod!(local, 0o755)
           Mix.shell.info [:green, "* creating ", :reset, Path.relative_to_cwd(local)]
-<<<<<<< HEAD
-        :badname ->
-          Mix.raise "Expected #{inspect path} to be a url or a local file path"
-        {:local, message} ->
-          Mix.raise message
-        {:remote, message} ->
-=======
         :badpath ->
           Mix.raise "Expected #{inspect path} to be a url or a local file path"
         {:local, message} ->
           Mix.raise message
         {kind, message} when kind in [:remote, :checksum] ->
->>>>>>> 73b64cbe
           Mix.raise """
           #{message}
 
           Could not fetch rebar at:
 
               #{path}
-<<<<<<< HEAD
 
           Please download the file above manually to your current directory and run:
 
-=======
-
-          Please download the file above manually to your current directory and run:
-
->>>>>>> 73b64cbe
               mix local.rebar ./#{Path.basename(local)}
           """
       end
     end
 
     :ok
-<<<<<<< HEAD
-=======
   end
 
   defp install_from_s3(opts) do
@@ -97,6 +77,5 @@
       |> String.replace("[REBAR_VERSION]", rebar_version)
 
     install_from_path(url, Keyword.put(opts, :sha512, sha512))
->>>>>>> 73b64cbe
   end
 end