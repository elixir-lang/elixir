--- conflicted
+++ resolved
@@ -64,19 +64,11 @@
         {:ok, binary} ->
           File.mkdir_p!(dirname)
           File.write!(archive, binary)
-<<<<<<< HEAD
-        :badname ->
-          Mix.raise "Expected #{inspect src} to be a url or a local file path"
-        {:local, message} ->
-          Mix.raise message
-        {:remote, message} ->
-=======
         :badpath ->
           Mix.raise "Expected #{inspect src} to be a URL or a local file path"
         {:local, message} ->
           Mix.raise message
         {kind, message} when kind in [:remote, :checksum] ->
->>>>>>> 73b64cbe
           Mix.raise """
           #{message}
 
