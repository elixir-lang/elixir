# SPDX-License-Identifier: Apache-2.0
# SPDX-FileCopyrightText: 2021 The Elixir Team

defmodule Mix.Sync.Lock do
  @moduledoc false

  # Lock implementation working across multiple OS processes.
  #
  # The lock is implemented using TCP sockets and hard links.
  #
  # A process holds the lock if it owns a TCP socket, whose port is
  # written in the lock_0 file. We need to create such lock files
  # atomically, so the process first writes its port to a port_P
  # file and then attempts to create a hard link to it at lock_0.
  #
  # An inherent problem with lock files is that the lock owner may
  # terminate abruptly, leaving a "stale" file. Other processes can
  # detect a stale file by reading the port written in that file,
  # trying to connect to that port and failing. In order for another
  # process to link to the same path, the file needs to be replaced.
  # However, we need to guarantee that only a single process can
  # remove or replace the file, otherwise a concurrent process may
  # end up removing a newly linked file.
  #
  # To address this problem we employ a chained locking procedure.
  # Specifically, we attempt to link our port to lock_0, if that
  # fails, we try to connect to the lock_0 port. If we manage to
  # connect, it means the lock is taken, so we wait for it to close
  # and start over. If we fail to connect, it means the lock is stale,
  # so we want to replace it. In order to do that, we try to obtain
  # lock_1. Again, we try to link and connect. Eventually, we should
  # successfully link to lock_N. At that point we can clean up all
  # the files, so we perform these steps:
  #
  #   * replace lock_0 content with port P
  #   * remove all port_P files
  #   * remove all lock_1+ files
  #
  # It is important to perform these steps in this order, to avoid
  # race conditions. By moving to lock_0, we make sure that all new
  # processes trying to lock will connect to our port. By removing
  # all port_P files we make sure that currently paused processes
  # that are about to link port_P at lock_N will fail to link, since
  # the port_P file will no longer exist (once lock_N is removed).
  #
  # Finally, note that we do not remove the lock file in `unlock/1`.
  # If we did that, another process could read it before removal,
  # then it may connect and fail (once the socket is closed), in such
  # case the process would assume the file is stale and needs to be
  # replaced, therefore possibly replacing another process who
  # successfully links at the empty spot. This means we effectively
  # always leave a stale file, however, in order to shortcut the port
  # check for future processes, we atomically replace the file content
  # with port 0, to indicate the file is stale.
  #
  # The main caveat of using ephemeral TCP ports is that they are not
  # unique. This creates a theoretical scenario where the lock holder
  # terminates abruptly and leaves its port in lock_0, then the port
  # is assigned to a unrelated process (unaware of the locking). To
  # handle this scenario, when we connect to a lock_N port, we expect
  # it to immediately send us `@probe_data`. If this does not happen
  # within `@probe_timeout_ms`, we assume the port is taken by an
  # unrelated process and the lock file is stale. Note that it is ok
  # to use a long timeout, because this scenario is very unlikely.
  # Theoretically, if an actual lock owner is not able to send the
  # probe data within the timeout, the lock will fail, however with
  # a high enough timeout, this should not be a problem in practice.

  @loopback {127, 0, 0, 1}
  @listen_opts [:binary, ip: @loopback, packet: :raw, nodelay: true, backlog: 128, active: false]
  @connect_opts [:binary, packet: :raw, nodelay: true, active: false]
  @probe_data "mixlock"
  @probe_data_size byte_size(@probe_data)
  @probe_timeout_ms 5_000
  @version 2

  @typedoc """
  Options for `with_lock/3`.
  """
  @type with_lock_opts :: [
          on_taken: (String.t() -> any())
        ]

  @doc """
  Acquires a lock identified by the given key.

  This function blocks until the lock is acquired by this process,
  and then executes `fun`, returning its return value.

  This function can also be called if this process already has the
  lock. In such case the function is executed immediately.

  When the `MIX_OS_CONCURRENCY_LOCK` environment variable is set to
  a falsy value, the lock is ignored and the function is executed
  immediately.

  ## Options

    * `:on_taken` - a one-arity function called if the lock is held
      by a different process. The operating system PID of that process
      is given as the first argument (as a string). This function may
      be called multiple times, if the lock owner changes, until it
      is successfully acquired by this process.

  """
  @spec with_lock(iodata(), (-> term()), with_lock_opts()) :: term()
  def with_lock(key, fun, opts \\ []) do
    opts = Keyword.validate!(opts, [:on_taken])

    hash = key |> :erlang.md5() |> Base.url_encode64(padding: false)
    path = Path.join(base_path(), hash)

    pdict_key = {__MODULE__, path}
    has_lock? = Process.get(pdict_key, false)

    if has_lock? or lock_disabled?() do
      fun.()
    else
      lock = lock(path, opts[:on_taken])
      Process.put(pdict_key, true)

      try do
        fun.()
      after
        # Unlocking will always close the socket, but it may raise,
        # so we remove key from the dictionary first
        Process.delete(pdict_key)
        unlock(lock)
      end
    end
  end

  defp base_path do
    # We include user in the dir to avoid permission conflicts across users
<<<<<<< HEAD
    Path.join(System.tmp_dir!(), "mix_lock_user#{Mix.Utils.detect_user_id!()}")
=======
    user = System.get_env("USER", "default")

    Path.join(
      System.tmp_dir!(),
      "mix_lock_#{@version}_#{Base.url_encode64(user, padding: false)}"
    )
>>>>>>> 898e61a8
  end

  defp lock_disabled?(), do: System.get_env("MIX_OS_CONCURRENCY_LOCK") in ~w(0 false)

  defp lock(path, on_taken) do
    File.mkdir_p!(path)

    case listen() do
      {:ok, socket, port} ->
        spawn_link(fn -> accept_loop(socket) end)

        try do
          try_lock(path, socket, port, on_taken)
        rescue
          exception ->
            # Close the socket to make sure we don't block the lock
            :gen_tcp.close(socket)
            reraise exception, __STACKTRACE__
        end

      {:error, reason} ->
        Mix.raise(
          "failed to open a TCP socket while acquiring a lock, reason: #{inspect(reason)}"
        )
    end
  end

  defp listen do
    with {:ok, socket} <- :gen_tcp.listen(0, @listen_opts) do
      case :inet.port(socket) do
        {:ok, port} ->
          {:ok, socket, port}

        {:error, reason} ->
          :gen_tcp.close(socket)
          {:error, reason}
      end
    end
  end

  defp try_lock(path, socket, port, on_taken) do
    port_path = Path.join(path, "port_#{port}")
    os_pid = System.pid()

    switch_file_create!(port_path, encode_lock_info(port, os_pid))

    case grab_lock(path, port_path, 0) do
      {:ok, 0} ->
        # We grabbed lock_0, so all good
        %{socket: socket, path: path}

      {:ok, _n} ->
        # We grabbed lock_1+, so we need to replace lock_0 and clean up
        take_over(path, port, os_pid)
        %{socket: socket, path: path}

      {:taken, probe_socket, os_pid} ->
        # Another process has the lock, wait for close and start over
        if on_taken, do: on_taken.(os_pid)
        await_close(probe_socket)
        try_lock(path, socket, port, on_taken)

      :invalidated ->
        try_lock(path, socket, port, on_taken)
    end
  end

  defp grab_lock(path, port_path, n) do
    lock_path = Path.join(path, "lock_#{n}")

    case File.ln(port_path, lock_path) do
      :ok ->
        {:ok, n}

      {:error, :eexist} ->
        case probe(lock_path) do
          {:ok, probe_socket, os_pid} ->
            {:taken, probe_socket, os_pid}

          {:error, _reason} ->
            grab_lock(path, port_path, n + 1)
        end

      {:error, :enoent} ->
        :invalidated

      {:error, reason} ->
        Mix.raise("""
        could not create hard link from #{port_path} to "#{lock_path}: #{:file.format_error(reason)}.

        Hard link support is required for Mix compilation locking. If your system \
        does not support hard links, set MIX_OS_CONCURRENCY_LOCK=0\
        """)
    end
  end

  defp accept_loop(listen_socket) do
    case accept(listen_socket) do
      {:ok, socket} ->
        _ = :gen_tcp.send(socket, @probe_data)
        accept_loop(listen_socket)

      {:error, reason} when reason in [:closed, :einval] ->
        :ok

      {:error, reason} ->
        raise RuntimeError,
              "failed to accept connection in #{inspect(__MODULE__)}.receive_event/1, reason: #{inspect(reason)}"
    end
  end

  defp probe(port_path) do
    with {:ok, port, os_pid} <- fetch_probe_port(port_path),
         {:ok, socket} <- connect(port),
         {:ok, socket} <- await_probe_data(socket) do
      {:ok, socket, os_pid}
    end
  end

  defp fetch_probe_port(port_path) do
    case switch_file_read(port_path) do
      {:ok, data} ->
        case decode_lock_info(data) do
          {0, _os_pid} -> {:error, :ignore}
          {port, os_pid} -> {:ok, port, os_pid}
        end

      {:error, reason} ->
        {:error, reason}
    end
  end

  defp connect(port) do
    # On Windows connecting to an unbound port takes a few seconds to
    # fail, so instead we shortcut the check by attempting a listen,
    # which succeeds or fails immediately. Note that `reuseaddr` here
    # ensures that if the listening socket closed recently, we can
    # immediately reclaim the same port.
    case :gen_tcp.listen(port, [reuseaddr: true] ++ @listen_opts) do
      {:ok, socket} ->
        :gen_tcp.close(socket)
        # The port is free, so connecting would fail
        {:error, :econnrefused}

      {:error, _reason} ->
        :gen_tcp.connect(@loopback, port, @connect_opts)
    end
  end

  defp await_probe_data(socket) do
    case recv(socket, @probe_data_size, @probe_timeout_ms) do
      {:ok, @probe_data} ->
        {:ok, socket}

      {:ok, _data} ->
        :gen_tcp.close(socket)
        {:error, :unexpected_port_owner}

      {:error, reason} ->
        :gen_tcp.close(socket)
        {:error, reason}
    end
  end

  defp recv(socket, size, timeout \\ :infinity) do
    # eintr is "Interrupted system call".
    with {:error, :eintr} <- :gen_tcp.recv(socket, size, timeout) do
      recv(socket, size, timeout)
    end
  end

  defp accept(socket) do
    with {:error, :eintr} <- :gen_tcp.accept(socket) do
      accept(socket)
    end
  end

  defp take_over(path, port, os_pid) do
    # The operations here must happen in precise order, so if anything
    # fails, we keep the files as is and the next process that grabs
    # the lock will do the cleanup

    lock_path = Path.join(path, "lock_0")

    switch_file_replace!(lock_path, encode_lock_info(port, os_pid))

    names = File.ls!(path)

    # On Windows, removing a file may fail if the file is open, so we
    # ignore failures just to be safe

    for "port_" <> _ = name <- names do
      _ = File.rm(Path.join(path, name))
    end

    for "lock_" <> _ = name <- names, name != "lock_0" do
      _ = File.rm(Path.join(path, name))
    end
  end

  defp await_close(socket) do
    case recv(socket, 0) do
      {:error, :closed} ->
        :ok

      {:error, _other} ->
        # In case of an unexpected error, we close the socket ourselves
        # to retry
        :gen_tcp.close(socket)
    end
  end

  defp unlock(lock) do
    lock_path = Path.join(lock.path, "lock_0")

    switch_file_replace!(lock_path, encode_lock_info(0, ""))
  after
    # Closing the socket will cause the accepting process to finish
    # and all accepted sockets (tied to that process) will get closed
    :gen_tcp.close(lock.socket)
  end

  defp encode_lock_info(port, os_pid) do
    os_pid_size = byte_size(os_pid)

    if os_pid_size > 32 do
      Mix.raise("unexpectedly long PID: #{inspect(os_pid)}")
    end

    # The info needs to have fixed size, so we pad os_pid to maximum
    # of 32 bytes (we expect it to be a few bytes).
    padding_size = 32 - os_pid_size
    padding = :binary.copy(<<0>>, padding_size)

    <<
      port::unsigned-integer-32,
      padding_size::unsigned-integer-8,
      padding::binary,
      os_pid::binary
    >>
  end

  defp decode_lock_info(data) do
    <<
      port::unsigned-integer-32,
      padding_size::unsigned-integer-8,
      _padding::binary-size(padding_size),
      os_pid::binary
    >> = data

    {port, os_pid}
  end

  # We need a mechanism to atomically replace file content. Typically,
  # we could use File.rename/2 to do that, however File.rename/2 is
  # not atomic on Windows, if the destination exists [1].
  #
  # As an alternative approach we use a switch-file. The file content
  # consists of 1 switch byte (either 0 or 1) and two content segments
  # with fixed, equal lengths. The switch byte indicates which segment
  # is currently active. To replace the file content, we write to the
  # non-active segment and call :file.sync/1 to ensure the segment is
  # persisted, then we toggle the switch byte. While we cannot write
  # multiple bytes atomically (since they may reside in multiple disk
  # sectors), if we toggle only a single byte, there is no intermediate
  # invalid state, which gives us the atomic replace we need.
  #
  # Note that file content can be replaced only by a single process
  # at a time.
  #
  # [1]: https://github.com/elixir-lang/elixir/pull/14793#issuecomment-3338665065
  defp switch_file_create!(path, content) do
    data = <<0, content::binary, content::binary>>
    File.write!(path, data, [:raw])
  end

  defp switch_file_replace!(path, new_content) do
    file = File.open!(path, [:read, :write, :binary, :raw])

    content_size = byte_size(new_content)

    <<switch_byte>> = read_bytes!(file, 1)

    try do
      inactive_content_position =
        case switch_byte do
          0 -> 1 + content_size
          1 -> 1
        end

      # Write new data
      file_pwrite_sync!(file, inactive_content_position, new_content)

      # Toggle switch byte - it's a single byte so the content changes
      # atomically
      file_pwrite_sync!(file, 0, <<1 - switch_byte>>)
    after
      File.close(file)
    end
  end

  defp switch_file_read(path) do
    with {:ok, data} <- File.read(path) do
      <<switch_byte, rest::binary>> = data
      content_size = rest |> byte_size() |> div(2)
      <<content1::binary-size(^content_size), content2::binary-size(^content_size)>> = rest

      case switch_byte do
        0 -> {:ok, content1}
        1 -> {:ok, content2}
      end
    end
  end

  defp read_bytes!(file, bytes) do
    case :file.read(file, bytes) do
      {:ok, data} ->
        data

      :eof ->
        raise "unexpected EOF of file when reading file"

      {:error, reason} ->
        raise File.Error, reason: reason, action: "read file"
    end
  end

  defp file_pwrite_sync!(file, position, bytes) do
    case :file.pwrite(file, position, bytes) do
      :ok ->
        case :file.sync(file) do
          :ok ->
            :ok

          {:error, reason} ->
            raise File.Error, reason: reason, action: "sync file"
        end

      {:error, {_n, reason}} ->
        raise File.Error, reason: reason, action: "write to file at position"
    end
  end
end<|MERGE_RESOLUTION|>--- conflicted
+++ resolved
@@ -72,7 +72,6 @@
   @probe_data "mixlock"
   @probe_data_size byte_size(@probe_data)
   @probe_timeout_ms 5_000
-  @version 2
 
   @typedoc """
   Options for `with_lock/3`.
@@ -132,16 +131,7 @@
 
   defp base_path do
     # We include user in the dir to avoid permission conflicts across users
-<<<<<<< HEAD
     Path.join(System.tmp_dir!(), "mix_lock_user#{Mix.Utils.detect_user_id!()}")
-=======
-    user = System.get_env("USER", "default")
-
-    Path.join(
-      System.tmp_dir!(),
-      "mix_lock_#{@version}_#{Base.url_encode64(user, padding: false)}"
-    )
->>>>>>> 898e61a8
   end
 
   defp lock_disabled?(), do: System.get_env("MIX_OS_CONCURRENCY_LOCK") in ~w(0 false)
