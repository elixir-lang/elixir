defmodule Mix.CLI do
  @moduledoc false

  @doc """
  Runs Mix according to the command line arguments.
  """
  def main(args \\ System.argv()) do
    Mix.Local.append_archives()
    Mix.Local.append_paths()

    if env_variable_activated?("MIX_QUIET"), do: Mix.shell(Mix.Shell.Quiet)
    if env_variable_activated?("MIX_DEBUG"), do: Mix.debug(true)

    case check_for_shortcuts(args) do
      :help ->
        Mix.shell().info("Mix is a build tool for Elixir")
        display_usage()

      :version ->
        display_version()

      nil ->
        proceed(args)
    end
  end

  defp proceed(args) do
    load_dot_config()
    load_mix_exs()
    {task, args} = get_task(args)
    ensure_hex(task)
    change_env(task)
    run_task(task, args)
  end

  defp load_mix_exs() do
    file = System.get_env("MIX_EXS") || "mix.exs"

    _ =
      if File.regular?(file) do
        Code.load_file(file)
      end
  end

  defp get_task(["-" <> _ | _]) do
    task = "mix #{Mix.Project.config()[:default_task]}"

    Mix.shell().error(
      "** (Mix) Mix only recognizes the flags --help and --version.\n" <>
        "You may have wanted to invoke a task instead, such as #{inspect(task)}"
    )

    display_usage()
    exit({:shutdown, 1})
  end

  defp get_task([h | t]) do
    {h, t}
  end

  defp get_task([]) do
    case Mix.Project.get() do
      nil ->
        Mix.shell().error(
          "** (Mix) \"mix\" with no arguments must be executed in a directory with a mix.exs file"
        )

        display_usage()
        exit({:shutdown, 1})

      _ ->
        {Mix.Project.config()[:default_task], []}
    end
  end

  defp run_task(name, args) do
    try do
      ensure_no_slashes(name)
      Mix.Task.run("loadconfig")
      Mix.Task.run(name, args)
    rescue
      # We only rescue exceptions in the Mix namespace, all
      # others pass through and will explode on the users face
      exception ->
        stacktrace = System.stacktrace()

        if Map.get(exception, :mix) && not Mix.debug?() do
          mod = exception.__struct__ |> Module.split() |> Enum.at(0, "Mix")
          Mix.shell().error("** (#{mod}) #{Exception.message(exception)}")
          exit({:shutdown, 1})
        else
          reraise exception, stacktrace
        end
    end
  end

  defp env_variable_activated?(name) do
    System.get_env(name) in ~w(1 true)
  end

  defp ensure_hex("local.hex"), do: :ok
  defp ensure_hex(_task), do: Mix.Hex.ensure_updated?()

  defp ensure_no_slashes(task) do
    if String.contains?(task, "/") do
      raise Mix.NoTaskError, task: task
    end
  end

  defp change_env(task) do
    if env = preferred_cli_env(task) do
      Mix.env(env)

      if project = Mix.Project.pop() do
        %{name: name, file: file} = project
        Mix.Project.push(name, file)
      end
    end
  end

  defp preferred_cli_env(task) do
    if System.get_env("MIX_ENV") do
      nil
    else
      task = String.to_atom(task)
      Mix.Project.config()[:preferred_cli_env][task] || Mix.Task.preferred_cli_env(task)
    end
  end

  defp load_dot_config do
    path = Path.join(Mix.Utils.mix_home(), "config.exs")

    if File.regular?(path) do
      Mix.Task.run("loadconfig", [path])
    end
  end

  defp display_version do
    IO.puts(:erlang.system_info(:system_version))
    IO.puts("Mix " <> System.build_info()[:build])
  end

  defp display_usage do
    Mix.shell().info("""
<<<<<<< HEAD
    
=======

>>>>>>> cb030c38
    Usage: mix [task]

    Examples:

        mix             - Invokes the default task (mix run) in a project
        mix new PATH    - Creates a new Elixir project at the given path
        mix help        - Lists all available tasks
        mix help TASK   - Prints documentation for a given task

    The --help and --version flags can be given instead of a task for usage and versioning information.
    """)
  end

  # Check for --help or --version in the args
  defp check_for_shortcuts([arg]) when arg in ["--help", "-h"], do: :help

  defp check_for_shortcuts([arg]) when arg in ["--version", "-v"], do: :version

  defp check_for_shortcuts(_), do: nil
end<|MERGE_RESOLUTION|>--- conflicted
+++ resolved
@@ -142,11 +142,7 @@
 
   defp display_usage do
     Mix.shell().info("""
-<<<<<<< HEAD
-    
-=======
 
->>>>>>> cb030c38
     Usage: mix [task]
 
     Examples:
