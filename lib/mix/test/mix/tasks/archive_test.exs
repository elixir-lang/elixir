Code.require_file "../../test_helper.exs", __DIR__

defmodule Mix.Tasks.ArchiveTest do
  use MixTest.Case

  defmodule ArchiveProject do
    def project do
      [app: :archive, version: "0.1.0", elixir: "~> 0.1.0"]
    end
  end

  defmodule ArchiveProject2 do
    def project do
      [app: :archive, version: "0.2.0"]
    end
  end

  setup do
    File.rm_rf! tmp_path("userhome")
    System.put_env "MIX_ARCHIVES", tmp_path("userhome/.mix/archives/")
    Mix.Project.push(ArchiveProject)
    :ok
  end

  test "archive" do
    in_fixture "archive", fn() ->
      # Build and install archive
      Mix.Tasks.Archive.Build.run ["--no-elixir-version-check"]
      assert File.regular? "archive-0.1.0.ez"
      assert_received {:mix_shell, :info, ["Generated archive \"archive-0.1.0.ez\" with MIX_ENV=dev"]}

      send self, {:mix_shell_input, :yes?, true}
      Mix.Tasks.Archive.Install.run []
      assert File.regular? tmp_path("userhome/.mix/archives/archive-0.1.0.ez")

      # Check that the version warning is printed after installation
      version_error = "warning: the archive archive-0.1.0 requires Elixir \"~> 0.1.0\" but you are running on v#{System.version}"
      assert_received {:mix_shell, :error, [^version_error]}

      archive = tmp_path("userhome/.mix/archives/archive-0.1.0.ez/archive-0.1.0/ebin")
      assert to_char_list(archive) in :code.get_path

      # Loading the archive should emit warning again
      Mix.Local.append_archives
      assert_received {:mix_shell, :error, [^version_error]}

      # List archive
      Mix.Tasks.Local.run []
      info  = "mix local.sample # A local install sample"
      assert_received {:mix_shell, :info, [^info]}

      Mix.Tasks.Archive.run []
      assert_received {:mix_shell, :info, ["* archive-0.1.0.ez"]}

      # Run archived task
      Mix.Task.run "local.sample"
      assert_received {:mix_shell, :info, ["sample"]}
    end
  end

  test "archive update" do
    in_fixture "archive", fn() ->
      # Install previous version
      Mix.Tasks.Archive.Build.run ["--no-elixir-version-check"]
      assert File.regular? "archive-0.1.0.ez"
      send self, {:mix_shell_input, :yes?, true}
      Mix.Tasks.Archive.Install.run []
      assert_received {:mix_shell, :error, [_]}

      # Build new version
      Mix.Project.push(ArchiveProject2)
      Mix.Tasks.Archive.Build.run ["--no-compile"]
      assert File.regular? "archive-0.2.0.ez"
      assert_received {:mix_shell, :info, ["Generated archive \"archive-0.2.0.ez\" with MIX_ENV=dev"]}

      # Install new version
      send self, {:mix_shell_input, :yes?, true}
      Mix.Tasks.Archive.Install.run []
      assert File.regular? tmp_path("userhome/.mix/archives/archive-0.2.0.ez")

      # Re-install current version should not change system
      send self, {:mix_shell_input, :yes?, true}
      Mix.Tasks.Archive.Install.run []
      assert File.regular? tmp_path("userhome/.mix/archives/archive-0.2.0.ez")

<<<<<<< HEAD
      # Re-install an existing version
      send self, {:mix_shell_input, :yes?, true}
      Mix.Tasks.Archive.Install.run []
      assert File.regular? tmp_path("userhome/.mix/archives/archive-0.2.0.ez")

      # Try to install a missing version
=======
      # Try to install a missing version does not remove archive
>>>>>>> 73b64cbe
      assert_raise Mix.Error, fn ->
        send self, {:mix_shell_input, :yes?, true}
        Mix.Tasks.Archive.Install.run ["./archive-0.0.0.ez"]
      end

      assert File.regular? tmp_path("userhome/.mix/archives/archive-0.2.0.ez")

      # We don't do the assertion below on Windows because
      # the archive is open by Erlang code server and the archive
      # is not effectively removed until the Erlang process exits.
      unless match? {:win32, _}, :os.type do
        refute File.regular? tmp_path("userhome/.mix/archives/archive-0.1.0.ez")
      end

      # Load archive without warnings because there is no :elixir requirement in mix.exs
      Mix.Local.append_archives
      refute_received {:mix_shell, :error, [_]}

      # Remove archive
      send self, {:mix_shell_input, :yes?, true}
      Mix.Tasks.Archive.Uninstall.run ["archive-0.2.0.ez"]

      # See reason for previous refutation.
      unless match? {:win32, _}, :os.type do
        refute File.regular? tmp_path("userhome/.mix/archives/archive-0.2.0.ez")
      end
    end
  end

  test "archive checksum" do
    in_fixture "archive", fn() ->
      Mix.Tasks.Archive.Build.run ["--no-elixir-version-check"]
      assert File.regular? "archive-0.1.0.ez"
      send self, {:mix_shell_input, :yes?, true}

      # Install with wrong checksum
      assert_raise Mix.Error, ~r"Data does not match the given sha512 checksum", fn ->
        send self, {:mix_shell_input, :yes?, true}
        Mix.Tasks.Archive.Install.run ["--sha512", "wrong"]
      end

      # Install with correct checksum
      send self, {:mix_shell_input, :yes?, true}
      Mix.Tasks.Archive.Install.run ["--sha512", sha512("archive-0.1.0.ez")]
      assert File.regular? tmp_path("userhome/.mix/archives/archive-0.1.0.ez")
    end
  end

  defp sha512(file) do
    Base.encode16 :crypto.hash(:sha512, File.read!(file)), case: :lower
  end
end<|MERGE_RESOLUTION|>--- conflicted
+++ resolved
@@ -83,16 +83,7 @@
       Mix.Tasks.Archive.Install.run []
       assert File.regular? tmp_path("userhome/.mix/archives/archive-0.2.0.ez")
 
-<<<<<<< HEAD
-      # Re-install an existing version
-      send self, {:mix_shell_input, :yes?, true}
-      Mix.Tasks.Archive.Install.run []
-      assert File.regular? tmp_path("userhome/.mix/archives/archive-0.2.0.ez")
-
-      # Try to install a missing version
-=======
       # Try to install a missing version does not remove archive
->>>>>>> 73b64cbe
       assert_raise Mix.Error, fn ->
         send self, {:mix_shell_input, :yes?, true}
         Mix.Tasks.Archive.Install.run ["./archive-0.0.0.ez"]
