--- conflicted
+++ resolved
@@ -503,13 +503,8 @@
     |> Enum.slice((line_start - 1)..(line_end - 1))
     |> Enum.map_reduce(line_start, fn
       expr, line_number when line_number == line_end ->
-<<<<<<< HEAD
-        arrow = String.duplicate(" ", meta.column + 2 + arrow_padding) <> "^"
+        arrow = String.duplicate(" ", meta.column - 1) <> "^"
         {"#{line_number} | #{expr}\n #{number_padding}| #{arrow}", line_number + 1}
-=======
-        arrow = String.duplicate(" ", meta.column - 1) <> "^"
-        {"#{line_number} | #{expr}\n  | #{arrow}", line_number + 1}
->>>>>>> b72ba618
 
       expr, line_number ->
         line_number_padding = String.pad_leading("#{line_number}", digits)
