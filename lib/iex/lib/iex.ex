--- conflicted
+++ resolved
@@ -396,22 +396,12 @@
   The supported options are:
 
     * `:auto_reload`
-    * `:alive_continuation_prompt`
     * `:alive_prompt`
     * `:colors`
-<<<<<<< HEAD
-    * `:inspect`
-    * `:width`
-    * `:history_size`
-    * `:default_prompt`
-    * `:alive_prompt`
-=======
-    * `:continuation_prompt`
     * `:default_prompt`
     * `:dot_iex`
     * `:history_size`
     * `:inspect`
->>>>>>> b4bcc3b3
     * `:parser`
     * `:width`
 
@@ -514,14 +504,11 @@
 
   If the parser raises, the state is reset to an empty charlist.
 
-<<<<<<< HEAD
   > In earlier Elixir versions, the parser would receive the input
   > and the initial buffer as strings. However, this behaviour
   > changed when Erlang/OTP introduced multiline editing. If you
   > support earlier Elixir versions, you can normalize the inputs
   > by calling `to_charlist/1`.
-=======
-  If the parser raises, the buffer is reset to an empty string.
 
   ## `.iex`
 
@@ -533,7 +520,6 @@
   When set to `true`, the `:auto_reload` option automatically purges
   in-memory modules when they get invalidated by a concurrent compilation
   happening in the Operating System.
->>>>>>> b4bcc3b3
   """
   @spec configure(keyword()) :: :ok
   def configure(options) do
