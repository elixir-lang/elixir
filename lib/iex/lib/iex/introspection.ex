defmodule IEx.Introspection do
  # Convenience helpers for showing docs, specs and types
  # from modules. Invoked directly from IEX.Helpers.
  @moduledoc false

  import IEx, only: [dont_display_result: 0]

  @doc false
  def h(module) when is_atom(module) do
    case Code.ensure_loaded(module) do
      { :module, _ } ->
        if function_exported?(module, :__info__, 1) do
          case module.__info__(:moduledoc) do
            { _, binary } when is_binary(binary) ->
              IEx.ANSIDocs.doc_heading(inspect module)
              IEx.ANSIDocs.format(binary)
            { _, _ } ->
              nodocs(inspect module)
            _ ->
              IO.puts IEx.color(:error, "#{inspect module} was not compiled with docs")
          end
        else
          IO.puts IEx.color(:error, "#{inspect module} is an Erlang module and, as such, it was not compiled with docs")
        end
      { :error, reason } ->
        IO.puts IEx.color(:error, "Could not load module #{inspect module}, got: #{reason}")
    end
    dont_display_result
  end

  def h(_) do
    IO.puts IEx.color(:error, "Invalid arguments for h helper")
    dont_display_result
  end

  @doc false
  def h(modules, function) when is_list(modules) and is_atom(function) do
    result =
      Enum.reduce modules, :not_found, fn
        module, :not_found -> h_mod_fun(module, function)
        _module, acc -> acc
      end

    unless result == :ok, do:
      nodocs(function)

    dont_display_result
  end

  def h(module, function) when is_atom(module) and is_atom(function) do
    case h_mod_fun(module, function) do
      :ok ->
        :ok
      :no_docs ->
        IO.puts IEx.color(:error, "#{inspect module} was not compiled with docs")
      :not_found ->
        nodocs("#{inspect module}.#{function}")
    end

    dont_display_result
  end

  def h(function, arity) when is_atom(function) and is_integer(arity) do
    h([IEx.Helpers, Kernel, Kernel.SpecialForms], function, arity)
    dont_display_result
  end

  def h(_, _) do
    IO.puts IEx.color(:error, "Invalid arguments for h helper")
    dont_display_result
  end

  defp h_mod_fun(mod, fun) when is_atom(mod) and is_atom(fun) do
    if docs = mod.__info__(:docs) do
      result = lc { {f, arity}, _line, _type, _args, doc } inlist docs, fun == f, doc != false do
        h(mod, fun, arity)
        IO.puts ""
      end

      if result != [], do: :ok, else: :not_found
    else
      :no_docs
    end
  end

  @doc false
  def h(modules, function, arity) when is_list(modules) and is_atom(function) and is_integer(arity) do
    result =
      Enum.reduce modules, :not_found, fn
        module, :not_found -> h_mod_fun_arity(module, function, arity)
        _module, acc -> acc
      end

    unless result == :ok, do:
      nodocs("#{function}/#{arity}")

    dont_display_result
  end

  def h(module, function, arity) when is_atom(module) and is_atom(function) and is_integer(arity) do
    case h_mod_fun_arity(module, function, arity) do
      :ok ->
        :ok
      :no_docs ->
        IO.puts IEx.color(:error, "#{inspect module} was not compiled with docs")
      :not_found ->
        nodocs("#{inspect module}.#{function}/#{arity}")
    end

    dont_display_result
  end

  def h(_, _, _) do
    IO.puts IEx.color(:error, "Invalid arguments for h helper")
    dont_display_result
  end

  defp h_mod_fun_arity(mod, fun, arity) when is_atom(mod) and is_atom(fun) and is_integer(arity) do
    if docs = mod.__info__(:docs) do
      doc =
        cond do
          d = find_doc(docs, fun, arity)         -> d
          d = find_default_doc(docs, fun, arity) -> d
          true                                   -> nil
        end

      if doc do
        print_doc(doc)
        :ok
      else
        :not_found
      end
    else
      :no_docs
    end
  end

  defp find_doc(docs, function, arity) do
    if doc = List.keyfind(docs, { function, arity }, 0) do
      case elem(doc, 4) do
        false -> nil
        _ -> doc
      end
    end
  end

  defp find_default_doc(docs, function, min) do
    Enum.find docs, fn(doc) ->
      case elem(doc, 0) do
        { ^function, max } when max > min ->
          defaults = Enum.count elem(doc, 3), &match?({ ://, _, _ }, &1)
          min + defaults >= max
        _ ->
          false
      end
    end
  end

  defp print_doc({ { fun, _ }, _line, kind, args, doc }) do
<<<<<<< HEAD
    args = Enum.map_join(args, ", ", &print_doc_arg(&1))
    IO.puts IEx.color(:info, "* #{kind} #{fun}(#{args})\n")
    if doc, do: IO.write IEx.color(:info, doc)
=======
    args = Enum.map_join(args, ", ", print_doc_arg(&1))
    IEx.ANSIDocs.doc_heading("#{kind} #{fun}(#{args})")
    if doc, do: IEx.ANSIDocs.format(doc)
>>>>>>> 2deaa02f
  end

  defp print_doc_arg({ ://, _, [left, right] }) do
    print_doc_arg(left) <> " // " <> Macro.to_string(right)
  end

  defp print_doc_arg({ var, _, _ }) do
    atom_to_binary(var)
  end

  @doc false
  def t(module) do
    types = lc type inlist Kernel.Typespec.beam_types(module), do: print_type(type)

    if types == [] do
      notypes(inspect module)
    end

    dont_display_result
  end

  @doc false
  def t(module, type) when is_atom(type) do
    types = lc {_, {t, _, _args}} = typespec inlist Kernel.Typespec.beam_types(module),
               t == type do
      print_type(typespec)
      typespec
    end

    if types == [] do
       notypes("#{inspect module}.#{type}")
    end

    dont_display_result
  end

  @doc false
  def t(module, type, arity) do
    types = lc {_, {t, _, args}} = typespec inlist Kernel.Typespec.beam_types(module),
               length(args) == arity and t == type, do: typespec

    case types do
     [] ->
       notypes("#{inspect module}.#{type}/#{arity}")
     [type] ->
       print_type(type)
    end

    dont_display_result
  end

  @doc false
  def s(module) do
    specs = lc spec inlist beam_specs(module), do: print_spec(spec)

    if specs == [] do
      nospecs(inspect module)
    end

    dont_display_result
  end

  @doc false
  def s(module, function) when is_atom(function) do
    specs = lc {_kind, {{f, _arity}, _spec}} = spec inlist beam_specs(module),
               f == function do
      print_spec(spec)
      spec
    end

    if specs == [] do
      nospecs("#{inspect module}.#{function}")
    end

    dont_display_result
  end

  @doc false
  def s(module, function, arity) do
    specs = lc {_kind, {{f, a}, _spec}} = spec inlist beam_specs(module),
               f == function and a == arity do
      print_spec(spec)
      spec
    end

    if specs == [] do
      nodocs("#{inspect module}.#{function}")
    end

    dont_display_result
  end

  defp beam_specs(module) do
    specs = Enum.map(Kernel.Typespec.beam_specs(module), &{:spec, &1})
    callbacks = Enum.map(Kernel.Typespec.beam_callbacks(module), &{:callback, &1})
    Enum.concat(specs, callbacks)
  end

  defp print_type({ kind, type }) do
    ast = Kernel.Typespec.type_to_ast(type)
    IO.puts IEx.color(:info, "@#{kind} #{Macro.to_string(ast)}")
    true
  end

  defp print_spec({kind, { { name, _arity }, specs }}) do
    Enum.each specs, fn(spec) ->
      binary = Macro.to_string Kernel.Typespec.spec_to_ast(name, spec)
      IO.puts IEx.color(:info, "@#{kind} #{binary}")
    end
    true
  end

  defp nospecs(for), do: nodocs(for, "specification")
  defp notypes(for), do: nodocs(for, "type information")
  defp nodocs(for, type // "documentation") do
    IO.puts IEx.color(:error, "No #{type} for #{for} was found")
  end
end<|MERGE_RESOLUTION|>--- conflicted
+++ resolved
@@ -157,15 +157,9 @@
   end
 
   defp print_doc({ { fun, _ }, _line, kind, args, doc }) do
-<<<<<<< HEAD
     args = Enum.map_join(args, ", ", &print_doc_arg(&1))
-    IO.puts IEx.color(:info, "* #{kind} #{fun}(#{args})\n")
-    if doc, do: IO.write IEx.color(:info, doc)
-=======
-    args = Enum.map_join(args, ", ", print_doc_arg(&1))
     IEx.ANSIDocs.doc_heading("#{kind} #{fun}(#{args})")
     if doc, do: IEx.ANSIDocs.format(doc)
->>>>>>> 2deaa02f
   end
 
   defp print_doc_arg({ ://, _, [left, right] }) do
