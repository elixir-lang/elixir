defmodule IEx.Autocomplete do
  @moduledoc false

  @doc """
  Provides one helper function that is injected into connecting
  remote nodes to properly handle autocompletion.
  """
  def remsh(node) do
    fn e ->
      case :rpc.call(node, IEx.Autocomplete, :expand, [e, IEx.Broker.shell()]) do
        {:badrpc, _} -> {:no, '', []}
        r -> r
      end
    end
  end

  @doc """
  The expansion logic.

  Some of the expansion has to be use the current shell
  environment, which is found via the broker.
  """
  def expand(code, shell \\ IEx.Broker.shell()) do
    case path_fragment(code) do
      [] -> expand_code(code, shell)
      path -> expand_path(path)
    end
  end

  defp expand_code(code, shell) do
    code = Enum.reverse(code)
    helper = get_helper(code)

    case Code.cursor_context(code) do
      {:alias, alias} ->
        expand_aliases(List.to_string(alias), shell)

      {:unquoted_atom, unquoted_atom} ->
        expand_erlang_modules(List.to_string(unquoted_atom))

      expansion when helper == ?b ->
        expand_typespecs(expansion, shell, &get_module_callbacks/1)

      expansion when helper == ?t ->
        expand_typespecs(expansion, shell, &get_module_types/1)

      {:dot, path, hint} ->
        expand_dot(path, List.to_string(hint), shell)

      {:dot_arity, path, hint} ->
        expand_dot(path, List.to_string(hint), shell)

      {:dot_call, path, hint} ->
        expand_dot_call(path, List.to_atom(hint), shell)

      :expr ->
        expand_local_or_var("", shell)

      {:local_or_var, local_or_var} ->
        expand_local_or_var(List.to_string(local_or_var), shell)

      {:local_arity, local} ->
        expand_local(List.to_string(local), shell)

      {:local_call, local} ->
        expand_local_call(List.to_atom(local), shell)

      # {:module_attribute, charlist}
      # :none
      _ ->
        no()
    end
  end

  defp get_helper(expr) do
    with [helper | rest] when helper in 'bt' <- expr,
         [space_or_paren, char | _] <- squeeze_spaces(rest),
         true <-
           space_or_paren in ' (' and
             (char in ?A..?Z or char in ?a..?z or char in ?0..?9 or char in '_:') do
      helper
    else
      _ -> nil
    end
  end

  defp squeeze_spaces('  ' ++ rest), do: squeeze_spaces([?\s | rest])
  defp squeeze_spaces(rest), do: rest

  @doc false
  def exports(mod) do
    if Code.ensure_loaded?(mod) and function_exported?(mod, :__info__, 1) do
      mod.__info__(:macros) ++ (mod.__info__(:functions) -- [__info__: 1])
    else
      mod.module_info(:exports) -- [module_info: 0, module_info: 1]
    end
  end

  ## Typespecs

  defp expand_typespecs({:dot, path, hint}, shell, fun) do
    hint = List.to_string(hint)

    case expand_dot_path(path, shell) do
      {:ok, mod} when is_atom(mod) ->
        mod
        |> fun.()
        |> match_module_funs(hint)
        |> format_expansion(hint)

      _ ->
        no()
    end
  end

  defp expand_typespecs(_, _, _), do: no()

  ## Expand call

  defp expand_local_call(fun, shell) do
    imports_from_env(shell)
    |> Enum.filter(fn {_, funs} -> List.keymember?(funs, fun, 0) end)
    |> Enum.flat_map(fn {module, _} -> get_signatures(fun, module) end)
    |> expand_signatures(shell)
  end

  defp expand_dot_call(path, fun, shell) do
    case expand_dot_path(path, shell) do
      {:ok, mod} when is_atom(mod) -> get_signatures(fun, mod) |> expand_signatures(shell)
      _ -> no()
    end
  end

  defp get_signatures(name, module) when is_atom(module) do
    with docs when is_list(docs) <- get_docs(module, [:function, :macro], name) do
      Enum.map(docs, fn {_, _, signatures, _, _} -> Enum.join(signatures, " ") end)
    else
      _ -> :error
    end
  end

  defp expand_signatures([_ | _] = signatures, _shell) do
    [head | tail] = Enum.sort(signatures, &(String.length(&1) <= String.length(&2)))
    if tail != [], do: IO.write("\n" <> (tail |> Enum.reverse() |> Enum.join("\n")))
    yes("", [head])
  end

  defp expand_signatures([], shell), do: expand_local_or_var("", shell)

  ## Expand dot

  defp expand_dot(path, hint, shell) do
    case expand_dot_path(path, shell) do
      {:ok, mod} when is_atom(mod) and hint == "" -> expand_aliases(mod, "", [], true)
      {:ok, mod} when is_atom(mod) -> expand_require(mod, hint)
      {:ok, map} when is_map(map) -> expand_map_field_access(map, hint)
      _ -> no()
    end
  end

  defp expand_dot_path(path, shell) do
    case do_expand_dot_path(path, shell) do
      {:ok, [_ | _] = path} -> value_from_binding(Enum.reverse(path), shell)
      other -> other
    end
  end

  defp do_expand_dot_path({:var, var}, _shell) do
    {:ok, [List.to_atom(var)]}
  end

  defp do_expand_dot_path({:alias, var}, shell) do
    var |> List.to_string() |> String.split(".") |> value_from_alias(shell)
  end

  defp do_expand_dot_path({:unquoted_atom, var}, _shell) do
    {:ok, List.to_atom(var)}
  end

  defp do_expand_dot_path({:dot, parent, call}, shell) do
    case do_expand_dot_path(parent, shell) do
      {:ok, [_ | _] = path} -> {:ok, [List.to_atom(call) | path]}
      _ -> :error
    end
  end

  defp expand_map_field_access(map, hint) do
    case match_map_fields(map, hint) do
      [%{kind: :map_key, name: ^hint, value_is_map: false}] -> no()
      map_fields when is_list(map_fields) -> format_expansion(map_fields, hint)
    end
  end

  defp expand_require(mod, hint) do
    format_expansion(match_module_funs(get_module_funs(mod), hint), hint)
  end

  ## Expand local or var

  defp expand_local_or_var(hint, shell) do
    format_expansion(match_var(hint, shell) ++ match_local(hint, shell), hint)
  end

  defp expand_local(hint, shell) do
    format_expansion(match_local(hint, shell), hint)
  end

  defp match_local(hint, shell) do
    imports = imports_from_env(shell) |> Enum.flat_map(&elem(&1, 1))
    module_funs = get_module_funs(Kernel.SpecialForms)
    match_module_funs(imports ++ module_funs, hint)
  end

  defp match_var(hint, shell) do
    variables_from_binding(hint, shell)
    |> Enum.sort()
    |> Enum.map(&%{kind: :variable, name: &1})
  end

  ## Erlang modules

  defp expand_erlang_modules(hint) do
    format_expansion(match_erlang_modules(hint), hint)
  end

  defp match_erlang_modules(hint) do
    for mod <- match_modules(hint, true), usable_as_unquoted_module?(mod) do
      %{kind: :module, name: mod, type: :erlang}
    end
  end

  ## Elixir modules

  defp expand_aliases(all, shell) do
    case String.split(all, ".") do
      [hint] ->
        aliases = match_aliases(hint, shell)
        expand_aliases(Elixir, hint, aliases, false)

      parts ->
        hint = List.last(parts)
        list = Enum.take(parts, length(parts) - 1)

        case value_from_alias(list, shell) do
          {:ok, alias} -> expand_aliases(alias, hint, [], false)
          :error -> no()
        end
    end
  end

  defp expand_aliases(mod, hint, aliases, include_funs?) do
    aliases
    |> Kernel.++(match_elixir_modules(mod, hint))
    |> Kernel.++(if include_funs?, do: match_module_funs(get_module_funs(mod), hint), else: [])
    |> format_expansion(hint)
  end

  defp value_from_alias([name | rest], shell) when is_binary(name) do
    name = String.to_atom(name)

    case Keyword.fetch(aliases_from_env(shell), Module.concat(Elixir, name)) do
      {:ok, name} when rest == [] -> {:ok, name}
      {:ok, name} -> {:ok, Module.concat([name | rest])}
      :error -> {:ok, Module.concat([name | rest])}
    end
  end

  defp value_from_alias([_ | _], _) do
    :error
  end

  defp match_aliases(hint, shell) do
    for {alias, _mod} <- aliases_from_env(shell),
        [name] = Module.split(alias),
        String.starts_with?(name, hint) do
      %{kind: :module, type: :alias, name: name}
    end
  end

  defp match_elixir_modules(module, hint) do
    name = Atom.to_string(module)
    depth = length(String.split(name, ".")) + 1
    base = name <> "." <> hint

    for mod <- match_modules(base, module == Elixir),
        parts = String.split(mod, "."),
        depth <= length(parts),
        name = Enum.at(parts, depth - 1),
        valid_alias_piece?("." <> name),
        uniq: true,
        do: %{kind: :module, type: :elixir, name: name}
  end

  defp valid_alias_piece?(<<?., char, rest::binary>>) when char in ?A..?Z,
    do: valid_alias_rest?(rest)

  defp valid_alias_piece?(_), do: false

  defp valid_alias_rest?(<<char, rest::binary>>)
       when char in ?A..?Z
       when char in ?a..?z
       when char in ?0..?9
       when char == ?_,
       do: valid_alias_rest?(rest)

  defp valid_alias_rest?(<<>>), do: true
  defp valid_alias_rest?(rest), do: valid_alias_piece?(rest)

  ## Formatting

  defp format_expansion([], _) do
    no()
  end

  defp format_expansion([uniq], hint) do
    case to_hint(uniq, hint) do
      "" -> yes("", to_uniq_entries(uniq))
      hint -> yes(hint, [])
    end
  end

  defp format_expansion([first | _] = entries, hint) do
    binary = Enum.map(entries, & &1.name)
    length = byte_size(hint)
    prefix = :binary.longest_common_prefix(binary)

    if prefix in [0, length] do
      yes("", Enum.flat_map(entries, &to_entries/1))
    else
      yes(binary_part(first.name, prefix, length - prefix), [])
    end
  end

  defp yes(hint, entries) do
    {:yes, String.to_charlist(hint), Enum.map(entries, &String.to_charlist/1)}
  end

  defp no do
    {:no, '', []}
  end

  ## Helpers

  defp usable_as_unquoted_module?(name) do
    # Conversion to atom is not a problem because
    # it is only called with existing modules names.
    Code.Identifier.classify(String.to_atom(name)) != :other
  end

  defp match_modules(hint, root) do
    get_modules(root)
    |> Enum.sort()
    |> Enum.dedup()
    |> Enum.drop_while(&(not String.starts_with?(&1, hint)))
    |> Enum.take_while(&String.starts_with?(&1, hint))
  end

  defp get_modules(true) do
    ["Elixir.Elixir"] ++ get_modules(false)
  end

  defp get_modules(false) do
    modules = Enum.map(:code.all_loaded(), &Atom.to_string(elem(&1, 0)))

    case :code.get_mode() do
      :interactive -> modules ++ get_modules_from_applications()
      _otherwise -> modules
    end
  end

  defp get_modules_from_applications do
    for [app] <- loaded_applications(),
        {:ok, modules} = :application.get_key(app, :modules),
        module <- modules do
      Atom.to_string(module)
    end
  end

  defp loaded_applications do
    # If we invoke :application.loaded_applications/0,
    # it can error if we don't call safe_fixtable before.
    # Since in both cases we are reaching over the
    # application controller internals, we choose to match
    # for performance.
    :ets.match(:ac_tab, {{:loaded, :"$1"}, :_})
  end

  defp match_module_funs(funs, hint) do
    for {fun, arity} <- funs, name = Atom.to_string(fun), String.starts_with?(name, hint) do
      %{
        kind: :function,
        name: name,
        arity: arity
      }
    end
    |> Enum.sort_by(&{&1.name, &1.arity})
  end

  defp match_map_fields(map, hint) do
    for {key, value} when is_atom(key) <- Map.to_list(map),
        key = Atom.to_string(key),
        String.starts_with?(key, hint) do
      %{kind: :map_key, name: key, value_is_map: is_map(value)}
    end
    |> Enum.sort_by(& &1.name)
  end

  defp get_module_funs(mod) do
    cond do
      not ensure_loaded?(mod) ->
        []

      docs = get_docs(mod, [:function, :macro]) ->
        exports(mod)
        |> Kernel.--(default_arg_functions_with_doc_false(docs))
        |> Enum.reject(&hidden_fun?(&1, docs))

      true ->
        exports(mod)
    end
  end

  defp get_module_types(mod) do
    if ensure_loaded?(mod) do
      case Code.Typespec.fetch_types(mod) do
        {:ok, types} ->
          for {kind, {name, _, args}} <- types,
              kind in [:type, :opaque] do
            {name, length(args)}
          end

        :error ->
          []
      end
    else
      []
    end
  end

  defp get_module_callbacks(mod) do
    if ensure_loaded?(mod) do
      case Code.Typespec.fetch_callbacks(mod) do
        {:ok, callbacks} ->
          for {name_arity, _} <- callbacks do
            {_kind, name, arity} = IEx.Introspection.translate_callback_name_arity(name_arity)

            {name, arity}
          end

        :error ->
          []
      end
    else
      []
    end
  end

  defp get_docs(mod, kinds, fun \\ nil) do
    case Code.fetch_docs(mod) do
      {:docs_v1, _, _, _, _, _, docs} ->
        if is_nil(fun) do
          for {{kind, _, _}, _, _, _, _} = doc <- docs, kind in kinds, do: doc
        else
          for {{kind, ^fun, _}, _, _, _, _} = doc <- docs, kind in kinds, do: doc
        end

      {:error, _} ->
        nil
    end
  end

  defp default_arg_functions_with_doc_false(docs) do
    for {{_, fun_name, arity}, _, _, :hidden, %{defaults: count}} <- docs,
        new_arity <- (arity - count)..arity,
        do: {fun_name, new_arity}
  end

  defp hidden_fun?({name, arity}, docs) do
    case Enum.find(docs, &match?({{_, ^name, ^arity}, _, _, _, _}, &1)) do
      nil -> hd(Atom.to_charlist(name)) == ?_
      {_, _, _, %{}, _} -> false
      {_, _, _, _, _} -> true
    end
  end

  defp ensure_loaded?(Elixir), do: false
  defp ensure_loaded?(mod), do: Code.ensure_loaded?(mod)

  ## Ad-hoc conversions

  defp to_entries(%{kind: kind, name: name})
       when kind in [:map_key, :module, :variable, :dir, :file] do
    [name]
  end

  defp to_entries(%{kind: :function, name: name, arity: arity}) do
    ["#{name}/#{arity}"]
  end

  defp to_uniq_entries(%{kind: kind})
       when kind in [:map_key, :module, :variable, :dir, :file] do
    []
  end

  defp to_uniq_entries(%{kind: :function} = fun) do
    to_entries(fun)
  end

  defp to_hint(%{kind: :module, name: name}, hint) when name == hint do
    format_hint(name, name) <> "."
  end

  defp to_hint(%{kind: :map_key, name: name, value_is_map: true}, hint) when name == hint do
    format_hint(name, hint) <> "."
  end

  defp to_hint(%{kind: :dir, name: name}, hint) when name == hint do
    format_hint(name, name) <> "/"
  end

  defp to_hint(%{kind: :file, name: name}, hint) when name == hint do
    format_hint(name, name) <> "\""
  end

  defp to_hint(%{kind: kind, name: name}, hint)
       when kind in [:function, :map_key, :module, :variable, :dir, :file] do
    format_hint(name, hint)
  end

  defp format_hint(name, hint) do
    hint_size = byte_size(hint)
    binary_part(name, hint_size, byte_size(name) - hint_size)
  end

  ## Evaluator interface

  defp imports_from_env(shell) do
    with {evaluator, server} <- IEx.Broker.evaluator(shell),
         env_fields = IEx.Evaluator.fields_from_env(evaluator, server, [:functions, :macros]),
         %{functions: funs, macros: macros} <- env_fields do
      funs ++ macros
    else
      _ -> []
    end
  end

  defp aliases_from_env(shell) do
    with {evaluator, server} <- IEx.Broker.evaluator(shell),
         %{aliases: aliases} <- IEx.Evaluator.fields_from_env(evaluator, server, [:aliases]) do
      aliases
    else
      _ -> []
    end
  end

  defp variables_from_binding(hint, shell) do
    with {evaluator, server} <- IEx.Broker.evaluator(shell) do
      IEx.Evaluator.variables_from_binding(evaluator, server, hint)
    else
      _ -> []
    end
  end

  defp value_from_binding([var | path], shell) do
    with {evaluator, server} <- IEx.Broker.evaluator(shell) do
      IEx.Evaluator.value_from_binding(evaluator, server, var, path)
    else
      _ -> :error
    end
  end
<<<<<<< HEAD

  defp extract_from_ast(var_name, acc) when is_atom(var_name) do
    {var_name, acc}
  end

  defp extract_from_ast({var_name, _, nil}, acc) when is_atom(var_name) do
    {var_name, acc}
  end

  defp extract_from_ast({{:., _, [ast_node, fun]}, _, []}, acc) when is_atom(fun) do
    extract_from_ast(ast_node, [fun | acc])
  end

  defp extract_from_ast(_ast_node, _acc) do
    :error
  end

  defp path_fragment(expr), do: path_fragment(expr, [])
  defp path_fragment([], _acc), do: []
  defp path_fragment([?{, ?# | _rest], _acc), do: []
  defp path_fragment([?", ?\\ | t], acc), do: path_fragment(t, [?\\, ?" | acc])
  defp path_fragment([?/, ?., ?" | _], acc), do: [?., ?/ | acc]
  defp path_fragment([?/, ?" | _], acc), do: [?/ | acc]
  defp path_fragment([?" | _], _acc), do: []
  defp path_fragment([h | t], acc), do: path_fragment(t, [h | acc])

  defp expand_path(path_fragment) do
    path = List.to_string(path_fragment)
    dir = Path.dirname(path_fragment)

    path
    |> ls_prefix(dir)
    |> Enum.map(fn path ->
      %{
        kind: if(File.dir?(path), do: :dir, else: :file),
        name: Path.basename(path)
      }
    end)
    |> format_expansion(path_hint(path, dir))
  end

  defp path_hint(path, dir) do
    path_size = byte_size(path)
    dir_size = byte_size(dir)

    if path_size == dir_size do
      ""
    else
      binary_part(path, dir_size + 1, path_size - (dir_size + 1))
    end
  end

  defp prefix_from_dir(".", <<c, _::binary>>) when c != ?., do: ""
  defp prefix_from_dir(dir, _fragment), do: dir

  defp ls_prefix(path_fragment, dir) do
    prefix = prefix_from_dir(dir, path_fragment)

    case File.ls(dir) do
      {:ok, list} ->
        list
        |> Enum.map(&Path.join(prefix, &1))
        |> Enum.filter(&String.starts_with?(&1, path_fragment))

      _ ->
        []
    end
  end
=======
>>>>>>> e042bfd9
end<|MERGE_RESOLUTION|>--- conflicted
+++ resolved
@@ -568,23 +568,8 @@
       _ -> :error
     end
   end
-<<<<<<< HEAD
-
-  defp extract_from_ast(var_name, acc) when is_atom(var_name) do
-    {var_name, acc}
-  end
-
-  defp extract_from_ast({var_name, _, nil}, acc) when is_atom(var_name) do
-    {var_name, acc}
-  end
-
-  defp extract_from_ast({{:., _, [ast_node, fun]}, _, []}, acc) when is_atom(fun) do
-    extract_from_ast(ast_node, [fun | acc])
-  end
-
-  defp extract_from_ast(_ast_node, _acc) do
-    :error
-  end
+
+  ## Path helpers
 
   defp path_fragment(expr), do: path_fragment(expr, [])
   defp path_fragment([], _acc), do: []
@@ -637,6 +622,4 @@
         []
     end
   end
-=======
->>>>>>> e042bfd9
 end