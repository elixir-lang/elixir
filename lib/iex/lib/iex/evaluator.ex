# SPDX-License-Identifier: Apache-2.0
# SPDX-FileCopyrightText: 2021 The Elixir Team
# SPDX-FileCopyrightText: 2012 Plataformatec

defmodule IEx.Evaluator do
  @moduledoc false

  alias IEx.Config

  @doc """
  Eval loop for an IEx session. Its responsibilities include:

    * loading of .iex files
    * evaluating code
    * trapping exceptions in the code being evaluated
    * keeping expression history

  """
  def init(command, server, leader, start, opts) do
    ref = make_ref()
    old_leader = Process.group_leader()
    Process.group_leader(self(), leader)

    old_server = Process.get(:iex_server)
    Process.put(:iex_server, server)

    old_evaluator = Process.get(:iex_evaluator)
    Process.put(:iex_evaluator, ref)

    if old_evaluator do
      send(self(), {:done, old_evaluator, false})
    end

    state = loop_state(ref, server, IEx.History.init(start), opts)
    command == :ack && :proc_lib.init_ack(self())

    try do
      loop(state)
    after
      Process.group_leader(self(), old_leader)

      if old_server do
        Process.put(:iex_server, old_server)
      else
        Process.delete(:iex_server)
      end

      if old_evaluator do
        Process.put(:iex_evaluator, old_evaluator)
      else
        Process.delete(:iex_evaluator)
      end

      :ok
    end
  end

  @break_trigger ~c"#iex:break\n"

  @op_tokens [:or_op, :and_op, :comp_op, :rel_op, :arrow_op, :in_op] ++
               [:three_op, :concat_op, :mult_op]

  @doc """
  Default parsing implementation with support for pipes and #iex:break.

  If parsing fails, this might be a TokenMissingError which we treat in
  a special way (to allow for continuation of an expression on the next
  line in IEx).
  """
  def parse(input, opts, parser_state)

  def parse(input, opts, []), do: parse(input, opts, {[], :other})

  def parse(@break_trigger, opts, _parser_state) do
    :elixir_errors.parse_error(
      [line: opts[:line]],
      opts[:file],
      "incomplete expression",
      "",
      {~c"", Keyword.get(opts, :line, 1), Keyword.get(opts, :column, 1), 0}
    )
  end

  def parse(input, opts, {buffer, last_op}) do
    input = buffer ++ input
    file = Keyword.get(opts, :file, "nofile")
    line = Keyword.get(opts, :line, 1)
    column = Keyword.get(opts, :column, 1)

    result =
      with {:ok, tokens} <- :elixir.string_to_tokens(input, line, column, file, opts),
           {:ok, adjusted_tokens} <- adjust_operator(tokens, line, column, file, opts, last_op),
           {:ok, forms} <- :elixir.tokens_to_quoted(adjusted_tokens, file, opts) do
        last_op =
          case forms do
            {:=, _, [_, _]} -> :match
            _ -> :other
          end

        {:ok, forms, last_op}
      end

    case result do
      {:ok, forms, last_op} ->
        {:ok, forms, {[], last_op}}

      {:error, {_, _, ""}} ->
        {:incomplete, {input, last_op}}

      {:error, {location, error, token}} ->
        :elixir_errors.parse_error(
          location,
          file,
          error,
          token,
<<<<<<< HEAD
          {input, line, column}
=======
          {charlist, line, column, 0}
>>>>>>> b4bcc3b3
        )
    end
  end

  defp adjust_operator([{op_type, _, token} | _] = _tokens, line, column, _file, _opts, :match)
       when op_type in @op_tokens,
       do:
         {:error,
          {[line: line, column: column],
           "pipe shorthand is not allowed immediately after a match expression in IEx. To make it work, surround the whole pipeline with parentheses ",
           "'#{token}'"}}

  defp adjust_operator([{op_type, _, _} | _] = tokens, line, column, file, opts, _last_op)
       when op_type in @op_tokens do
    {:ok, prefix} = :elixir.string_to_tokens(~c"v(-1)", line, column, file, opts)
    {:ok, prefix ++ tokens}
  end

  defp adjust_operator(tokens, _line, _column, _file, _opts, _last_op), do: {:ok, tokens}

  @doc """
  Gets a value out of the binding, using the provided
  variable name and map key path.
  """
  @spec value_from_binding(pid, pid, atom, [atom]) :: {:ok, any} | :error
  def value_from_binding(evaluator, server, var_name, map_key_path) do
    ref = make_ref()
    send(evaluator, {:value_from_binding, server, ref, self(), var_name, map_key_path})

    receive do
      {^ref, result} -> result
    after
      5000 -> :error
    end
  end

  @doc """
  Gets a list of variables out of the binding that match the passed
  variable prefix.
  """
  @spec variables_from_binding(pid, pid, String.t()) :: [String.t()]
  def variables_from_binding(evaluator, server, variable_prefix) do
    ref = make_ref()
    send(evaluator, {:variables_from_binding, server, ref, self(), variable_prefix})

    receive do
      {^ref, result} -> result
    after
      5000 -> []
    end
  end

  @doc """
  Returns the named fields from the current session environment.
  """
  @spec fields_from_env(pid, pid, [atom]) :: %{optional(atom) => term}
  def fields_from_env(evaluator, server, fields) do
    ref = make_ref()
    send(evaluator, {:fields_from_env, server, ref, self(), fields})

    receive do
      {^ref, result} -> result
    after
      5000 -> %{}
    end
  end

  defp loop(%{server: server, ref: ref} = state) do
    receive do
      {:eval, ^server, code, counter} ->
        {status, state} = safe_eval_and_inspect(code, counter, state)
        send(server, {:evaled, self(), status})
        loop(state)

      {:fields_from_env, ^server, ref, receiver, fields} ->
        send(receiver, {ref, Map.take(state.env, fields)})
        loop(state)

      {:value_from_binding, ^server, ref, receiver, var_name, map_key_path} ->
        value = traverse_binding(state.binding, var_name, map_key_path)
        send(receiver, {ref, value})
        loop(state)

      {:variables_from_binding, ^server, ref, receiver, var_prefix} ->
        value = find_matched_variables(state.binding, var_prefix)
        send(receiver, {ref, value})
        loop(state)

      {:done, ^server, next?} ->
        {:ok, next?}

      {:done, ^ref, next?} ->
        {:ok, next?}
    end
  end

  defp traverse_binding(binding, var_name, map_key_path) do
    accumulator = Keyword.fetch(binding, var_name)

    Enum.reduce(map_key_path, accumulator, fn
      key, {:ok, map} when is_map(map) -> Map.fetch(map, key)
      _key, _acc -> :error
    end)
  end

  defp find_matched_variables(binding, var_prefix) do
    for {var_name, _value} <- binding,
        is_atom(var_name),
        var_name = Atom.to_string(var_name),
        String.starts_with?(var_name, var_prefix),
        do: var_name
  end

  defp loop_state(ref, server, history, opts) do
    env = opts[:env] || Code.env_for_eval(file: "iex")
    {_, _, env} = Code.eval_quoted_with_env(quote(do: import(IEx.Helpers)), [], env)
    stacktrace = opts[:stacktrace]
    binding = opts[:binding] || []

    state = %{
      binding: binding,
      env: env,
      server: server,
      history: history,
      stacktrace: stacktrace,
      ref: ref
    }

    dot_iex = opts[:dot_iex] || Config.dot_iex()

    case dot_iex do
      "" -> state
      path -> load_dot_iex(state, path)
    end
  end

  defp load_dot_iex(state, path) do
    candidates =
      if path do
        [path]
      else
        # Do not assume there is a $HOME
        for dir <- [".", System.get_env("IEX_HOME") || System.user_home()],
            dir != nil,
            do: dir |> Path.join(".iex.exs") |> Path.expand()
      end

    path = Enum.find(candidates, &File.regular?/1)

    if is_nil(path) do
      state
    else
      eval_dot_iex(state, path)
    end
  end

  defp eval_dot_iex(state, path) do
    try do
      code = File.read!(path)
      quoted = :elixir.string_to_quoted!(String.to_charlist(code), 1, 1, path, [])
      Process.put(:iex_imported_paths, MapSet.new([path]))

      # Evaluate the contents in the same environment server_loop will run in
      env = %{state.env | file: path, line: 1}
      {_result, binding, env} = eval_expr_by_expr(quoted, state.binding, env)
      %{state | binding: binding, env: %{env | file: "iex", line: 1}}
    catch
      kind, error ->
        io_result("Error while evaluating: #{path}")
        print_error(kind, error, __STACKTRACE__)
        state
    after
      Process.delete(:iex_imported_paths)
    end
  end

  defp safe_eval_and_inspect(forms, counter, state) do
    put_history(state)
    put_whereami(state)
    {:ok, eval_and_inspect(forms, counter, state)}
  catch
    kind, error ->
      print_error(kind, error, __STACKTRACE__)
      {:error, state}
  after
    Process.delete(:iex_history)
    Process.delete(:iex_whereami)
  end

  defp put_history(%{history: history}) do
    Process.put(:iex_history, history)
  end

  defp put_whereami(%{env: %{file: "iex"}}) do
    :ok
  end

  defp put_whereami(%{env: %{file: file, line: line}, stacktrace: stacktrace}) do
    Process.put(:iex_whereami, {file, line, stacktrace})
  end

  defp eval_and_inspect(forms, line, state) do
    %{env: env, binding: binding} = state
    forms = add_if_undefined_apply_to_vars(forms, env)
    {result, binding, env} = eval_expr_by_expr(forms, binding, env)

    if result != IEx.dont_display_result() do
      io_inspect(result)
    end

    history = IEx.History.append(state.history, {line, result}, IEx.Config.history_size())
    %{state | env: env, binding: binding, history: history}
  end

  defp add_if_undefined_apply_to_vars(forms, env) do
    Macro.prewalk(forms, fn
      {var, meta, context} when is_atom(var) and is_atom(context) ->
        if Macro.Env.lookup_import(env, {var, 0}) != [] do
          {var, Keyword.put_new(meta, :if_undefined, :apply), context}
        else
          {var, meta, context}
        end

      other ->
        other
    end)
  end

  defp eval_expr_by_expr(expr, binding, env) do
    case maybe_expand(expr, env) do
      {:__block__, _, exprs} ->
        Enum.reduce(exprs, {nil, binding, env}, fn expr, {_result, binding, env} ->
          eval_expr_by_expr(expr, binding, env)
        end)

      expr ->
        Code.eval_quoted_with_env(expr, binding, env)
    end
  end

  defp maybe_expand({import_file, _, [_ | _]} = expr, env)
       when import_file in [:import_file, :import_file_if_available],
       do: Macro.expand(expr, env)

  defp maybe_expand(expr, _env),
    do: expr

  defp io_inspect(result) do
    io_result(inspect(result, IEx.inspect_opts()))
  end

  defp io_result(result) do
    IO.puts(:stdio, IEx.color(:eval_result, result))
  end

  ## Error handling

  defp print_error(kind, reason, stacktrace) do
    {blamed, stacktrace} =
      case reason do
        %CompileError{description: "cannot compile file (errors have been logged)" <> _, line: 0} ->
          {%CompileError{description: "cannot compile code (errors have been logged)"}, []}

        _ ->
          Exception.blame(kind, reason, stacktrace)
      end

    ansidata =
      case blamed do
        %FunctionClauseError{} ->
          {_, inspect_opts} = pop_in(IEx.inspect_opts()[:syntax_colors][:reset])
          banner = Exception.format_banner(kind, reason, stacktrace)
          blame = FunctionClauseError.blame(blamed, &inspect(&1, inspect_opts), &blame_match/1)
          [IEx.color(:eval_error, banner), pad(blame)]

        _ ->
          banner = Exception.format_banner(kind, blamed, stacktrace)
          [IEx.color(:eval_error, banner)]
      end

    stackdata = Exception.format_stacktrace(prune_stacktrace(stacktrace))
    IO.write(:stdio, [ansidata, ?\n, IEx.color(:stack_info, stackdata)])
  end

  defp pad(string) do
    "    " <> String.replace(string, "\n", "\n    ")
  end

  defp blame_match(%{match?: true, node: node}), do: Macro.to_string(node)
  defp blame_match(%{match?: false, node: node}), do: blame_ansi(:blame_diff, "-", node)

  defp blame_ansi(color, no_ansi, node) do
    case IEx.Config.color(color) do
      nil ->
        no_ansi <> Macro.to_string(node) <> no_ansi

      ansi ->
        [ansi | Macro.to_string(node)]
        |> IO.ANSI.format(true)
        |> IO.iodata_to_binary()
    end
  end

  defp prune_stacktrace(stack) do
    stack
    |> Enum.reverse()
    |> Enum.drop_while(&(elem(&1, 0) != :elixir_eval))
    |> Enum.reverse()
    |> case do
      [] -> stack
      stack -> stack
    end
  end
end<|MERGE_RESOLUTION|>--- conflicted
+++ resolved
@@ -113,11 +113,7 @@
           file,
           error,
           token,
-<<<<<<< HEAD
-          {input, line, column}
-=======
-          {charlist, line, column, 0}
->>>>>>> b4bcc3b3
+          {input, line, column, 0}
         )
     end
   end
