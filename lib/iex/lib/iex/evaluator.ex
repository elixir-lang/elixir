--- conflicted
+++ resolved
@@ -25,15 +25,9 @@
 
   defp loop(server, history_pid) do
     receive do
-<<<<<<< HEAD
       {:eval, ^server, code, state} ->
-        send server, {:evaled, self, eval(code, state)}
-        loop(server)
-=======
-      {:eval, ^server, code, config} ->
-        send server, {:evaled, self, eval(code, config, history_pid)}
+        send server, {:evaled, self, eval(code, state, history_pid)}
         loop(server, history_pid)
->>>>>>> 5bad0ee0
       {:done, ^server} ->
         IEx.History.reset(history_pid)
         :ok
@@ -93,15 +87,9 @@
   # https://github.com/elixir-lang/elixir/issues/1089 for discussion.
   @break_trigger '#iex:break\n'
 
-<<<<<<< HEAD
-  defp eval(code, state) do
+  defp eval(code, state, history_pid) do
     try do
-      do_eval(String.to_char_list(code), state)
-=======
-  defp eval(code, config, history_pid) do
-    try do
-      do_eval(String.to_char_list(code), config, history_pid)
->>>>>>> 5bad0ee0
+      do_eval(String.to_char_list(code), state, history_pid)
     catch
       kind, error ->
         print_error(kind, error, System.stacktrace)
@@ -109,60 +97,19 @@
     end
   end
 
-<<<<<<< HEAD
-  defp do_eval(@break_trigger, state=%IEx.State{cache: ''}) do
+  defp do_eval(@break_trigger, state=%IEx.State{cache: ''}, _) do
     state
   end
 
-  defp do_eval(@break_trigger, state) do
+  defp do_eval(@break_trigger, state, _) do
     :elixir_errors.parse_error(state.counter, "iex", "incomplete expression", "")
   end
 
-  defp do_eval(latest_input, state) do
+  @history_key :"IEx History PID key"
+
+  defp do_eval(latest_input, state, history_pid) do
     code = state.cache ++ latest_input
     line = state.counter
-    handle_eval(Code.string_to_quoted(code, [line: line, file: "iex"]), code, line, state)
-  end
-  
-  defp handle_eval({:ok, forms}, code, line, state) do
-    {result, new_binding, env, scope} =
-      :elixir.eval_forms(forms, state.binding, state.env, state.scope)
-    unless result == IEx.dont_display_result, do: io_inspect(result)
-    update_history(line, code, result)
-    %{state | env: env,
-              cache: '',
-              scope: scope,
-              binding: new_binding,
-              counter: state.counter + 1}
-  end
-
-  defp handle_eval({:error, {_, _, ""}}, code, _line, state) do
-    # Update state.cache so that IEx continues to add new input to
-    # the unfinished expression in `code`
-    %{state | cache: code}
-  end
-
-  defp handle_eval({:error, {line, error, token}}, _code, _line, _state) do
-    # Encountered malformed expression
-    :elixir_errors.parse_error(line, "iex", error, token)
-  end
-
-  defp update_history(counter, cache, result) do
-    IEx.History.append({counter, cache, result}, counter, IEx.Config.history_size)
-=======
-  defp do_eval(@break_trigger, config=%IEx.Config{cache: ''}, _) do
-    config
-  end
-
-  defp do_eval(@break_trigger, config, _) do
-    :elixir_errors.parse_error(config.counter, "iex", "incomplete expression", "")
-  end
-
-  @history_key :"Very obscure key so that no one ever ever tries to use itt"
-
-  defp do_eval(latest_input, config, history_pid) do
-    code = config.cache ++ latest_input
-    line = config.counter
 
     # Put the history_pid into process dictionary so that IEx.Helpers can
     # access it
@@ -171,19 +118,19 @@
     ret = case Code.string_to_quoted(code, [line: line, file: "iex"]) do
       {:ok, forms} ->
         {result, new_binding, env, scope} =
-          :elixir.eval_forms(forms, config.binding, config.env, config.scope)
-        unless result == IEx.dont_display_result, do: io_put result
+          :elixir.eval_forms(forms, state.binding, state.env, state.scope)
+        unless result == IEx.dont_display_result, do: io_inspect result
         update_history(line, code, result, history_pid)
-        %{config | env: env,
+        %{state | env: env,
                    cache: '',
                    scope: scope,
                    binding: new_binding,
-                   counter: config.counter + 1}
+                   counter: state.counter + 1}
       {:error, {line, error, token}} ->
         if token == "" do
-          # Update config.cache so that IEx continues to add new input to
+          # Update state.cache so that IEx continues to add new input to
           # the unfinished expression in `code`
-          %{config | cache: code}
+          %{state | cache: code}
         else
           # Encountered malformed expression
           :elixir_errors.parse_error(line, "iex", error, token)
@@ -197,8 +144,8 @@
   defp update_history(counter, cache, result, history_pid) do
     IEx.History.append(history_pid, {counter, cache, result}, counter,
                        Application.get_env(:iex, :history_size))
->>>>>>> 5bad0ee0
-  end
+  end
+
 
   defp io_inspect(result) do
     io_result inspect(result, IEx.inspect_opts)
