 defmodule IEx.History do
  @moduledoc false

  alias IEx.History.Array

  @doc """
  Initializes IEx process variables. All history
  information is kept in the process dictionary.
  """
  def init do
    Agent.start_link(fn -> Array.new end)
  end

  @doc """
  Appends one entry to the history with the given counter.
  """
  def append(pid, entry, _counter, limit) do
    should_collect = Agent.get_and_update(pid, fn entries ->
      entries |> Array.append(entry) |> Array.limit(limit)
    end)
    if should_collect do
      Agent.cast(pid, &collect_garbage/1)
    end
  end

  @doc """
  Removes all entries from the history and forces a garbage collection cycle.
  """
  def reset(pid) do
    pid
    |> Agent.update(fn _ -> Array.new end)
    |> Agent.cast(&collect_garbage/1)
    true
  end

  @doc """
  Enumerates over all items in the history starting from the oldest one and
  applies `fun` to each one in turn.
  """
  def each(pid, fun) do
    Agent.get(pid, &Array.to_list/1)
    |> Enum.each(fun)
  end

  @doc """
  Gets the nth item from the history.

  If `n` < 0, the count starts from the most recent item and goes back in time.
  """
  def nth(pid, n) do
    entry = Agent.get(pid, &Array.nth(&1, n))
    if nil?(entry) do
      raise "v(#{n}) is out of bounds"
    end
    entry
  end

  # Based on https://github.com/erlang/otp/blob/7dcccee4371477e983f026db9e243cb66900b1ef/lib/stdlib/src/shell.erl#L1401
  defp collect_garbage(state) do
    :erlang.garbage_collect(self())
    collect_proc_garbage Process.whereis(:user)
    collect_proc_garbage Process.group_leader()
    :erlang.garbage_collect()
    state
  end

  defp collect_proc_garbage(process) do
    try do
      :erlang.garbage_collect(process)
    catch
      _, _ -> nil
    end
  end
end

defmodule IEx.History.Array do
  @moduledoc false

  # Array abstraction for the history server's state

  def new, do: {:queue.new, 0, 1}

  def append({q, size, start}, item),
    do: {:queue.in(item, q), size+1, start}

  def to_list({q, _, _}),
    do: :queue.to_list(q)

  # if the index is positive, we traverse the queue front-to-back
  def nth({q, size, start}, n)
    when n-start >= 0 and n-start < size,
    do: get_nth_head(q, n-start)

  # if the index is negative, we traverse the queue back-to-front
  def nth({q, size, start}, n)
    when n < 0 and size+n >= start-1,
    do: get_nth_tail(q, abs(n)-1)

  def nth(_, _), do: nil

  defp get_nth_head(q, 0), do: :queue.head(q)
  defp get_nth_head(q, n) when n > 0,
    do: get_nth_head(:queue.tail(q), n-1)

  defp get_nth_tail(q, 0), do: :queue.last(q)
  defp get_nth_tail(q, n) when n > 0,
    do: get_nth_tail(:queue.drop_r(q), n-1)


  # here we traverse the queue front-to-back, dropping items as we go
  # until its size is within the specified limit
  #
  # the `start` value contains the index of the expression at the head
  # of the queue

  def limit({_, _, start}=q, limit),
    do: limit(q, start, limit, false)

  defp limit(q, _, limit, _) when limit < 0,
    do: {false, q}

  defp limit({q, size, _}, counter, limit, collect?)
    when size - counter < limit,
    do: {collect?, {q, size, counter}}

  defp limit({q, size, start}, counter, limit, collect?) do
    unless collect? do
      entry = :queue.head(q)
      collect? = has_binary(entry)
    end
    updated_q = {:queue.drop(q), size, start}
    limit(updated_q, counter+1, limit, collect?)
  end

  # Checks val and each of its elements (if it is a list or a tuple)
  # recursively to see if it has any binaries
  defp has_binary(val) do
    try do
      has_bin(val)
    catch
      :throw, true -> true
    end
  end

  # Worker function used by has_binary. Throws when the first binary of the
  # minimum specified size is found
  defp has_bin(val) when is_tuple(val),
    do: has_bin(val, tuple_size(val)-1)

  defp has_bin([h|t]) do
    has_bin(h)
    has_bin(t)
  end

  defp has_bin(val) when byte_size(val) > 64,
    do: throw true

  defp has_bin(_), do: false

  defp has_bin(_, -1), do: false

  defp has_bin(tuple, index) do
    has_bin(elem(tuple, index))
    has_bin(tuple, index-1)
  end
<<<<<<< HEAD

  # Based on https://github.com/erlang/otp/blob/7dcccee4371477e983f026db9e243cb66900b1ef/lib/stdlib/src/shell.erl#L1401
  defp collect_garbage do
    :erlang.garbage_collect(self())
    collect_garbage Process.whereis(:user)
    collect_garbage Process.group_leader()
    :erlang.garbage_collect()
  end

  defp collect_garbage(process) do
    try do
      :erlang.garbage_collect(process)
    catch
      _, _ -> nil
    end
  end

  @doc """
  Enumerates over all items in the history starting from the oldest one and
  applies `fun` to each one in turn.
  """
  def each(fun) do
    each_pair(fn _, item -> fun.(item) end)
  end

  # Private helper that invokes fun with both key and item.
  defp each_pair(fun) do
    each_pair(Process.get(:iex_history_start_counter),
              Process.get(:iex_history_counter),
              fun)
  end

  defp each_pair(counter, max_counter, fun) when counter < max_counter do
    key = {:iex_history, counter}
    entry = Process.get(key)
    fun.(key, entry)
    each_pair(counter+1, max_counter, fun)
  end

  defp each_pair(_, _, _) do
    :ok
  end

  @doc """
  Gets the nth item from the history.

  If `n` < 0, the count starts from the most recent item and goes back in time.
  """
  def nth(n) do
    entry = case n do
      x when x >= 0 ->
        Process.get({:iex_history, n})
      x when x < 0 ->
        counter = Process.get(:iex_history_counter)
        Process.get({:iex_history, counter + n})
    end
    if is_nil(entry) do
      raise "v(#{n}) is out of bounds"
    end
    entry
  end
=======
>>>>>>> 5bad0ee0
end<|MERGE_RESOLUTION|>--- conflicted
+++ resolved
@@ -49,7 +49,7 @@
   """
   def nth(pid, n) do
     entry = Agent.get(pid, &Array.nth(&1, n))
-    if nil?(entry) do
+    if is_nil(entry) do
       raise "v(#{n}) is out of bounds"
     end
     entry
@@ -163,7 +163,6 @@
     has_bin(elem(tuple, index))
     has_bin(tuple, index-1)
   end
-<<<<<<< HEAD
 
   # Based on https://github.com/erlang/otp/blob/7dcccee4371477e983f026db9e243cb66900b1ef/lib/stdlib/src/shell.erl#L1401
   defp collect_garbage do
@@ -225,6 +224,4 @@
     end
     entry
   end
-=======
->>>>>>> 5bad0ee0
 end