--- conflicted
+++ resolved
@@ -55,11 +55,7 @@
 
     assert capture_log(fn ->
       Logger.debug("hello")
-<<<<<<< HEAD
-    end) =~ "line=#{line + 3} module=#{mod} function=#{name}/#{arity}"
-=======
     end) =~ "line=#{line + 3} module=#{inspect(mod)} function=#{name}/#{arity}"
->>>>>>> 73b64cbe
   end
 
   test "can configure level" do
