defmodule LoggerTest do
  use Logger.Case
  require Logger

  setup_all do
<<<<<<< HEAD
    Logger.configure_backend(:console, metadata: [:module])
=======
    Logger.configure_backend(:console, metadata: [:application, :module])
>>>>>>> 73b64cbe
    on_exit(fn ->
      Logger.configure_backend(:console, metadata: [])
    end)
  end

  defp msg_with_meta(text) do
<<<<<<< HEAD
    msg("module=#{LoggerTest} #{text}")
=======
    msg("module=LoggerTest #{text}")
>>>>>>> 73b64cbe
  end

  test "add_translator/1 and remove_translator/1" do
    defmodule CustomTranslator do
      def t(:debug, :info, :format, {'hello: ~p', [:ok]}) do
        :skip
      end

      def t(:debug, :info, :format, {'world: ~p', [:ok]}) do
        {:ok, "rewritten"}
      end

      def t(_, _, _, _) do
        :none
      end
    end

    assert Logger.add_translator({CustomTranslator, :t})

    assert capture_log(fn ->
      :error_logger.info_msg('hello: ~p', [:ok])
    end) == ""

    assert capture_log(fn ->
      :error_logger.info_msg('world: ~p', [:ok])
    end) =~ "\[info\]  rewritten"
  after
    assert Logger.remove_translator({CustomTranslator, :t})
  end

  test "add_backend/1 and remove_backend/1" do
    assert :ok = Logger.remove_backend(:console)
    assert Application.get_env(:logger, :backends) == []
    assert Logger.remove_backend(:console) ==
           {:error, :not_found}

    assert capture_log(fn ->
      assert Logger.debug("hello", []) == :ok
    end) == ""

    assert {:ok, _pid} = Logger.add_backend(:console)
    assert Application.get_env(:logger, :backends) == [:console]
    assert Logger.add_backend(:console) == {:error, :already_present}
    assert Application.get_env(:logger, :backends) == [:console]
  end

  test "add_backend/1 with {module, id}" do
    defmodule MyBackend do
      use GenEvent

      def init({MyBackend, :hello}) do
        {:ok, :hello}
      end
    end

    assert {:ok, _} = Logger.add_backend({MyBackend, :hello})
    assert {:error, :already_present} = Logger.add_backend({MyBackend, :hello})
    assert :ok = Logger.remove_backend({MyBackend, :hello})
  end

  test "level/0" do
    assert Logger.level == :debug
  end

  test "process metadata" do
    assert Logger.metadata(data: true) == :ok
    assert Logger.metadata() == [data: true]
    assert Logger.metadata(data: true) == :ok
    assert Logger.metadata() == [data: true]
    assert Logger.metadata(meta: 1) == :ok
    metadata = Logger.metadata()
    assert Enum.sort(metadata) == [data: true, meta: 1]
    assert Logger.metadata(data: nil) == :ok
    assert Logger.metadata() == [meta: 1]
  end

  test "metadata merge" do
    assert Logger.metadata([module: Sample]) == :ok

    assert capture_log(fn ->
<<<<<<< HEAD
      assert Logger.bare_log(:info, "ok", [module: LoggerTest]) == :ok
    end) =~ msg_with_meta("[info]  ok")
=======
      assert Logger.bare_log(:info, "ok", [application: nil, module: LoggerTest]) == :ok
    end) =~ msg("application= module=LoggerTest [info]  ok")
>>>>>>> 73b64cbe
  end

  test "enable/1 and disable/1" do
    assert Logger.metadata([]) == :ok

    assert capture_log(fn ->
      assert Logger.debug("hello", []) == :ok
    end) =~ msg_with_meta("[debug] hello")

    assert Logger.disable(self()) == :ok

    assert capture_log(fn ->
      assert Logger.debug("hello", []) == :ok
    end) == ""

    assert Logger.metadata([]) == :ok

    assert capture_log(fn ->
      assert Logger.debug("hello", []) == :ok
    end) == ""

    assert Logger.enable(self()) == :ok

    assert capture_log(fn ->
      assert Logger.debug("hello", []) == :ok
    end) =~ msg_with_meta("[debug] hello")
  end

  test "compare_levels/2" do
    assert Logger.compare_levels(:debug, :debug) == :eq
    assert Logger.compare_levels(:debug, :info)  == :lt
    assert Logger.compare_levels(:debug, :warn)  == :lt
    assert Logger.compare_levels(:debug, :error) == :lt

    assert Logger.compare_levels(:info, :debug) == :gt
    assert Logger.compare_levels(:info, :info)  == :eq
    assert Logger.compare_levels(:info, :warn)  == :lt
    assert Logger.compare_levels(:info, :error) == :lt

    assert Logger.compare_levels(:warn, :debug) == :gt
    assert Logger.compare_levels(:warn, :info)  == :gt
    assert Logger.compare_levels(:warn, :warn)  == :eq
    assert Logger.compare_levels(:warn, :error) == :lt

    assert Logger.compare_levels(:error, :debug) == :gt
    assert Logger.compare_levels(:error, :info)  == :gt
    assert Logger.compare_levels(:error, :warn)  == :gt
    assert Logger.compare_levels(:error, :error) == :eq
  end

  test "debug/2" do
    assert capture_log(fn ->
      assert Logger.debug("hello", []) == :ok
    end) =~ msg_with_meta("[debug] hello")

    assert capture_log(:info, fn ->
      assert Logger.debug("hello", []) == :ok
    end) == ""
  end

  test "info/2" do
    assert capture_log(fn ->
      assert Logger.info("hello", []) == :ok
    end) =~ msg_with_meta("[info]  hello")

    assert capture_log(:warn, fn ->
      assert Logger.info("hello", []) == :ok
    end) == ""
  end

  test "warn/2" do
    assert capture_log(fn ->
      assert Logger.warn("hello", []) == :ok
    end) =~ msg_with_meta("[warn]  hello")

    assert capture_log(:error, fn ->
      assert Logger.warn("hello", []) == :ok
    end) == ""
  end

  test "error/2" do
    assert capture_log(fn ->
      assert Logger.error("hello", []) == :ok
    end) =~ msg_with_meta("[error] hello")
  end

  test "remove unused calls at compile time" do
    Logger.configure(compile_time_purge_level: :info)

    defmodule Sample do
      def debug do
        Logger.debug "hello"
      end

      def info do
        Logger.info "hello"
      end
    end

    assert capture_log(fn ->
      assert Sample.debug == :ok
    end) == ""

    assert capture_log(fn ->
      assert Sample.info == :ok
<<<<<<< HEAD
    end) =~ msg("module=#{LoggerTest}.Sample [info]  hello")
=======
    end) =~ msg("module=LoggerTest.Sample [info]  hello")
>>>>>>> 73b64cbe
  after
    Logger.configure(compile_time_purge_level: :debug)
  end

  test "set application metadata at compile time" do
    Logger.configure(compile_time_application: nil)
    defmodule SampleNoApp do
      def info do
        Logger.info "hello"
      end
    end

    assert capture_log(fn ->
      assert SampleNoApp.info == :ok
    end) =~ msg("module=LoggerTest.SampleNoApp [info]  hello")

    Logger.configure(compile_time_application: :sample_app)
    defmodule SampleApp do
      def info do
        Logger.info "hello"
      end
    end

    assert capture_log(fn ->
      assert SampleApp.info == :ok
    end) =~ msg("application=sample_app module=LoggerTest.SampleApp [info]  hello")
  after
    Logger.configure(compile_time_application: nil)
  end

  test "log/2 truncates messages" do
    Logger.configure(truncate: 4)
    assert capture_log(fn ->
      Logger.log(:debug, "hello")
    end) =~ "hell (truncated)"
  after
    Logger.configure(truncate: 8096)
  end

  test "log/2 with to_string/1 conversion" do
    Logger.configure(truncate: 4)
    assert capture_log(fn ->
      Logger.log(:debug, :hello)
    end) =~ "hell (truncated)"
  after
    Logger.configure(truncate: 8096)
  end

  test "log/2 does not fails when the Logger is off" do
    logger = Process.whereis(Logger)
    Process.unregister(Logger)

    try do
      assert Logger.log(:debug, "hello") == {:error, :noproc}
    after
      Process.register(logger, Logger)
    end
  end

  test "log/2 relies on sync_threshold" do
    Logger.remove_backend(:console)
    Logger.configure(sync_threshold: 0)
    for _ <- 1..1000, do: Logger.log(:info, "some message")
  after
    Logger.configure(sync_threshold: 20)
    Logger.add_backend(:console)
  end

  test "stop the application silently" do
    Application.put_env(:logger, :backends, [])
    Logger.App.stop()
    Application.start(:logger)

    assert capture_log(fn ->
      assert Logger.debug("hello", []) == :ok
    end) == ""

    assert {:ok, _} = Logger.add_backend(:console)
    assert Logger.add_backend(:console) ==
           {:error, :already_present}
  after
    Application.put_env(:logger, :backends, [:console])
    Logger.App.stop()
    Application.start(:logger)
  end

  test "restarts Logger.Config on Logger exits" do
    Process.whereis(Logger) |> Process.exit(:kill)
    wait_for_logger()
    wait_for_handler(Logger, Logger.Config)
    wait_for_handler(:error_logger, Logger.ErrorHandler)
  end

  test "Logger.Config updates config on config_change/3" do
    :ok = Logger.configure([level: :debug])
    try do
      Application.put_env(:logger, :level, :error)
      assert Logger.App.config_change([level: :error], [], []) === :ok
      assert Logger.level() === :error
    after
      Logger.configure([level: :debug])
    end
  end
end<|MERGE_RESOLUTION|>--- conflicted
+++ resolved
@@ -3,22 +3,14 @@
   require Logger
 
   setup_all do
-<<<<<<< HEAD
-    Logger.configure_backend(:console, metadata: [:module])
-=======
     Logger.configure_backend(:console, metadata: [:application, :module])
->>>>>>> 73b64cbe
     on_exit(fn ->
       Logger.configure_backend(:console, metadata: [])
     end)
   end
 
   defp msg_with_meta(text) do
-<<<<<<< HEAD
-    msg("module=#{LoggerTest} #{text}")
-=======
     msg("module=LoggerTest #{text}")
->>>>>>> 73b64cbe
   end
 
   test "add_translator/1 and remove_translator/1" do
@@ -99,13 +91,8 @@
     assert Logger.metadata([module: Sample]) == :ok
 
     assert capture_log(fn ->
-<<<<<<< HEAD
-      assert Logger.bare_log(:info, "ok", [module: LoggerTest]) == :ok
-    end) =~ msg_with_meta("[info]  ok")
-=======
       assert Logger.bare_log(:info, "ok", [application: nil, module: LoggerTest]) == :ok
     end) =~ msg("application= module=LoggerTest [info]  ok")
->>>>>>> 73b64cbe
   end
 
   test "enable/1 and disable/1" do
@@ -211,11 +198,7 @@
 
     assert capture_log(fn ->
       assert Sample.info == :ok
-<<<<<<< HEAD
-    end) =~ msg("module=#{LoggerTest}.Sample [info]  hello")
-=======
     end) =~ msg("module=LoggerTest.Sample [info]  hello")
->>>>>>> 73b64cbe
   after
     Logger.configure(compile_time_purge_level: :debug)
   end
