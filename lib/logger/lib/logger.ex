--- conflicted
+++ resolved
@@ -778,18 +778,14 @@
          end}
       end
 
-<<<<<<< HEAD
-    quote do
-      case Logger.__maybe_log__(unquote(level)) do
-        :error -> :ok
-        info -> Logger.__do_log__(info, unquote(data), unquote(metadata))
-=======
     if compile_time_purge_matching?(compile_metadata) do
       no_log(data, quoted_metadata)
     else
       quote do
-        Logger.bare_log(unquote(level), unquote(data), unquote(quoted_metadata))
->>>>>>> f17c1a68
+        case Logger.__maybe_log__(unquote(level)) do
+          :error -> :ok
+          info -> Logger.__do_log__(info, unquote(data), unquote(metadata))
+        end
       end
     end
   end
