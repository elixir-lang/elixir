defmodule Logger do
  @moduledoc ~S"""
  A logger for Elixir applications.

  It includes many features:

    * Provides debug, info, warn and error levels.

    * Supports multiple backends which are automatically
      supervised when plugged into Logger.

    * Formats and truncates messages on the client
      to avoid clogging Logger backends.

    * Alternates between sync and async modes to remain
      performant when required but also apply backpressure
      when under stress.

    * Wraps OTP's `error_logger` to prevent it from
      overflowing.

  ## Levels

  The supported levels are:

    * `:debug` - for debug-related messages
    * `:info` - for information of any kind
    * `:warn` - for warnings
    * `:error` - for errors

  ## Configuration

  Logger supports a wide range of configurations.

  This configuration is split in three categories:

    * Application configuration - must be set before the Logger
      application is started

    * Runtime configuration - can be set before the Logger
      application is started, but may be changed during runtime

    * Error logger configuration - configuration for the
      wrapper around OTP's `error_logger`

  ### Application configuration

  The following configuration must be set via config files
  before the Logger application is started.

    * `:backends` - the backends to be used. Defaults to `[:console]`.
      See the "Backends" section for more information.

    * `:compile_time_purge_level` - purge all calls that have log level
      lower than the configured value at compilation time. This means the
      Logger call will be completely removed at compile time, accruing
      no overhead at runtime. Defaults to `:debug` and only
      applies to the `Logger.debug/2`, `Logger.info/2`, etc style of calls.

    * `:compile_time_application` - sets the `:application` metadata value
      to the configured value at compilation time. This configuration is
      usually only useful for build tools to automatically add the
      application to the metadata for `Logger.debug/2`, `Logger.info/2`, etc
      style of calls.

  For example, to configure the `:backends` and `compile_time_purge_level`
  in a `config/config.exs` file:

      config :logger,
        backends: [:console],
        compile_time_purge_level: :info

  ### Runtime Configuration

  All configuration below can be set via config files but also
  changed dynamically during runtime via `Logger.configure/1`.

    * `:level` - the logging level. Attempting to log any message
      with severity less than the configured level will simply
      cause the message to be ignored. Keep in mind that each backend
      may have its specific level, too.

    * `:utc_log` - when `true`, uses UTC in logs. By default it uses
      local time (i.e. it defaults to `false`).

    * `:truncate` - the maximum message size to be logged. Defaults
      to 8192 bytes. Note this configuration is approximate. Truncated
      messages will have `" (truncated)"` at the end.

    * `:sync_threshold` - if the Logger manager has more than
      `sync_threshold` messages in its queue, Logger will change
      to sync mode, to apply backpressure to the clients.
      Logger will return to async mode once the number of messages
      in the queue is reduced to `sync_threshold * 0.75` messages.
      Defaults to 20 messages.

    * `:translator_inspect_opts` - when translating OTP reports and
      errors, the last message and state must be inspected in the
      error reports. This configuration allow developers to change
      how much and how the data should be inspected.

  For example, to configure the `:level` and `:truncate` in a
  `config/config.exs` file:

      config :logger,
        level: :warn,
        truncate: 4096

  ### Error Logger configuration

  The following configuration applies to the Logger wrapper around
  Erlang's `error_logger`. All the configurations below must be set
  before the Logger application starts.

    * `:handle_otp_reports` - redirects OTP reports to Logger so
      they are formatted in Elixir terms. This uninstalls Erlang's
      logger that prints terms to terminal. Defaults to `true`.

    * `:handle_sasl_reports` - redirects supervisor, crash and
      progress reports to Logger so they are formatted in Elixir
      terms. This uninstalls `sasl`'s logger that prints these
      reports to the terminal. Defaults to `false`.

    * `:discard_threshold_for_error_logger` - a value that, when
      reached, triggers the error logger to discard messages. This
      value must be a positive number that represents the maximum
      number of messages accepted per second. Once above this
      threshold, the `error_logger` enters discard mode for the
      remainder of that second. Defaults to 500 messages.

  For example, to configure Logger to redirect all `error_logger` messages
  using a `config/config.exs` file:

      config :logger,
        handle_otp_reports: true,
        handle_sasl_reports: true

  Furthermore, Logger allows messages sent by Erlang's `error_logger`
  to be translated into an Elixir format via translators. Translators
  can be dynamically added at any time with the `add_translator/1`
  and `remove_translator/1` APIs. Check `Logger.Translator` for more
  information.

  ## Backends

  Logger supports different backends where log messages are written to.

  The available backends by default are:

    * `:console` - logs messages to the console (enabled by default)

  Developers may also implement their own backends, an option that
  is explored with detail below.

  The initial backends are loaded via the `:backends` configuration,
  which must be set before the Logger application is started.

  ### Console backend

  The console backend logs message to the console. It supports the
  following options:

    * `:level` - the level to be logged by this backend.
      Note that messages are first filtered by the general
      `:level` configuration in `:logger`

    * `:format` - the format message used to print logs.
      Defaults to: `"$time $metadata[$level] $levelpad$message\n"`

    * `:metadata` - the metadata to be printed by `$metadata`.
      Defaults to an empty list (no metadata)

    * `:colors` - a keyword list of coloring options.

  The supported keys in the `:colors` keyword list are:

    * `:enabled` - boolean value that allows for switching the
      coloring on and off. Defaults to: `IO.ANSI.enabled?`

    * `:debug` - color for debug messages. Defaults to: `:cyan`

    * `:info` - color for info messages. Defaults to: `:normal`

    * `:warn` - color for warn messages. Defaults to: `:yellow`

    * `:error` - color for error messages. Defaults to: `:red`

  See the `IO.ANSI` module for a list of colors and attributes.

  Here is an example of how to configure the `:console` backend in a
  `config/config.exs` file:

      config :logger, :console,
        format: "\n$time $metadata[$level] $levelpad$message\n"
        metadata: [:user_id]

  You can read more about formatting in `Logger.Formatter`.

  ### Custom backends

  Any developer can create their own backend for Logger.
  Since Logger is an event manager powered by `GenEvent`,
  writing a new backend is a matter of creating an event
  handler, as described in the `GenEvent` module.

  From now on, we will be using the term "event handler" to refer
  to your custom backend, as we head into implementation details.

  Once Logger starts, it installs all event handlers under
  the `:backends` configuration into the Logger event manager.
  The event manager and all added event handlers are
  automatically supervised by Logger.

  Once initialized, the handler should be designed to handle events
  in the following format:

      {level, group_leader,
        {Logger, message, timestamp, metadata}}

  The level is one of `:debug`, `:info`, `:warn` or `:error`,
  as previously described, the group leader is the group
  leader of the process who logged the message, followed by
  a tuple starting with the atom `Logger`, the message as
  chardata, the timestamp and a keyword list of metadata.

  It is recommended that handlers ignore messages where
  the group leader is in a different node than the one
  the handler is installed.

  Furthermore, backends can be configured via the
  `configure_backend/2` function which requires event handlers
  to handle calls of the following format:

      {:configure, options}

  where options is a keyword list. The result of the call is
  the result returned by `configure_backend/2`. The recommended
  return value for successful configuration is `:ok`.

  It is recommended that backends support at least the following
  configuration values:

    * `level` - the logging level for that backend
    * `format` - the logging format for that backend
    * `metadata` - the metadata to include the backend

  Check the implementation for `Logger.Backends.Console`, for
  examples on how to handle the recommendations in this section
  and how to process the existing options.
  """

  @type backend :: GenEvent.handler
  @type message :: IO.chardata | String.Chars.t
  @type level :: :error | :info | :warn | :debug
  @levels [:error, :info, :warn, :debug]

  @metadata :logger_metadata
  @compile {:inline, __metadata__: 0}

  defp __metadata__ do
    Process.get(@metadata) || {true, []}
  end

  @doc """
  Adds the given keyword list to the current process metadata.
  """
  def metadata(dict) do
    {enabled, metadata} = __metadata__()
    metadata =
      Enum.reduce(dict, metadata, fn
        {key, nil}, acc -> Keyword.delete(acc, key)
        {key, val}, acc -> Keyword.put(acc, key, val)
      end)
    Process.put(@metadata, {enabled, metadata})
    :ok
  end

  @doc """
  Reads the current process metadata.
  """
  def metadata() do
    __metadata__() |> elem(1)
  end

  @doc """
  Enables logging for the current process.

  Currently the only accepted process is self().
  """
  def enable(pid) when pid == self() do
    Process.put(@metadata, {true, metadata()})
    :ok
  end

  @doc """
  Disables logging for the current process.

  Currently the only accepted process is self().
  """
  def disable(pid) when pid == self() do
    Process.put(@metadata, {false, metadata()})
    :ok
  end

  @doc """
  Retrieves the Logger level.

  The Logger level can be changed via `configure/1`.
  """
  @spec level() :: level
  def level() do
    %{level: level} = Logger.Config.__data__
    level
  end

  @doc """
  Compares log levels.

  Receives two log levels and compares the `left`
  against `right` and returns `:lt`, `:eq` or `:gt`.
  """
  @spec compare_levels(level, level) :: :lt | :eq | :gt
  def compare_levels(level, level), do:
    :eq
  def compare_levels(left, right), do:
    if(level_to_number(left) > level_to_number(right), do: :gt, else: :lt)

  defp level_to_number(:debug), do: 0
  defp level_to_number(:info),  do: 1
  defp level_to_number(:warn),  do: 2
  defp level_to_number(:error), do: 3

  @doc """
  Configures the logger.

  See the "Runtime Configuration" section in `Logger` module
  documentation for the available options.
  """
  @valid_options [:compile_time_purge_level, :compile_time_application, :sync_threshold, :truncate, :level, :utc_log]

  def configure(options) do
    Logger.Config.configure(Dict.take(options, @valid_options))
  end

  @doc """
  Flushes the Logger.

  This basically guarantees all messages sent to the
  Logger prior to this call will be processed. This is useful
  for testing and it should not be called in production code.
  """
  @spec flush :: :ok
  def flush do
    _ = GenEvent.which_handlers(:error_logger)
    _ = GenEvent.which_handlers(Logger)
    :ok
  end

  @doc """
  Adds a new backend.

  ## Options

    * `:flush` - when `true`, guarantees all messages currently sent
      to both Logger and Erlang's `error_logger` are processed before
      the backend is added

  """
  def add_backend(backend, opts \\ []) do
    _ = if opts[:flush], do: GenEvent.which_handlers(:error_logger)
    case Logger.Watcher.watch(Logger, Logger.Config.translate_backend(backend), backend) do
      {:ok, _} = ok ->
        Logger.Config.add_backend(backend)
        ok
      {:error, _} = error ->
        error
    end
  end

  @doc """
  Removes a backend.

  ## Options

    * `:flush` - when `true`, guarantees all messages currently sent
      to both Logger and Erlang's `error_logger` are processed before
      the backend is removed
  """
  def remove_backend(backend, opts \\ []) do
    _ = if opts[:flush], do: GenEvent.which_handlers(:error_logger)
    Logger.Config.remove_backend(backend)
    Logger.Watcher.unwatch(Logger, Logger.Config.translate_backend(backend))
  end

  @doc """
  Adds a new translator.
  """
  def add_translator({mod, fun} = translator) when is_atom(mod) and is_atom(fun) do
    Logger.Config.add_translator(translator)
  end

  @doc """
  Removes a translator.
  """
  def remove_translator({mod, fun} = translator) when is_atom(mod) and is_atom(fun) do
    Logger.Config.remove_translator(translator)
  end

  @doc """
  Configures the given backend.

  The backends needs to be started and running in order to
  be configured at runtime.
  """
  @spec configure_backend(backend, Keyword.t) :: term
  def configure_backend(backend, options) when is_list(options) do
    GenEvent.call(Logger, Logger.Config.translate_backend(backend), {:configure, options})
  end

  @doc """
  Logs a message dynamically.

  Use this function only when there is a need to
  explicitly avoid embedding metadata.
  """
  @spec bare_log(level, message | (() -> message), Keyword.t) ::
        :ok | {:error, :noproc} | {:error, term}
  def bare_log(level, chardata_or_fn, metadata \\ [])
      when level in @levels and is_list(metadata) do
    case __metadata__() do
      {true, pdict} ->
        %{mode: mode, truncate: truncate,
          level: min_level, utc_log: utc_log?} = Logger.Config.__data__

        if compare_levels(level, min_level) != :lt do
          metadata = [pid: self()] ++ Keyword.merge(pdict, metadata)
          tuple = {Logger, truncate(chardata_or_fn, truncate),
                   Logger.Utils.timestamp(utc_log?), metadata}
          try do
            notify(mode, {level, Process.group_leader(), tuple})
            :ok
          rescue
            ArgumentError -> {:error, :noproc}
          catch
            :exit, reason -> {:error, reason}
          end
        else
          :ok
        end
      {false, _} ->
        :ok
    end
  end

  @doc """
  Logs a warning.

  ## Examples

      Logger.warn "knob turned too far to the right"
      Logger.warn fn -> "expensive to calculate warning" end

  """
  defmacro warn(chardata_or_fn, metadata \\ []) do
    maybe_log(:warn, chardata_or_fn, metadata, __CALLER__)
  end

  @doc """
  Logs some info.

  ## Examples

      Logger.info "mission accomplished"
      Logger.info fn -> "expensive to calculate info" end

  """
  defmacro info(chardata_or_fn, metadata \\ []) do
    maybe_log(:info, chardata_or_fn, metadata, __CALLER__)
  end

  @doc """
  Logs an error.

  ## Examples

      Logger.error "oops"
      Logger.error fn -> "expensive to calculate error" end

  """
  defmacro error(chardata_or_fn, metadata \\ []) do
    maybe_log(:error, chardata_or_fn, metadata, __CALLER__)
  end

  @doc """
  Logs a debug message.

  ## Examples

      Logger.debug "hello?"
      Logger.debug fn -> "expensive to calculate debug" end

  """
  defmacro debug(chardata_or_fn, metadata \\ []) do
    maybe_log(:debug, chardata_or_fn, metadata, __CALLER__)
  end

  @doc """
  Logs a message.

  Developers should rather use the macros `Logger.debug/2`,
  `Logger.warn/2`, `Logger.info/2` or `Logger.error/2` instead
  of this macro as they can automatically eliminate
  the Logger call altogether at compile time if desired.
  """
  defmacro log(level, chardata_or_fn, metadata \\ []) do
    macro_log(level, chardata_or_fn, metadata, __CALLER__)
  end

  defp macro_log(level, data, metadata, caller) do
    %{module: module, function: fun, line: line} = caller
<<<<<<< HEAD
    caller = [module: module, function: form_fa(fun), line: line]
=======

    caller = [module: module, function: form_fa(fun), line: line]
    if app = Application.get_env(:logger, :compile_time_application) do
      caller = [application: app] ++ caller
    end

>>>>>>> 73b64cbe
    quote do
      Logger.bare_log(unquote(level), unquote(data), unquote(caller) ++ unquote(metadata))
    end
  end

  defp maybe_log(level, data, metadata, caller) do
    min_level = Application.get_env(:logger, :compile_time_purge_level, :debug)
    if compare_levels(level, min_level) != :lt do
      macro_log(level, data, metadata, caller)
    else
      :ok
    end
  end

  defp truncate(data, n) when is_function(data, 0),
    do: Logger.Utils.truncate(data.(), n)
  defp truncate(data, n) when is_list(data) or is_binary(data),
    do: Logger.Utils.truncate(data, n)
  defp truncate(data, n),
    do: Logger.Utils.truncate(to_string(data), n)

  defp form_fa({name, arity}) do
    Atom.to_string(name) <> "/" <> Integer.to_string(arity)
  end

  defp form_fa(nil), do: nil

  defp notify(:sync, msg),  do: GenEvent.sync_notify(Logger, msg)
  defp notify(:async, msg), do: GenEvent.notify(Logger, msg)
end<|MERGE_RESOLUTION|>--- conflicted
+++ resolved
@@ -518,16 +518,12 @@
 
   defp macro_log(level, data, metadata, caller) do
     %{module: module, function: fun, line: line} = caller
-<<<<<<< HEAD
-    caller = [module: module, function: form_fa(fun), line: line]
-=======
 
     caller = [module: module, function: form_fa(fun), line: line]
     if app = Application.get_env(:logger, :compile_time_application) do
       caller = [application: app] ++ caller
     end
 
->>>>>>> 73b64cbe
     quote do
       Logger.bare_log(unquote(level), unquote(data), unquote(caller) ++ unquote(metadata))
     end
