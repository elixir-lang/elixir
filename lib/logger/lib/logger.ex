defmodule Logger do
  @moduledoc ~S"""
  A logger for Elixir applications.

  It includes many features:

    * Provides debug, info, warn, and error levels.

    * Supports multiple backends which are automatically
      supervised when plugged into `Logger`.

    * Formats and truncates messages on the client
      to avoid clogging `Logger` backends.

    * Alternates between sync and async modes to remain
      performant when required but also apply backpressure
      when under stress.

    * Integrates with Erlang's [`:logger`](http://erlang.org/doc/man/logger.html)
      to convert terms to Elixir syntax.

  Logging is useful for tracking when an event of interest happens in your
  system. For example, it may be helpful to log whenever a user is deleted.

      def delete_user(user) do
        Logger.info("Deleting user from the system: #{inspect(user)}")
        # ...
      end

  The `Logger.info/2` macro emits the provided message at the `:info`
  level. Note the arguments given to `info/2` will only be evaluated
  if a message is logged. For instance, if the Logger level is
  set to `:warn`, `:info` messages are never logged and therefore the
  arguments given above won't even be executed.

  There are additional macros for other levels.

  Logger also allows log commands to be removed altogether via the
  `:compile_time_purge_matching` option (see below).

  For dynamically logging messages, see `bare_log/3`. But note that
  `bare_log/3` always evaluates its arguments (unless the argument
  is an anonymous function).

  ## Levels

  The supported levels, ordered by precedence, are:

    * `:debug` - for debug-related messages
    * `:info` - for information of any kind
    * `:warn` - for warnings
    * `:error` - for errors

  For example, `:info` takes precedence over `:debug`. If your log
  level is set to `:info`, `:info`, `:warn`, and `:error` will be
  printed to the console. If your log level is set to `:warn`, only
  `:warn` and `:error` will be printed.

  ## Metadata

  Whenever a message is logged, additional information can be given
  via metadata. Each log operation, such as `Logger.info/3`, allows
  metadata to be given as argument.

  Furthermore, metadata can be set per process with `Logger.metadata/1`.

  Some metadata, however, is always added automatically by Logger
  whenever possible. Those are:

    * `:application` - the current application

    * `:mfa` - the current module, function and arity

    * `:file` - the current file

    * `:line` - the current line

    * `:pid` - the current process identifier

    * `:initial_call` - the initial call that started the process

    * `:registered_name` - the process registered name as an atom

    * `:domain` - a list of domains for the logged message. For example,
      all Elixir reports default to `[:elixir]`. Erlang reports may start
      with `[:otp]` or `[:sasl]`

    * `:crash_reason` - a two-element tuple with the throw/error/exit reason
      as first argument and the stacktrace as second. A throw will always be
      `{:nocatch, term}`. An error is always an `Exception` struct. All other
      entries are exits. The console backend ignores this metadata by default
      but it can be useful to other backends, such as the ones that report
      errors to third-party services

  Note that all metadata is optional and may not always be available.
  The `:mfa`, `:file`, `:line`, and similar metadata are automatically
  included when using `Logger` macros. `Logger.bare_log/3` does not include
  any metadata beyond the `:pid` by default. Other metadata, such as
  `:crash_reason`, `:initial_call`, and `:registered_name` are available
  only inside behaviours such as GenServer, Supervisor, and others.

  ## Configuration

  `Logger` supports a wide range of configurations.

  This configuration is split in three categories:

    * Application configuration - must be set before the `:logger`
      application is started

    * Runtime configuration - can be set before the `:logger`
      application is started, but may be changed during runtime

    * Erlang configuration - options that handle integration with
      Erlang's logging facilities

  ### Application configuration

  The following configuration must be set via config files (such as
  `config/config.exs`) before the `:logger` application is started.

    * `:backends` - the backends to be used. Defaults to `[:console]`.
      See the "Backends" section for more information.

    * `:compile_time_application` - sets the `:application` metadata value
      to the configured value at compilation time. This configuration is
<<<<<<< HEAD
      usually only useful for build tools to automatically add the
      application to the metadata for `Logger.debug/2`, `Logger.info/2`, and similar
      style of calls.
=======
      automatically set by Mix and made available as metadata when logging.
>>>>>>> 54ea2b87

    * `:compile_time_purge_matching` - purges *at compilation time* all calls
      that match the given conditions. This means that `Logger` calls with
      level lower than this option will be completely removed at compile time,
      accruing no overhead at runtime. This configuration expects a list of
      keyword lists. Each keyword list contains a metadata key and the matching
      value that should be purged. Some special keys are supported:

        * `:level_lower_than` - purges all messages with a lower logger level
        * `:module` - purges all messages with the matching module
        * `:function` - purges all messages with the "function/arity"

      Remember that if you want to purge log calls from a dependency, the
      dependency must be recompiled.

    * `:start_options` - passes start options to Logger's main process, such
      as `:spawn_opt` and `:hibernate_after`. All options in `t:GenServer.option`
      are accepted, except `:name`.

  For example, to configure the `:backends` and purge all calls that happen
  at compile time with level lower than `:info` in a `config/config.exs` file:

      config :logger,
        backends: [:console],
        compile_time_purge_matching: [
          [level_lower_than: :info]
        ]

  If you want to purge all log calls from an application named `:foo` and only
  keep errors from `Bar.foo/3`, you can set up two different matches:

      config :logger,
        compile_time_purge_matching: [
          [application: :foo],
          [module: Bar, function: "foo/3", level_lower_than: :error]
        ]

  ### Runtime Configuration

  All configuration below can be set via config files (such as
  `config/config.exs`) but also changed dynamically during runtime via
  `Logger.configure/1`.

    * `:level` - the logging level. Attempting to log any message
      with severity less than the configured level will simply
      cause the message to be ignored. Keep in mind that each backend
      may have its specific level, too.

    * `:utc_log` - when `true`, uses UTC in logs. By default it uses
      local time (i.e., it defaults to `false`).

    * `:truncate` - the maximum message size to be logged (in bytes).
      Defaults to 8192 bytes. Note this configuration is approximate.
      Truncated messages will have `" (truncated)"` at the end.
      The atom `:infinity` can be passed to disable this behavior.

    * `:sync_threshold` - if the `Logger` manager has more than
      `:sync_threshold` messages in its queue, `Logger` will change
      to *sync mode*, to apply backpressure to the clients.
      `Logger` will return to *async mode* once the number of messages
      in the queue is reduced to one below the `sync_threshold`.
      Defaults to 20 messages. `:sync_threshold` can be set to `0` to
      force *sync mode*.

    * `:discard_threshold` - if the `Logger` manager has more than
      `:discard_threshold` messages in its queue, `Logger` will change
      to *discard mode* and messages will be discarded directly in the
      clients. `Logger` will return to *sync mode* once the number of
      messages in the queue is reduced to one below the `discard_threshold`.
      Defaults to 500 messages.

    * `:discard_threshold_periodic_check` - a periodic check that
      checks and reports if logger is discarding messages. It logs a warn
      message whenever the system is (or continues) in discard mode and
      it logs a warn message whenever if the system was discarding messages
      but stopped doing so after the previous check. By default it runs
      every `30_000` milliseconds.

    * `:translator_inspect_opts` - when translating OTP reports and
      errors, the last message and state must be inspected in the
      error reports. This configuration allow developers to change
      how much and how the data should be inspected.

  For example, to configure the `:level` and `:truncate` options in a
  `config/config.exs` file:

      config :logger,
        level: :warn,
        truncate: 4096

  ### Erlang/OTP integration

  From Elixir v1.10, Elixir's Logger is fully integrated with Erlang's
  logger. They share the same `Logger.level/0`, any metadata set with
  `Logger.metadata/1` applies to both, and so on.

  Elixir also supports formatting Erlang reports using Elixir syntax.
  This can be controlled with two configurations:

    * `:handle_otp_reports` - redirects OTP reports to `Logger` so
      they are formatted in Elixir terms. This effectively disables
      Erlang standard logger. Defaults to `true`.

    * `:handle_sasl_reports` - redirects supervisor, crash and
      progress reports to `Logger` so they are formatted in Elixir
      terms. Your application must guarantee `:sasl` is started before
      `:logger`. This means you may see some initial reports written
      in Erlang syntax until the Logger application kicks in.
      Defaults to `false`. This option only has an effect if
      `:handle_otp_reports` is true.

  For example, to configure `Logger` to redirect all Erlang messages using a
  `config/config.exs` file:

      config :logger,
        handle_otp_reports: true,
        handle_sasl_reports: true

  Furthermore, `Logger` allows messages sent by Erlang to be translated
  into an Elixir format via translators. Translators can be added at any
  time with the `add_translator/1` and `remove_translator/1` APIs. Check
  `Logger.Translator` for more information.

  ## Backends

  `Logger` supports different backends where log messages are written to.

  The available backends by default are:

    * `:console` - logs messages to the console (enabled by default)

  Developers may also implement their own backends, an option that
  is explored in more detail below.

  The initial backends are loaded via the `:backends` configuration,
  which must be set before the `:logger` application is started.
  Backends can also be added dynamically through `add_backend/2`.

  ### Console backend

  The console backend logs messages by printing them to the console.
  It supports the following options:

    * `:level` - the level to be logged by this backend.
      Note that messages are filtered by the general
      `:level` configuration for the `:logger` application first.

    * `:format` - the format message used to print logs.
      Defaults to: `"\n$time $metadata[$level] $levelpad$message\n"`.
      It may also be a `{module, function}` tuple that is invoked
      with the log level, the message, the current timestamp and
      the metadata.

    * `:metadata` - the metadata to be printed by `$metadata`.
      Defaults to an empty list (no metadata).
      Setting `:metadata` to `:all` prints all metadata. See
      the "Metadata" section for more information.

    * `:colors` - a keyword list of coloring options.

    * `:device` - the device to log error messages to. Defaults to
      `:user` but can be changed to something else such as `:standard_error`.

    * `:max_buffer` - maximum events to buffer while waiting
      for a confirmation from the IO device (default: 32).
      Once the buffer is full, the backend will block until
      a confirmation is received.

  The supported keys in the `:colors` keyword list are:

    * `:enabled` - boolean value that allows for switching the
      coloring on and off. Defaults to: `IO.ANSI.enabled?/0`

    * `:debug` - color for debug messages. Defaults to: `:cyan`

    * `:info` - color for info messages. Defaults to: `:normal`

    * `:warn` - color for warn messages. Defaults to: `:yellow`

    * `:error` - color for error messages. Defaults to: `:red`

  See the `IO.ANSI` module for a list of colors and attributes.

  Here is an example of how to configure the `:console` backend in a
  `config/config.exs` file:

      config :logger, :console,
        format: "\n$time $metadata[$level] $levelpad$message\n",
        metadata: [:user_id]

  ### Custom formatting

  The console backend allows you to customize the format of your
  log messages with the `:format` option.

  You may set `:format` to either a string or a `{module, function}`
  tuple if you wish to provide your own format function. Here is an
  example of how to configure the `:console` backend in a
  `config/config.exs` file:

      config :logger, :console,
        format: {MyConsoleLogger, :format}

  And here is an example of how you can define `MyConsoleLogger.format/4`
  from the above configuration:

      defmodule MyConsoleLogger do
        def format(level, message, timestamp, metadata) do
          # Custom formatting logic...
        end
      end

  It is extremely important that **the formatting function does
  not fail**, as it will bring that particular logger instance down,
  causing your system to temporarily lose messages. If necessary,
  wrap the function in a `rescue` and log a default message instead:

      defmodule MyConsoleLogger do
        def format(level, message, timestamp, metadata) do
          # Custom formatting logic...
        rescue
          _ -> "could not format: #{inspect({level, message, metadata})}"
        end
      end

  The `{module, function}` will be invoked with four arguments:

    * the log level: an atom
    * the message: this is usually chardata, but in some cases it
      may contain invalid data. Since the formatting function should
      *never* fail, you need to prepare for the message being anything
    * the current timestamp: a term of type `t:Logger.Formatter.time/0`
    * the metadata: a keyword list

  You can read more about formatting in `Logger.Formatter`, especially
  if you want to support custom formatting in a custom backend.

  ### Custom backends

  Any developer can create their own `Logger` backend. Since `Logger`
  is an event manager powered by `:gen_event`, writing a new backend
  is a matter of creating an event handler, as described in the
  [`:gen_event`](http://erlang.org/doc/man/gen_event.html) documentation.

  From now on, we will be using the term "event handler" to refer
  to your custom backend, as we head into implementation details.

  Once the `:logger` application starts, it installs all event handlers
  listed under the `:backends` configuration into the `Logger` event
  manager. The event manager and all added event handlers are automatically
  supervised by `Logger`.

  Note that if a backend fails to start by returning `{:error, :ignore}`
  from its `init/1` callback, then it's not added to the backends but
  nothing fails. If a backend fails to start by returning `{:error, reason}`
  from its `init/1` callback, the `:logger` application will fail to start.

  Once initialized, the handler should be designed to handle the
  following events:

    * `{level, group_leader, {Logger, message, timestamp, metadata}}` where:
      * `level` is one of `:debug`, `:info`, `:warn`, or `:error`, as previously
        described
      * `group_leader` is the group leader of the process which logged the message
      * `{Logger, message, timestamp, metadata}` is a tuple containing information
        about the logged message:
        * the first element is always the atom `Logger`
        * `message` is the actual message (as chardata)
        * `timestamp` is the timestamp for when the message was logged, as a
          `{{year, month, day}, {hour, minute, second, millisecond}}` tuple
        * `metadata` is a keyword list of metadata used when logging the message

    * `:flush`

  It is recommended that handlers ignore messages where the group
  leader is in a different node than the one where the handler is
  installed. For example:

      def handle_event({_level, gl, {Logger, _, _, _}}, state)
          when node(gl) != node() do
        {:ok, state}
      end

  In the case of the event `:flush` handlers should flush any pending
  data. This event is triggered by `Logger.flush/0`.

  Furthermore, backends can be configured via the `configure_backend/2`
  function which requires event handlers to handle calls of the
  following format:

      {:configure, options}

  where `options` is a keyword list. The result of the call is the result
  returned by `configure_backend/2`. The recommended return value for
  successful configuration is `:ok`. For example:

      def handle_call({:configure, options}, state) do
        new_state = reconfigure_state(state, options)
        {:ok, :ok, new_state}
      end

  It is recommended that backends support at least the following configuration
  options:

    * `:level` - the logging level for that backend
    * `:format` - the logging format for that backend
    * `:metadata` - the metadata to include in that backend

  Check `Logger.Backends.Console`'s implementation for examples on how
  to handle the recommendations in this section and how to process the
  existing options.

  ### Erlang/OTP handlers

  While Elixir Logger provides backends, Erlang/OTP logger provides handlers.
  Conceptually, they represent the same concept, which is the ability to
  integrate into the logging system to handle each logged message/event.

  However, implementation-wise, they have the following differences:

    * Elixir backends run in a separate process which comes with overload
      protection. However, because this process is a single GenEvent, any
      long running action should be avoided, as it can lead to bottlenecks
      in the system

    * Erlang handlers run in the same process as the process logging the
      message/event. This gives developers more flexibility but they should
      avoid perform any long running action in such handlers, as it may
      slow down the action being executed considerably. At the moment, there
      is no built-in overload protection for Erlang handlers, so it is your
      responsibility to implement it

  The good news is that developers can use third-party implementations for
  both Elixir backends and Erlang handlers.

  Elixir backends can be configured directly in your config/config.exs:

      config :logger, backends: [ACustomBackend]

  Erlang/OTP handlers must be listed under your own application:

      config :my_app, :logger,
        [:handler, :name_of_the_handler, ACustomHandler, configuration = %{}]

  And then explicitly attached in your `c:Application.start/2` callback:

      :logger.add_handlers(:my_app)

  Note we do not recommend configuring Erlang/OTP's logger directly under
  the `:kernel` application in your `config/config.exs` like this:

      config :kernel, :logger, ...

  This is because by the time Elixir starts, Erlang's kernel has already
  been started, which makes it impossible to configure it.
  """

  @type level :: :error | :warn | :info | :debug
  @type backend :: :gen_event.handler()
  @type message :: IO.chardata() | String.Chars.t()
  @type metadata :: keyword()
  @levels [:error, :warn, :info, :debug]

  @metadata :logger_enabled
  @compile {:inline, enabled?: 1}

  @doc """
  Alters the current process metadata according the given keyword list.

  This function will merge the given keyword list into the existing metadata,
  with the exception of setting a key to `nil`, which will remove that key
  from the metadata.
  """
  @spec metadata(metadata) :: :ok
  def metadata(keyword) do
    case :logger.get_process_metadata() do
      :undefined ->
        reset_metadata(keyword)

      map when is_map(map) ->
        metadata =
          Enum.reduce(keyword, map, fn
            {k, nil}, acc -> Map.delete(acc, k)
            {k, v}, acc -> Map.put(acc, k, v)
          end)

        :ok = :logger.set_process_metadata(metadata)
    end
  end

  @doc """
  Reads the current process metadata.
  """
  @spec metadata() :: metadata
  def metadata() do
    case :logger.get_process_metadata() do
      :undefined -> []
      map when is_map(map) -> Map.to_list(map)
    end
  end

  @doc """
  Resets the current process metadata to the given keyword list.
  """
  @spec reset_metadata(metadata) :: :ok
  def reset_metadata(keyword \\ []) do
    :ok = :logger.set_process_metadata(filter_out_nils(keyword))
  end

  defp filter_out_nils(keyword) do
    for {_k, v} = elem <- keyword, v != nil, into: %{}, do: elem
  end

  @doc """
  Enables logging for the current process.

  Currently the only accepted PID is `self()`.
  """
  @spec enable(pid) :: :ok
  def enable(pid) when pid == self() do
    Process.delete(@metadata)
    :ok
  end

  @doc """
  Disables logging for the current process.

  Currently the only accepted PID is `self()`.
  """
  @spec disable(pid) :: :ok
  def disable(pid) when pid == self() do
    Process.put(@metadata, false)
    :ok
  end

  @doc """
  Returns whether the logging is enabled for given process.

  Currently the only accepted PID is `self()`.
  """
  @doc since: "1.10.0"
  @spec enabled?(pid) :: boolean
  def enabled?(pid) when pid == self() do
    Process.get(@metadata, true)
  end

  @doc """
  Retrieves the `Logger` level.

  The `Logger` level can be changed via `configure/1`.
  """
  @spec level() :: level()
  def level() do
    %{level: level} = :logger.get_primary_config()
    Logger.Handler.erlang_level_to_elixir_level(level)
  end

  @doc """
  Compares log levels.

  Receives two log levels and compares the `left` level
  against the `right` level and returns:

    * `:lt` if `left` is less than `right`
    * `:eq` if `left` and `right` are equal
    * `:gt` if `left` is greater than `right`

  ## Examples

      iex> Logger.compare_levels(:debug, :warn)
      :lt
      iex> Logger.compare_levels(:error, :info)
      :gt

  """
  @spec compare_levels(level, level) :: :lt | :eq | :gt
  def compare_levels(left, right) do
    :logger.compare_levels(
      Logger.Handler.elixir_level_to_erlang_level(left),
      Logger.Handler.elixir_level_to_erlang_level(right)
    )
  end

  @doc """
  Configures the logger.

  See the "Runtime Configuration" section in the `Logger` module
  documentation for the available options. The changes done here
  are automatically persisted to the `:logger` application
  environment.
  """
  @valid_options [
    :compile_time_application,
    :compile_time_purge_level,
    :compile_time_purge_matching,
    :sync_threshold,
    :truncate,
    :level,
    :utc_log,
    :discard_threshold,
    :translator_inspect_opts
  ]
  @spec configure(keyword) :: :ok
  def configure(options) do
    options = Keyword.take(options, @valid_options)

    # We serialize the writes
    Logger.Config.configure(options)

    # Then we can read from the writes
    :ok = :logger.set_handler_config(Logger, %{config: %{}})
  end

  @doc """
  Flushes the logger.

  This guarantees all messages sent to `Logger` prior to this call will
  be processed. This is useful for testing and it should not be called
  in production code.
  """
  @spec flush :: :ok
  def flush do
    :gen_event.sync_notify(Logger, :flush)
  end

  @doc """
  Adds a new backend.

  Adding a backend calls the `init/1` function in that backend
  with the name of the backend as its argument. For example,
  calling

      Logger.add_backend(MyBackend)

  will call `MyBackend.init(MyBackend)` to initialize the new
  backend. If the backend's `init/1` callback returns `{:ok, _}`,
  then this function returns `{:ok, pid}`. If the handler returns
  `{:error, :ignore}` from `init/1`, this function still returns
  `{:ok, pid}` but the handler is not started. If the handler
  returns `{:error, reason}` from `init/1`, this function returns
  `{:error, {reason, info}}` where `info` is more information on
  the backend that failed to start.

  Backends added by this function are not persisted. Therefore
  if the Logger application or supervision tree is restarted,
  the backend won't be available. If you need this guarantee,
  then configure the backend via the application environment:

      config :logger, :backends, [MyBackend]

  ## Options

    * `:flush` - when `true`, guarantees all messages currently sent
      to `Logger` are processed before the backend is added

  ## Examples

      {:ok, _pid} = Logger.add_backend(MyBackend, flush: true)

  """
  @spec add_backend(backend, keyword) :: Supervisor.on_start_child()
  def add_backend(backend, opts \\ []) do
    _ = if opts[:flush], do: flush()

    case Logger.BackendSupervisor.watch(backend) do
      {:ok, _} = ok ->
        ok

      {:error, {:already_started, _pid}} ->
        {:error, :already_present}

      {:error, _} = error ->
        error
    end
  end

  @doc """
  Removes a backend.

  ## Options

    * `:flush` - when `true`, guarantees all messages currently sent
      to `Logger` are processed before the backend is removed

  """
  @spec remove_backend(backend, keyword) :: :ok | {:error, term}
  def remove_backend(backend, opts \\ []) do
    _ = if opts[:flush], do: flush()
    Logger.BackendSupervisor.unwatch(backend)
  end

  @doc """
  Adds a new translator.
  """
  @spec add_translator({module, function :: atom}) :: :ok
  def add_translator({mod, fun} = translator) when is_atom(mod) and is_atom(fun) do
    Logger.Config.add_translator(translator)
  end

  @doc """
  Removes a translator.
  """
  @spec remove_translator({module, function :: atom}) :: :ok
  def remove_translator({mod, fun} = translator) when is_atom(mod) and is_atom(fun) do
    Logger.Config.remove_translator(translator)
  end

  @doc """
  Configures the given backend.

  The backend needs to be started and running in order to
  be configured at runtime.
  """
  @spec configure_backend(backend, keyword) :: term
  def configure_backend(backend, options) when is_list(options) do
    backend = Logger.BackendSupervisor.translate_backend(backend)
    :gen_event.call(Logger, backend, {:configure, options})
  end

  @doc """
  Logs a message dynamically.

  Opposite to `log/3`, `debug/2`, `info/2`, and friends, the arguments
  given to `bare_log/3` are always evaluated. However, you can pass
  anonymous functions to `bare_log/3` and they will only be evaluated
  if there is something to be logged.
  """
  @spec bare_log(level, message | (() -> message | {message, keyword}), keyword) :: :ok
  def bare_log(level, chardata_or_fun, metadata \\ []) do
    case __should_log__(level, nil) do
      nil -> :ok
      level -> __do_log__(level, chardata_or_fun, Map.new(metadata))
    end
  end

  @doc false
  def __should_log__(level, module) when level in @levels do
    level = Logger.Handler.elixir_level_to_erlang_level(level)

    if enabled?(self()) and :logger.allow(level, module) do
      level
    end
  end

  @doc false
  def __do_log__(level, fun, metadata) when is_function(fun, 0) and is_map(metadata) do
    case fun.() do
      {msg, meta} ->
        :logger.macro_log(%{}, level, msg, Enum.into(meta, add_elixir_domain(metadata)))

      msg when is_binary(msg) or is_list(msg) ->
        :logger.macro_log(%{}, level, msg, add_elixir_domain(metadata))
    end
  end

  def __do_log__(level, chardata, metadata)
      when (is_binary(chardata) or is_list(chardata)) and is_map(metadata) do
    :logger.macro_log(%{}, level, chardata, add_elixir_domain(metadata))
  end

  # # TODO: Remove that in Elixir 2.0
  def __do_log__(level, other, metadata) do
    IO.warn("passing #{inspect(other)} to Logger is deprecated, expected a binary or an iolist")
    :logger.macro_log(%{}, level, to_string(other), add_elixir_domain(metadata))
  end

  defp add_elixir_domain(%{domain: domain} = metadata) when is_list(domain) do
    %{metadata | domain: [:elixir | domain]}
  end

  defp add_elixir_domain(metadata), do: Map.put(metadata, :domain, [:elixir])

  @doc """
  Logs a warning message.

  Returns `:ok`.

  ## Examples

      Logger.warn("knob turned too far to the right")

  """
  # TODO: Deprecate it in favour of `warning/1-2` macro
  defmacro warn(chardata_or_fun, metadata \\ []) do
    maybe_log(:warn, chardata_or_fun, metadata, __CALLER__)
  end

  @doc """
  Logs an info message.

  Returns `:ok`.

  ## Examples

      Logger.info("mission accomplished")

  """
  defmacro info(chardata_or_fun, metadata \\ []) do
    maybe_log(:info, chardata_or_fun, metadata, __CALLER__)
  end

  @doc """
  Logs an error message.

  Returns `:ok`.

  ## Examples

      Logger.error("oops")

  """
  defmacro error(chardata_or_fun, metadata \\ []) do
    maybe_log(:error, chardata_or_fun, metadata, __CALLER__)
  end

  @doc """
  Logs a debug message.

  Returns `:ok`.

  ## Examples

      Logger.debug("hello?")

  """
  defmacro debug(chardata_or_fun, metadata \\ []) do
    maybe_log(:debug, chardata_or_fun, metadata, __CALLER__)
  end

  @doc """
  Logs a message with the given `level`.

  Returns `:ok`.

  The macros `debug/2`, `warn/2`, `info/2`, and `error/2` are
  preferred over this macro as they can automatically eliminate
  the call to `Logger` altogether at compile time if desired
  (see the documentation for the `Logger` module).
  """
  defmacro log(level, chardata_or_fun, metadata \\ []) do
    macro_log(level, chardata_or_fun, metadata, __CALLER__)
  end

  defp macro_log(level, data, metadata, caller) do
    caller =
      compile_time_application_and_file(caller) ++
        case caller do
          %{module: module, function: {fun, arity}, line: line} ->
            [mfa: {module, fun, arity}, line: line]

          _ ->
            []
        end

    {compile_metadata, quoted_metadata} =
      if Keyword.keyword?(metadata) do
        metadata = Keyword.merge(caller, metadata)
        {Map.new(metadata), escape_metadata(metadata)}
      else
        {%{},
         quote do
           Enum.into(unquote(metadata), unquote(escape_metadata(caller)))
         end}
      end

    compile_level = if is_atom(level), do: level, else: :error

    if compile_time_purge_matching?(compile_level, compile_metadata) do
      no_log(data, quoted_metadata)
    else
      quote do
        case Logger.__should_log__(unquote(level), __MODULE__) do
          nil -> :ok
          level -> Logger.__do_log__(level, unquote(data), unquote(quoted_metadata))
        end
      end
    end
  end

  defp escape_metadata(metadata) do
    {_, metadata} =
      Keyword.get_and_update(metadata, :mfa, fn
        nil -> :pop
        mfa -> {mfa, Macro.escape(mfa)}
      end)

    {:%{}, [], metadata}
  end

  defp compile_time_application_and_file(%{file: file}) do
    if app = Application.get_env(:logger, :compile_time_application) do
      [application: app, file: file |> Path.relative_to_cwd() |> String.to_charlist()]
    else
      [file: String.to_charlist(file)]
    end
  end

  defp compile_time_purge_matching?(level, compile_metadata) do
    matching = Application.get_env(:logger, :compile_time_purge_matching, [])

    Enum.any?(matching, fn filter ->
      Enum.all?(filter, fn
        {:level_lower_than, min_level} ->
          compare_levels(level, min_level) == :lt

        {:module, module} ->
          match?({:ok, {^module, _, _}}, Map.fetch(compile_metadata, :mfa))

        {:function, func} ->
          case Map.fetch(compile_metadata, :mfa) do
            {:ok, {_, f, a}} -> "#{f}/#{a}" == func
            _ -> false
          end

        {k, v} when is_atom(k) ->
          Map.fetch(compile_metadata, k) == {:ok, v}

        _ ->
          raise "expected :compile_time_purge_matching to be a list of keyword lists, " <>
                  "got: #{inspect(matching)}"
      end)
    end)
  end

  defp maybe_log(level, data, metadata, caller) do
    min_level =
      if env_level = Application.get_env(:logger, :compile_time_purge_level) do
        IO.warn(
          ":compile_time_purge_level option for the :logger application is deprecated, " <>
            "use :compile_time_purge_matching instead",
          Macro.Env.stacktrace(caller)
        )

        env_level
      else
        :debug
      end

    if compare_levels(level, min_level) != :lt do
      macro_log(level, data, metadata, caller)
    else
      no_log(data, metadata)
    end
  end

  defp no_log(data, metadata) do
    # We wrap the contents in an anonymous function
    # to avoid unused variable warnings.
    quote do
      _ = fn -> {unquote(data), unquote(metadata)} end
      :ok
    end
  end
end<|MERGE_RESOLUTION|>--- conflicted
+++ resolved
@@ -124,13 +124,9 @@
 
     * `:compile_time_application` - sets the `:application` metadata value
       to the configured value at compilation time. This configuration is
-<<<<<<< HEAD
-      usually only useful for build tools to automatically add the
-      application to the metadata for `Logger.debug/2`, `Logger.info/2`, and similar
-      style of calls.
-=======
       automatically set by Mix and made available as metadata when logging.
->>>>>>> 54ea2b87
+
+
 
     * `:compile_time_purge_matching` - purges *at compilation time* all calls
       that match the given conditions. This means that `Logger` calls with
