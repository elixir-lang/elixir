--- conflicted
+++ resolved
@@ -87,55 +87,9 @@
     String.myers_difference(string1, string2)
   end
 
-<<<<<<< HEAD
-  # The algorithm is outlined in the
-  # "String Matching with Metric Trees Using an Approximate Distance"
-  # paper by Ilaria Bartolini, Paolo Ciaccia, and Marco Patella.
-  defp bag_distance(string1, string2) do
-    bag1 = string_to_bag(string1)
-    bag2 = string_to_bag(string2)
-
-    diff1 = bag_difference(bag1, bag2)
-    diff2 = bag_difference(bag2, bag1)
-
-    max(diff1, diff2)
-  end
-
-  defp string_to_bag(string) do
-    string_to_bag(string, %{}, &(&1 + 1))
-  end
-
-  defp string_to_bag(string, bag, fun) do
-    case String.next_grapheme(string) do
-      {char, rest} ->
-        bag = Map.update(bag, char, 1, fun)
-        string_to_bag(rest, bag, fun)
-
-      nil ->
-        bag
-    end
-  end
-
-  defp bag_difference(bag1, bag2) do
-    Enum.reduce(bag1, 0, fn {char, count1}, sum ->
-      case Map.fetch(bag2, char) do
-        {:ok, count2} ->
-          sum + max(count1 - count2, 0)
-
-        :error ->
-          sum + count1
-      end
-    end)
-  end
-
   defp slice_proper_part([item | rest], result), do: slice_proper_part(rest, [item | result])
   defp slice_proper_part([], result), do: {Enum.reverse(result), []}
   defp slice_proper_part(item, result), do: {Enum.reverse(result), [item]}
-=======
-  defp length_and_slice_proper_part([item | rest], length, result) do
-    length_and_slice_proper_part(rest, length + 1, [item | result])
-  end
->>>>>>> 76c144aa
 
   defp script_maybe_improper_list(list1, list2, keywords?) do
     {list1, improper_rest1} = slice_proper_part(list1, [])
