@if defined ELIXIR_CLI_ECHO (@echo on) else (@echo off)

set ELIXIR_VERSION=1.13.0-dev

setlocal enabledelayedexpansion
if    ""%1""==""""                goto documentation
if /I ""%1""==""--help""          goto documentation
if /I ""%1""==""-h""              goto documentation
if /I ""%1""==""/h""              goto documentation
if    ""%1""==""/?""              goto documentation
if /I ""%1""==""--short-version"" goto shortversion
goto parseopts

:documentation
echo Usage: %~nx0 [options] [.exs file] [data]
echo.
echo ## General options
echo.
echo   -e "COMMAND"                 Evaluates the given command (*)
echo   -h, --help                   Prints this message (standalone)
echo   -r "FILE"                    Requires the given files/patterns (*)
echo   -S SCRIPT                    Finds and executes the given script in $PATH
echo   -pr "FILE"                   Requires the given files/patterns in parallel (*)
echo   -pa "PATH"                   Prepends the given path to Erlang code path (*)
echo   -pz "PATH"                   Appends the given path to Erlang code path (*)
<<<<<<< HEAD
echo   -v, --version                Prints Elixir version information (standalone)
=======
echo   -v, --version                Prints Erlang/OTP and Elixir versions
>>>>>>> 7e1a2258
echo.
echo   --app APP                    Starts the given app and its dependencies (*)
echo   --erl "SWITCHES"             Switches to be passed down to Erlang (*)
echo   --eval "COMMAND"             Evaluates the given command, same as -e (*)
echo   --logger-otp-reports BOOL    Enables or disables OTP reporting
echo   --logger-sasl-reports BOOL   Enables or disables SASL reporting
echo   --no-halt                    Does not halt the Erlang VM after execution
echo   --short-version              Prints Elixir version (standalone)
echo   --werl                       Uses Erlang's Windows shell GUI (Windows only)
echo.
echo Options given after the .exs file or -- are passed down to the executed code.
echo Options can be passed to the Erlang runtime using $ELIXIR_ERL_OPTIONS or --erl.
echo.
echo ## Distribution options
echo.
echo The following options are related to node distribution.
echo.
echo   --cookie COOKIE              Sets a cookie for this distributed node
echo   --hidden                     Makes a hidden node
echo   --name NAME                  Makes and assigns a name to the distributed node
echo   --rpc-eval NODE "COMMAND"    Evaluates the given command on the given remote node (*)
echo   --sname NAME                 Makes and assigns a short name to the distributed node
echo.
echo ## Release options
echo.
echo The following options are generally used under releases.
echo.
echo   --boot "FILE"                Uses the given FILE.boot to start the system
echo   --boot-var VAR "VALUE"       Makes $VAR available as VALUE to FILE.boot (*)
echo   --erl-config "FILE"          Loads configuration in FILE.config written in Erlang (*)
echo   --vm-args "FILE"             Passes the contents in file as arguments to the VM
echo.
echo --pipe-to is not supported on Windows. If set, Elixir won't boot.
echo.
echo ** Options marked with (*) can be given more than once.
echo ** Standalone options can't be combined with other options.

if ""%2"" NEQ """" (
  echo.
  echo warning: -h/--help is a standalone option, remaining arguments are dropped
)
goto end

:shortversion
echo !ELIXIR_VERSION!

if ""%2"" NEQ """" (
  echo.
  echo warning: --short-version is a standalone option, remaining arguments are dropped
)
goto end

:parseopts

rem Parameters for Elixir
set parsElixir=

rem Parameters for Erlang
set parsErlang=

rem Optional parameters before the "-extra" parameter
set beforeExtra=

rem Option which determines whether the loop is over
set endLoop=0

rem Designates which mode / Elixir component to run as
set runMode="elixir"

rem Designates the path to the current script
set SCRIPT_PATH=%~dp0

rem Designates the path to the ERTS system
set ERTS_BIN=
set ERTS_BIN=!ERTS_BIN!

rem Recursive loop called for each parameter that parses the cmd line parameters
:startloop
set "par=%~1"
if "!par!"=="" (
  rem skip if no parameter
  goto expand_erl_libs
)
shift
set par="!par:"=\"!"
if !endLoop! == 1 (
  set parsElixir=!parsElixir! !par!
  goto startloop
)
rem ******* EXECUTION OPTIONS **********************
if !par!=="--werl"   (set useWerl=1 && goto startloop)
if !par!=="+iex"     (set parsElixir=!parsElixir! +iex && set runMode="iex" && goto startloop)
if !par!=="+elixirc" (set parsElixir=!parsElixir! +elixirc && set runMode="elixirc" && goto startloop)
rem ******* EVAL PARAMETERS ************************
if ""==!par:-e=! (
  set "VAR=%~1"
  if not defined VAR (set VAR= )
  set parsElixir=!parsElixir! -e "!VAR:"=\"!"
  shift
  goto startloop
)
if ""==!par:--eval=! (
  set "VAR=%~1"
  if not defined VAR (set VAR= )
  set parsElixir=!parsElixir! --eval "!VAR:"=\"!"
  shift
  goto startloop
)
if ""==!par:--rpc-eval=! (
  set "VAR=%~2"
  if not defined VAR (set VAR= )
  set parsElixir=!parsElixir! --rpc-eval %1 "!VAR:"=\"!"
  shift
  shift
  goto startloop
)
rem ******* ELIXIR PARAMETERS **********************
if ""==!par:-r=!          (set "parsElixir=!parsElixir! -r %1" && shift && goto startloop)
if ""==!par:-pr=!         (set "parsElixir=!parsElixir! -pr %1" && shift && goto startloop)
if ""==!par:-pa=!         (set "parsElixir=!parsElixir! -pa %1" && shift && goto startloop)
if ""==!par:-pz=!         (set "parsElixir=!parsElixir! -pz %1" && shift && goto startloop)
if ""==!par:-v=!          (set "parsElixir=!parsElixir! -v" && goto startloop)
if ""==!par:--app=!       (set "parsElixir=!parsElixir! --app %1" && shift && goto startloop)
if ""==!par:--no-halt=!   (set "parsElixir=!parsElixir! --no-halt" && goto startloop)
if ""==!par:--remsh=!     (set "parsElixir=!parsElixir! --remsh %1" && shift && goto startloop)
if ""==!par:--dot-iex=!   (set "parsElixir=!parsElixir! --dot-iex %1" && shift && goto startloop)
rem ******* ERLANG PARAMETERS **********************
if ""==!par:--boot=!                (set "parsErlang=!parsErlang! -boot %1" && shift && goto startloop)
if ""==!par:--boot-var=!            (set "parsErlang=!parsErlang! -boot_var %1 %2" && shift && shift && goto startloop)
if ""==!par:--cookie=!              (set "parsErlang=!parsErlang! -setcookie %1" && shift && goto startloop)
if ""==!par:--hidden=!              (set "parsErlang=!parsErlang! -hidden" && goto startloop)
if ""==!par:--detached=!            (set "parsErlang=!parsErlang! -detached" && echo warning: the --detached option is deprecated && goto startloop)
if ""==!par:--erl-config=!          (set "parsErlang=!parsErlang! -config %1" && shift && goto startloop)
if ""==!par:--logger-otp-reports=!  (set "parsErlang=!parsErlang! -logger handle_otp_reports %1" && shift && goto startloop)
if ""==!par:--logger-sasl-reports=! (set "parsErlang=!parsErlang! -logger handle_sasl_reports %1" && shift && goto startloop)
if ""==!par:--name=!                (set "parsErlang=!parsErlang! -name %1" && shift && goto startloop)
if ""==!par:--sname=!               (set "parsErlang=!parsErlang! -sname %1" && shift && goto startloop)
if ""==!par:--vm-args=!             (set "parsErlang=!parsErlang! -args_file %1" && shift && goto startloop)
if ""==!par:--erl=!                 (set "beforeExtra=!beforeExtra! %~1" && shift && goto startloop)
if ""==!par:--pipe-to=!             (echo --pipe-to : Option is not supported on Windows && goto end)
set endLoop=1
set parsElixir=!parsElixir! !par!
goto startloop

:expand_erl_libs
rem expand all ebin paths as Windows does not support the ..\*\ebin wildcard
set ext_libs=
for  /d %%d in ("!SCRIPT_PATH!..\lib\*.") do (
  set ext_libs=!ext_libs! -pa "%%~fd\ebin"
)

:run
reg query HKCU\Console /v VirtualTerminalLevel 2>nul | findstr /e "0x1" >nul 2>nul
if %errorlevel% == 0 (
  set beforeExtra=-elixir ansi_enabled true !beforeExtra!
)
if not !runMode! == "iex" (
  set beforeExtra=-noshell -s elixir start_cli !beforeExtra!
)
if defined useWerl (
  start "" "!ERTS_BIN!werl.exe" !ext_libs! !ELIXIR_ERL_OPTIONS! !parsErlang! !beforeExtra! -extra !parsElixir!
) else (
  "!ERTS_BIN!erl.exe" !ext_libs! !ELIXIR_ERL_OPTIONS! !parsErlang! !beforeExtra! -extra !parsElixir!
)
:end
endlocal<|MERGE_RESOLUTION|>--- conflicted
+++ resolved
@@ -23,11 +23,7 @@
 echo   -pr "FILE"                   Requires the given files/patterns in parallel (*)
 echo   -pa "PATH"                   Prepends the given path to Erlang code path (*)
 echo   -pz "PATH"                   Appends the given path to Erlang code path (*)
-<<<<<<< HEAD
-echo   -v, --version                Prints Elixir version information (standalone)
-=======
 echo   -v, --version                Prints Erlang/OTP and Elixir versions
->>>>>>> 7e1a2258
 echo.
 echo   --app APP                    Starts the given app and its dependencies (*)
 echo   --erl "SWITCHES"             Switches to be passed down to Erlang (*)
