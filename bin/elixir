#!/bin/sh
set -e

ELIXIR_VERSION=1.13.0-dev

if [ $# -eq 0 ] || [ "$1" = "--help" ] || [ "$1" = "-h" ]; then
  cat <<USAGE >&2
Usage: $(basename "$0") [options] [.exs file] [data]

## General options

  -e "COMMAND"                 Evaluates the given command (*)
  -h, --help                   Prints this message (standalone)
  -r "FILE"                    Requires the given files/patterns (*)
  -S SCRIPT                    Finds and executes the given script in \$PATH
  -pr "FILE"                   Requires the given files/patterns in parallel (*)
  -pa "PATH"                   Prepends the given path to Erlang code path (*)
  -pz "PATH"                   Appends the given path to Erlang code path (*)
<<<<<<< HEAD
  -v, --version                Prints Elixir version information (standalone)
=======
  -v, --version                Prints Erlang/OTP and Elixir versions
>>>>>>> 7e1a2258

  --app APP                    Starts the given app and its dependencies (*)
  --erl "SWITCHES"             Switches to be passed down to Erlang (*)
  --eval "COMMAND"             Evaluates the given command, same as -e (*)
  --logger-otp-reports BOOL    Enables or disables OTP reporting
  --logger-sasl-reports BOOL   Enables or disables SASL reporting
  --no-halt                    Does not halt the Erlang VM after execution
  --short-version              Prints Elixir version (standalone)
  --werl                       Uses Erlang's Windows shell GUI (Windows only)

Options given after the .exs file or -- are passed down to the executed code.
Options can be passed to the Erlang runtime using \$ELIXIR_ERL_OPTIONS or --erl.

## Distribution options

The following options are related to node distribution.

  --cookie COOKIE              Sets a cookie for this distributed node
  --hidden                     Makes a hidden node
  --name NAME                  Makes and assigns a name to the distributed node
  --rpc-eval NODE "COMMAND"    Evaluates the given command on the given remote node (*)
  --sname NAME                 Makes and assigns a short name to the distributed node

## Release options

The following options are generally used under releases.

  --boot "FILE"                Uses the given FILE.boot to start the system
  --boot-var VAR "VALUE"       Makes \$VAR available as VALUE to FILE.boot (*)
  --erl-config "FILE"          Loads configuration in FILE.config written in Erlang (*)
  --pipe-to "PIPEDIR" "LOGDIR" Starts the Erlang VM as a named PIPEDIR and LOGDIR
  --vm-args "FILE"             Passes the contents in file as arguments to the VM

--pipe-to starts Elixir detached from console (Unix-like only).
It will attempt to create PIPEDIR and LOGDIR if they don't exist.
See run_erl to learn more. To reattach, run: to_erl PIPEDIR.

** Options marked with (*) can be given more than once.
** Standalone options can't be combined with other options.

USAGE

  if [ $# -gt 1 ]; then
    echo
    echo "warning: -h/--help is a standalone option, remaining arguments are dropped" >&2
  fi

  exit 1
fi

readlink_f () {
  cd "$(dirname "$1")" > /dev/null
  filename="$(basename "$1")"
  if [ -h "$filename" ]; then
    readlink_f "$(readlink "$filename")"
  else
    echo "$(pwd -P)/$filename"
  fi
}

if [ "$1" = "--short-version" ]; then
  echo "$ELIXIR_VERSION"
  if [ $# -gt 1 ]; then
    echo
    echo "warning: --short-version is a standalone option, remaining arguments are dropped" >&2
  fi
  exit 0
fi

# Stores static Erlang arguments and --erl (which is passed as is)
ERL=""

# Stores erl arguments preserving spaces/quotes (mimics an array)
erl_set () {
  eval "E${E}=\$1"
  E=$((E + 1))
}

# Checks if a string starts with prefix. Usage: starts_with "$STRING" "$PREFIX"
starts_with () {
  case $1 in
    "$2"*) true;;
    *) false;;
  esac
}

ERL_EXEC="erl"
MODE="elixir"
I=1
E=0
LENGTH=$#
set -- "$@" -extra

while [ $I -le $LENGTH ]; do
  S=1
  case "$1" in
    +iex)
        set -- "$@" "$1"
        MODE="iex"
        ;;
    +elixirc)
        set -- "$@" "$1"
        MODE="elixirc"
        ;;
    -v|--no-halt)
        set -- "$@" "$1"
        ;;
    -e|-r|-pr|-pa|-pz|--app|--eval|--remsh|--dot-iex)
        S=2
        set -- "$@" "$1" "$2"
        ;;
    --rpc-eval)
        S=3
        set -- "$@" "$1" "$2" "$3"
        ;;
    --detached)
        echo "warning: the --detached option is deprecated" >&2
        ERL="$ERL -detached"
        ;;
    --hidden)
        ERL="$ERL -hidden"
        ;;
    --logger-otp-reports)
        S=2
        if [ "$2" = 'true' ] || [ "$2" = 'false' ]; then
          ERL="$ERL -logger handle_otp_reports $2"
        fi
        ;;
    --logger-sasl-reports)
        S=2
        if [ "$2" = 'true' ] || [ "$2" = 'false' ]; then
          ERL="$ERL -logger handle_sasl_reports $2"
        fi
        ;;
    --erl)
        S=2
        ERL="$ERL $2"
        ;;
    --cookie)
        S=2
        erl_set "-setcookie"
        erl_set "$2"
        ;;
    --sname|--name)
        S=2
        erl_set "$(echo "$1" | cut -c 2-)"
        erl_set "$2"
        ;;
    --erl-config)
        S=2
        erl_set "-config"
        erl_set "$2"
        ;;
    --vm-args)
        S=2
        erl_set "-args_file"
        erl_set "$2"
        ;;
    --boot)
        S=2
        erl_set "-boot"
        erl_set "$2"
        ;;
    --boot-var)
        S=3
        erl_set "-boot_var"
        erl_set "$2"
        erl_set "$3"
        ;;
    --pipe-to)
        S=3
        RUN_ERL_PIPE="$2"
        RUN_ERL_LOG="$3"
        if [ "$(starts_with "$RUN_ERL_PIPE" "-")" ]; then
          echo "--pipe-to : PIPEDIR cannot be a switch" >&2 && exit 1
        elif [ "$(starts_with "$RUN_ERL_LOG" "-")" ]; then
          echo "--pipe-to : LOGDIR cannot be a switch" >&2 && exit 1
        fi
        ;;
    --werl)
        if [ "$OS" = "Windows_NT" ]; then ERL_EXEC="werl"; fi
        ;;
    *)
        while [ $I -le $LENGTH ]; do
          I=$((I + 1))
          set -- "$@" "$1"
          shift
        done
        break
        ;;
  esac

  I=$((I + S))
  shift $S
done

I=$((E - 1))
while [ $I -ge 0 ]; do
  eval "VAL=\$E$I"
  set -- "$VAL" "$@"
  I=$((I - 1))
done

SELF=$(readlink_f "$0")
SCRIPT_PATH=$(dirname "$SELF")

if [ "$OSTYPE" = "cygwin" ]; then SCRIPT_PATH=$(cygpath -m "$SCRIPT_PATH"); fi
if [ "$MODE" != "iex" ]; then ERL="-noshell -s elixir start_cli $ERL"; fi

if [ "$OS" != "Windows_NT" ] && [ -z "$NO_COLOR" ]; then
  if test -t 1 -a -t 2; then ERL="-elixir ansi_enabled true $ERL"; fi
fi

# One MAY change ERTS_BIN= but you MUST NOT change
# ERTS_BIN=$ERTS_BIN as it is handled by Elixir releases.
ERTS_BIN=
ERTS_BIN="$ERTS_BIN"

set -- "$ERTS_BIN$ERL_EXEC" -pa "$SCRIPT_PATH"/../lib/*/ebin $ELIXIR_ERL_OPTIONS $ERL "$@"

if [ -n "$RUN_ERL_PIPE" ]; then
  ESCAPED=""
  for PART in "$@"; do
    ESCAPED="$ESCAPED $(echo "$PART" | sed 's/[^a-zA-Z0-9_\-\/]/\\&/g')"
  done
  mkdir -p "$RUN_ERL_PIPE"
  mkdir -p "$RUN_ERL_LOG"
  ERL_EXEC="run_erl"
  set -- "$ERTS_BIN$ERL_EXEC" -daemon "$RUN_ERL_PIPE/" "$RUN_ERL_LOG/" "$ESCAPED"
fi

if [ -n "$ELIXIR_CLI_DRY_RUN" ]; then
  echo "$@"
else
  exec "$@"
fi<|MERGE_RESOLUTION|>--- conflicted
+++ resolved
@@ -16,11 +16,7 @@
   -pr "FILE"                   Requires the given files/patterns in parallel (*)
   -pa "PATH"                   Prepends the given path to Erlang code path (*)
   -pz "PATH"                   Appends the given path to Erlang code path (*)
-<<<<<<< HEAD
-  -v, --version                Prints Elixir version information (standalone)
-=======
   -v, --version                Prints Erlang/OTP and Elixir versions
->>>>>>> 7e1a2258
 
   --app APP                    Starts the given app and its dependencies (*)
   --erl "SWITCHES"             Switches to be passed down to Erlang (*)
